--- conflicted
+++ resolved
@@ -90,12 +90,8 @@
 ext {
     compileSdkVersion = 34
     minSdkVersion = 21
-<<<<<<< HEAD
     minSdkVersionPayPalMessaging = 23
-    versionCode = 190
-=======
     versionCode = 191
->>>>>>> ea8d1871
     targetSdkVersion = 34
     versionName = version
 }
