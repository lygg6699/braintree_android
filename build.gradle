buildscript {
    repositories {
        mavenCentral()
        google()
        maven {
            url = "https://plugins.gradle.org/m2/"
        }
    }

    def sdkTargetJavaVersion = JavaVersion.VERSION_11

    ext.versions = [
            "kotlin"         : "1.9.10",
            "androidxTest"   : "1.5.0",
            "room"           : "2.6.1",
            "playServices"   : "19.2.1",
            "javaSourceCompatibility": sdkTargetJavaVersion,
            "javaTargetCompatibility": sdkTargetJavaVersion,
    ]
    ext.deps = [
            "appCompat"                  : "androidx.appcompat:appcompat:1.6.0",
            "annotation"                 : "androidx.annotation:annotation:1.7.0",
            "coreKtx"                    : "androidx.core:core-ktx:1.12.0",

            "lifecycleRuntime"           : "androidx.lifecycle:lifecycle-runtime:2.6.2",

            "kotlinStdLib"               : "org.jetbrains.kotlin:kotlin-stdlib:1.9.20",
            "kotlinTest"                 : "org.jetbrains.kotlin:kotlin-test-junit:${versions.kotlin}",
            // This library doesn't seem to follow the versioning pattern of the other jetbrains
            // kotlin libraries. Make sure to keep this dependency in line with the kotlin version used.
            "kotlinCoroutinesCore"       : "org.jetbrains.kotlinx:kotlinx-coroutines-core:1.7.1",

            "browserSwitch"              : "com.braintreepayments.api:browser-switch:2.6.1",
            "cardinal"                   : "org.jfrog.cardinalcommerce.gradle:cardinalmobilesdk:2.2.7-5",
            "samsungPay"                 : "com.samsung.android.spay:sdk:2.5.01",
            "playServicesWallet"         : "com.google.android.gms:play-services-wallet:${versions.playServices}",

            "work"                       : "androidx.work:work-runtime:2.8.1",
            "workTesting"                : "androidx.work:work-testing:2.8.1",

            "roomCompiler"               : "androidx.room:room-compiler:${versions.room}",
            "roomRuntime"                : "androidx.room:room-runtime:${versions.room}",

            "androidxTestRules"          : "androidx.test:rules:${versions.androidxTest}",
            "androidxTestRunner"         : "androidx.test:runner:${versions.androidxTest}",
            "androidxTestCore"           : "androidx.test:core:${versions.androidxTest}",

            "junit"                      : "junit:junit:4.13.2",
            "junitTest"                  : "androidx.test.ext:junit:1.1.5",
            "robolectric"                : "org.robolectric:robolectric:4.11.1",
            "mockitoCore"                : "org.mockito:mockito-core:5.7.0",
            "jsonAssert"                 : "org.skyscreamer:jsonassert:1.5.1",
            "mockk"                      : "io.mockk:mockk:1.13.8",
    ]

    dependencies {
        classpath 'com.android.tools.build:gradle:8.1.4'
        classpath 'io.codearte.gradle.nexus:gradle-nexus-staging-plugin:0.21.2'
        classpath "org.jetbrains.kotlin:kotlin-gradle-plugin:1.8.0"
        classpath 'androidx.navigation:navigation-safe-args-gradle-plugin:2.5.0'
        classpath 'org.jetbrains.dokka:dokka-gradle-plugin:1.9.10'
        classpath 'org.jetbrains.dokka:android-documentation-plugin:1.9.10'
    }
}

plugins {
    id 'org.jetbrains.dokka' version '1.9.10'
    id 'io.github.gradle-nexus.publish-plugin' version '1.1.0'
    id 'io.gitlab.arturbosch.detekt' version '1.22.0'
}

ext["signing.keyId"] = System.getenv('SIGNING_KEY_ID') ?: ''
ext["signing.password"] = System.getenv('SIGNING_KEY_PASSWORD') ?: ''
ext["signing.secretKeyRingFile"] = System.getenv('SIGNING_KEY_FILE') ?: ''

allprojects {
    repositories {
        mavenCentral()
        google()
    }
}

version '4.40.2-SNAPSHOT'
group 'com.braintreepayments'
ext {
    compileSdkVersion = 34
<<<<<<< HEAD
    minSdkVersion = 23
    versionCode = 184
=======
    minSdkVersion = 21
    versionCode = 185
>>>>>>> 8d5c4f38
    targetSdkVersion = 34
    versionName = version
}

nexusPublishing {
    packageGroup = project.hasProperty('nexusPackageGroup') ? project.getProperty('nexusPackageGroup') : 'com.braintreepayments'

    repositories {
        sonatype {
            username = System.getenv('SONATYPE_NEXUS_USERNAME') ?: ''
            password = System.getenv('SONATYPE_NEXUS_PASSWORD') ?: ''
        }
    }

    transitionCheckOptions {
        // give nexus sonatype more time to close the staging repository
        delayBetween.set(Duration.ofSeconds(20))
    }
}

dependencies {
    detektPlugins "io.gitlab.arturbosch.detekt:detekt-formatting:1.22.0"
    detektPlugins "io.gitlab.arturbosch.detekt:detekt-rules-libraries:1.22.0"
}

detekt {
    toolVersion = "1.22.0"
    config = files("detekt/detekt-config.yml")
    input = files(
            "BraintreeCore/src",
            "AmericanExpress/src",
            "Card/src",
            "Demo/src",
            "GooglePay/src",
            "LocalPayment/src",
            "PayPal/src",
            "DataCollector/src",
            "PayPalNativeCheckout/src",
            "SEPADirectDebit/src",
            "SharedUtils/src",
            "TestUtils/src",
            "ThreeDSecure/src",
            "Venmo/src",
    )
    autoCorrect = project.hasProperty('detektAutoCorrect')
    reports {
        html {
            enabled = true
            destination = file("build/reports/detekt_report.html")
        }
    }
}

subprojects {
    repositories {
        maven {
            url "https://cardinalcommerceprod.jfrog.io/artifactory/android"
            credentials {
                username 'braintree_team_sdk'
                password 'AKCp8jQcoDy2hxSWhDAUQKXLDPDx6NYRkqrgFLRc3qDrayg6rrCbJpsKKyMwaykVL8FWusJpp'
            }
        }
        flatDir {
            dirs "${rootDir}/libs"
        }
    }
}

dokkaHtmlMultiModule.configure {
    // redirect dokka output to GitHub pages root directory
    outputDirectory.set(project.file("docs"))
}

task changeGradleReleaseVersion {
    doLast {
        def gradleFile = new File('build.gradle')
        def gradleFileText = gradleFile.text.replaceFirst("\\nversion '\\d+\\.\\d+\\.\\d+(-.*)?'", "\nversion '" + versionParam + "'")
        gradleFile.write(gradleFileText)
    }
}

task changeREADMEVersion {
    doLast {

        def readmeFile = new File('README.md')
        def readmeFileText = readmeFile.text.replaceFirst(":card:\\d+\\.\\d+\\.\\d+'", ":card:" + versionParam + "'")
        readmeFile.write(readmeFileText)
    }
}

task changeMigrationGuideVersion {
    doLast {
        def migrationGuideFile = new File('v4_MIGRATION_GUIDE.md')
        def migrationGuideFileText = migrationGuideFile.text.replaceAll(":\\d+\\.\\d+\\.\\d+(-.*)?'", ":" + versionParam + "'")
        migrationGuideFile.write(migrationGuideFileText)

        def newMigrationGuideFile = new File('v4.9.0+_MIGRATION_GUIDE.md')
        def newMigrationGuideFileText = newMigrationGuideFile.text.replaceAll(":\\d+\\.\\d+\\.\\d+(-.*)?'", ":" + versionParam + "'")
        newMigrationGuideFile.write(newMigrationGuideFileText)
    }
}

task updateCHANGELOGVersion {
    doLast {
        def changelogFile = new File('CHANGELOG.md')
        def changelogFileText = changelogFile.text.replaceFirst("## unreleased", "## " + versionParam + " (" + new Date().format('yyyy-MM-dd') + ")")
        changelogFile.write(changelogFileText)
    }
}

task incrementSNAPSHOTVersion {
    doLast {
        def gradleFile = new File('build.gradle')
        def (major, minor, patch) = versionParam.tokenize('.')
        def patchInteger = patch.toInteger()
        def newVersion = "$major.$minor.${patchInteger + 1}-SNAPSHOT"
        def gradleFileText = gradleFile.text.replaceFirst("\\nversion '\\d+\\.\\d+\\.\\d+(-.*)?'", "\nversion '" + newVersion + "'")
        gradleFile.write(gradleFileText)

        // update README snapshot version
        def readmeFile = new File('README.md')
        def readmeFileText = readmeFile.text.replaceFirst(":card:\\d+\\.\\d+\\.\\d+-SNAPSHOT'", ":card:" + newVersion + "'")
        readmeFile.write(readmeFileText)
    }
}

task incrementVersionCode {
    doLast {
        def gradleFile = new File('build.gradle')
        def versionText = gradleFile.text.find("versionCode = \\d+")
        def params = versionText.split("=")
        def newVersionCode = params[1].trim().toInteger() + 1
        def gradleFileText = gradleFile.text.replaceFirst("versionCode = \\d+", "versionCode = " + newVersionCode)
        gradleFile.write(gradleFileText)
    }
}<|MERGE_RESOLUTION|>--- conflicted
+++ resolved
@@ -84,13 +84,8 @@
 group 'com.braintreepayments'
 ext {
     compileSdkVersion = 34
-<<<<<<< HEAD
     minSdkVersion = 23
-    versionCode = 184
-=======
-    minSdkVersion = 21
     versionCode = 185
->>>>>>> 8d5c4f38
     targetSdkVersion = 34
     versionName = version
 }
