--- conflicted
+++ resolved
@@ -38,11 +38,7 @@
     def sonatypeUsername = System.env['SONATYPE_USERNAME']
     def sonatypePassword = System.env['SONATYPE_PASSWORD']
 
-<<<<<<< HEAD
-    version = '3.0.1-3DS2-SNAPSHOT'
-=======
     version = '3.1.1-SNAPSHOT'
->>>>>>> 7daa6989
     ext {
         compileSdkVersion = 28
         minSdkVersion = 21
