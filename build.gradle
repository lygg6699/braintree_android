--- conflicted
+++ resolved
@@ -90,12 +90,8 @@
 ext {
     compileSdkVersion = 34
     minSdkVersion = 21
-<<<<<<< HEAD
     minSdkVersionPayPalMessaging = 23
-    versionCode = 188
-=======
     versionCode = 190
->>>>>>> 426544a9
     targetSdkVersion = 34
     versionName = version
 }
