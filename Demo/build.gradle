--- conflicted
+++ resolved
@@ -77,10 +77,7 @@
 dependencies {
     implementation 'androidx.preference:preference:1.1.1'
     implementation deps.kotlinStdLib
-<<<<<<< HEAD
-=======
 
->>>>>>> 95758a0b
     implementation('com.squareup.retrofit:retrofit:1.9.0') {
         exclude module: 'com.google.gson'
     }
