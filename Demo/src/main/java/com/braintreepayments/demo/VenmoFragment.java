--- conflicted
+++ resolved
@@ -77,26 +77,8 @@
             VenmoPaymentMethodUsage.MULTI_USE : VenmoPaymentMethodUsage.SINGLE_USE;
 
         braintreeClient.getConfiguration((configuration, error) -> {
-<<<<<<< HEAD
             if (fallbackToWeb) {
                 venmoRequest.setFallbackToWeb(true);
-=======
-            if (venmoClient.isVenmoAppSwitchAvailable(activity)) {
-                VenmoRequest venmoRequest = new VenmoRequest(venmoPaymentMethodUsage);
-                venmoRequest.setProfileId(null);
-                venmoRequest.setShouldVault(shouldVault);
-                venmoRequest.setCollectCustomerBillingAddress(true);
-                venmoRequest.setCollectCustomerShippingAddress(true);
-                venmoRequest.setTotalAmount("20");
-                venmoRequest.setSubTotalAmount("18");
-                venmoRequest.setTaxAmount("1");
-                venmoRequest.setShippingAmount("1");
-                ArrayList<VenmoLineItem> lineItems = new ArrayList<>();
-                lineItems.add(new VenmoLineItem(VenmoLineItem.KIND_CREDIT, "Some Item", 1, "2"));
-                lineItems.add(new VenmoLineItem(VenmoLineItem.KIND_DEBIT, "Two Items", 2, "10"));
-                venmoRequest.setLineItems(lineItems);
-
->>>>>>> 13140a52
                 venmoClient.tokenizeVenmoAccount(activity, venmoRequest);
             } else {
                 if (venmoClient.isVenmoAppSwitchAvailable(activity)) {
