--- conflicted
+++ resolved
@@ -72,9 +72,10 @@
         boolean shouldVault =
                 Settings.vaultVenmo(activity) && !TextUtils.isEmpty(Settings.getCustomerId(activity));
 
-<<<<<<< HEAD
+        int venmoPaymentMethodUsage = shouldVault ?
+                VenmoPaymentMethodUsage.MULTI_USE : VenmoPaymentMethodUsage.SINGLE_USE;
         if (venmoClient.isVenmoAppSwitchAvailable(activity)) {
-            VenmoRequest venmoRequest = new VenmoRequest(VenmoPaymentMethodUsage.SINGLE_USE);
+            VenmoRequest venmoRequest = new VenmoRequest(venmoPaymentMethodUsage);
             venmoRequest.setProfileId(null);
             venmoRequest.setShouldVault(shouldVault);
             venmoRequest.setCollectCustomerBillingAddress(true);
@@ -86,7 +87,6 @@
             ArrayList<VenmoLineItem> lineItems = new ArrayList<>();
             lineItems.add(new VenmoLineItem(VenmoLineItem.KIND_CREDIT, "Some Item", 1, "2"));
             lineItems.add(new VenmoLineItem(VenmoLineItem.KIND_DEBIT, "Two Items", 2, "10"));
-            venmoRequest.setLineItems(lineItems);
 
             venmoClient.createPaymentAuthRequest(requireActivity(), venmoRequest, (paymentAuthRequest) -> {
                 if (paymentAuthRequest instanceof VenmoPaymentAuthRequest.Failure) {
@@ -98,43 +98,5 @@
         } else {
             showDialog("Please install the Venmo app first or confirm that Venmo is enabled for this merchant account");
         }
-=======
-        int venmoPaymentMethodUsage = shouldVault ?
-            VenmoPaymentMethodUsage.MULTI_USE : VenmoPaymentMethodUsage.SINGLE_USE;
-
-        braintreeClient.getConfiguration((configuration, error) -> {
-            if (venmoClient.isVenmoAppSwitchAvailable(activity)) {
-                VenmoRequest venmoRequest = new VenmoRequest(venmoPaymentMethodUsage);
-                venmoRequest.setProfileId(null);
-                venmoRequest.setShouldVault(shouldVault);
-                venmoRequest.setCollectCustomerBillingAddress(true);
-                venmoRequest.setCollectCustomerShippingAddress(true);
-                venmoRequest.setTotalAmount("20");
-                venmoRequest.setSubTotalAmount("18");
-                venmoRequest.setTaxAmount("1");
-                venmoRequest.setShippingAmount("1");
-                ArrayList<VenmoLineItem> lineItems = new ArrayList<>();
-                lineItems.add(new VenmoLineItem(VenmoLineItem.KIND_CREDIT, "Some Item", 1, "2"));
-                lineItems.add(new VenmoLineItem(VenmoLineItem.KIND_DEBIT, "Two Items", 2, "10"));
-                venmoRequest.setLineItems(lineItems);
-
-                venmoClient.tokenizeVenmoAccount(activity, venmoRequest);
-            } else if (configuration.isVenmoEnabled()) {
-                showDialog("Please install the Venmo app first.");
-            } else {
-                showDialog("Venmo is not enabled for the current merchant.");
-            }
-        });
-    }
-
-    @Override
-    public void onVenmoSuccess(@NonNull VenmoAccountNonce venmoAccountNonce) {
-        handleVenmoResult(venmoAccountNonce);
-    }
-
-    @Override
-    public void onVenmoFailure(@NonNull Exception error) {
-        handleError(error);
->>>>>>> 13140a52
     }
 }