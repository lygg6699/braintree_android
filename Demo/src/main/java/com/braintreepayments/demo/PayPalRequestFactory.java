package com.braintreepayments.demo;

import android.content.Context;

import com.braintreepayments.api.core.PostalAddress;
import com.braintreepayments.api.paypal.AmountBreakdown;
import com.braintreepayments.api.paypal.PayPalBillingCycle;
import com.braintreepayments.api.paypal.PayPalBillingInterval;
import com.braintreepayments.api.paypal.PayPalBillingPricing;
import com.braintreepayments.api.paypal.PayPalCheckoutRequest;
import com.braintreepayments.api.paypal.PayPalContactInformation;
import com.braintreepayments.api.paypal.PayPalContactPreference;
import com.braintreepayments.api.paypal.PayPalLandingPageType;
import com.braintreepayments.api.paypal.PayPalLineItem;
import com.braintreepayments.api.paypal.PayPalLineItemKind;
import com.braintreepayments.api.paypal.PayPalLineItemUpcType;
import com.braintreepayments.api.paypal.PayPalPaymentIntent;
import com.braintreepayments.api.paypal.PayPalPaymentUserAction;
import com.braintreepayments.api.paypal.PayPalPricingModel;
import com.braintreepayments.api.paypal.PayPalRecurringBillingDetails;
import com.braintreepayments.api.paypal.PayPalRecurringBillingPlanType;
import com.braintreepayments.api.paypal.PayPalPhoneNumber;
import com.braintreepayments.api.paypal.PayPalVaultRequest;
import java.util.ArrayList;
import java.util.Collections;
import java.util.List;

public class PayPalRequestFactory {

    public static PayPalVaultRequest createPayPalVaultRequest(
        Context context,
        String buyerEmailAddress,
        String buyerPhoneCountryCode,
        String buyerPhoneNationalNumber,
        String shopperInsightsSessionId
    ) {

        PayPalVaultRequest request = new PayPalVaultRequest(true);

        if (buyerEmailAddress != null && !buyerEmailAddress.isEmpty()) {
            request.setUserAuthenticationEmail(buyerEmailAddress);
        }

        if ((buyerPhoneCountryCode != null && !buyerPhoneCountryCode.isEmpty())
            && (buyerPhoneNationalNumber != null && !buyerPhoneNationalNumber.isEmpty())) {

            request.setUserPhoneNumber(new PayPalPhoneNumber(
                buyerPhoneCountryCode,
                buyerPhoneNationalNumber)
            );
        }

        if (shopperInsightsSessionId != null && !shopperInsightsSessionId.isEmpty()) {
            request.setShopperSessionId(shopperInsightsSessionId);
        }

        if (Settings.isPayPalAppSwithEnabled(context)) {
            request.setEnablePayPalAppSwitch(true);
        }

        request.setDisplayName(Settings.getPayPalDisplayName(context));

        String landingPageType = Settings.getPayPalLandingPageType(context);
        if (context.getString(R.string.paypal_landing_page_type_billing).equals(landingPageType)) {
            request.setLandingPageType(PayPalLandingPageType.LANDING_PAGE_TYPE_BILLING);
        } else if (context.getString(R.string.paypal_landing_page_type_login).equals(landingPageType)) {
            request.setLandingPageType(PayPalLandingPageType.LANDING_PAGE_TYPE_LOGIN);
        }

        if (Settings.isPayPalCreditOffered(context)) {
            request.setShouldOfferCredit(true);
        }

        if (Settings.usePayPalAddressOverride(context)) {
            PostalAddress postalAddress = new PostalAddress();
            postalAddress.setRecipientName("Brian Tree");
            postalAddress.setStreetAddress("123 Fake Street");
            postalAddress.setExtendedAddress("Floor A");
            postalAddress.setLocality("San Francisco");
            postalAddress.setPostalCode("12345");
            postalAddress.setRegion("CA");
            postalAddress.setCountryCodeAlpha2("US");

            request.setShippingAddressOverride(postalAddress);
        }

        if (Settings.isRbaMetadataEnabled(context)) {
            PayPalBillingPricing billingPricing = new PayPalBillingPricing(
                PayPalPricingModel.FIXED,
                "9.99",
                "99.99"
            );

            PayPalBillingCycle billingCycle = new PayPalBillingCycle(
                false,
                1,
                PayPalBillingInterval.MONTH,
                1,
                1,
                "2024-08-01",
                billingPricing
            );

            List<PayPalBillingCycle> billingCycles = new ArrayList<>();
            billingCycles.add(billingCycle);
            PayPalRecurringBillingDetails payPalRecurringBillingDetails = new PayPalRecurringBillingDetails(
                billingCycles,
                "32.56",
                "USD",
                "Vogue Magazine Subscription",
                "9.99",
                "Home delivery to Chicago, IL",
                "19.99",
                1,
                "1.99",
                "0.59"
            );

            request.setRecurringBillingDetails(payPalRecurringBillingDetails);
            request.setRecurringBillingPlanType(PayPalRecurringBillingPlanType.SUBSCRIPTION);
        }

        return request;
    }

    private static void setRecurringBilling(PayPalCheckoutRequest request, String amount) {
        PayPalBillingPricing billingPricing = new PayPalBillingPricing(
                PayPalPricingModel.FIXED,
                amount // matches the adjusted total
        );

        PayPalBillingCycle billingCycle = new PayPalBillingCycle(
                false,
                1,
                PayPalBillingInterval.MONTH,
                1,
                1,
                "2024-08-01",
                billingPricing
        );

        List<PayPalBillingCycle> billingCycles = new ArrayList<>();
        billingCycles.add(billingCycle);
        PayPalRecurringBillingDetails payPalRecurringBillingDetails = new PayPalRecurringBillingDetails(
                billingCycles,
                "9.99",
                "USD",
                "Vogue Magazine Subscription",
                "9.99",
                "Home delivery to Chicago, IL",
                null,
                1
        );

        request.setRecurringBillingDetails(payPalRecurringBillingDetails);
        request.setRecurringBillingPlanType(PayPalRecurringBillingPlanType.SUBSCRIPTION);
    }

    public static PayPalCheckoutRequest createPayPalCheckoutRequest(
        Context context,
        String amount,
        String buyerEmailAddress,
        String buyerPhoneCountryCode,
        String buyerPhoneNationalNumber,
        Boolean isContactInformationEnabled,
<<<<<<< HEAD
        String shopperInsightsSessionId,
        Boolean isAmountBreakdownEnabled
=======
        Boolean offerPayLater,
        String shopperInsightsSessionId
>>>>>>> 4c84ba98
    ) {
        PayPalCheckoutRequest request = new PayPalCheckoutRequest(amount, true);
        request.setShouldOfferPayLater(offerPayLater);

        if (isAmountBreakdownEnabled) {
            request = new PayPalCheckoutRequest("10.99", true);

            request.setShouldRequestBillingAgreement(true);

            List<PayPalLineItem> lineItems = buildLineItems(
                    9.99f,
                    5.00f,
                    3.00f
            );

            request.setLineItems(lineItems);

            AmountBreakdown breakdown = new AmountBreakdown(
                    "9.99",
                    "0.50",
                    "0.50",
                    null,
                    null,
                    null,
                    null
            );

            request.setAmountBreakdown(breakdown);

            setRecurringBilling(request, "9.99");
            request.setMerchantAccountId("quantumleapsandboxtesting-1");
        }

        if (buyerEmailAddress != null && !buyerEmailAddress.isEmpty()) {
            request.setUserAuthenticationEmail(buyerEmailAddress);
        }

        if ((buyerPhoneCountryCode != null && !buyerPhoneCountryCode.isEmpty())
            && (buyerPhoneNationalNumber != null && !buyerPhoneNationalNumber.isEmpty())) {
            request.setUserPhoneNumber(new PayPalPhoneNumber(
                buyerPhoneCountryCode,
                buyerPhoneNationalNumber)
            );
        }

        if (shopperInsightsSessionId != null && !shopperInsightsSessionId.isEmpty()) {
            request.setShopperSessionId(shopperInsightsSessionId);
        }

        if (Settings.isPayPalAppSwithEnabled(context)) {
            request.setEnablePayPalAppSwitch(true);
        }

        request.setDisplayName(Settings.getPayPalDisplayName(context));

        String landingPageType = Settings.getPayPalLandingPageType(context);
        if (context.getString(R.string.paypal_landing_page_type_billing).equals(landingPageType)) {
            request.setLandingPageType(PayPalLandingPageType.LANDING_PAGE_TYPE_BILLING);
        } else if (context.getString(R.string.paypal_landing_page_type_login).equals(landingPageType)) {
            request.setLandingPageType(PayPalLandingPageType.LANDING_PAGE_TYPE_LOGIN);
        }

        String intentType = Settings.getPayPalIntentType(context);
        if (intentType.equals(context.getString(R.string.paypal_intent_authorize))) {
            request.setIntent(PayPalPaymentIntent.AUTHORIZE);
        } else if (intentType.equals(context.getString(R.string.paypal_intent_order))) {
            request.setIntent(PayPalPaymentIntent.ORDER);
        } else if (intentType.equals(context.getString(R.string.paypal_intent_sale))) {
            request.setIntent(PayPalPaymentIntent.SALE);
        }

        if (Settings.isPayPalUseractionCommitEnabled(context)) {
            request.setUserAction(PayPalPaymentUserAction.USER_ACTION_COMMIT);
        }

        if (Settings.usePayPalAddressOverride(context)) {
            PostalAddress shippingAddress = new PostalAddress();
            shippingAddress.setRecipientName("Brian Tree");
            shippingAddress.setStreetAddress("123 Fake Street");
            shippingAddress.setExtendedAddress("Floor A");
            shippingAddress.setLocality("San Francisco");
            shippingAddress.setRegion("CA");
            shippingAddress.setCountryCodeAlpha2("US");
            shippingAddress.setPostalCode("94103");

            request.setShippingAddressOverride(shippingAddress);
        }

        if (isContactInformationEnabled) {
            request.setContactInformation(new PayPalContactInformation("some@email.com", new PayPalPhoneNumber("1", "1234567890")));
            request.setContactPreference(PayPalContactPreference.UPDATE_CONTACT_INFORMATION);
        }

        return request;
    }

    private static List<PayPalLineItem> buildLineItems(
            Float unitItemPrice,
            Float setupFee,
            Float immediateBillingAmount
    ) {
        Float totalAmount = unitItemPrice
                + (setupFee != null ? setupFee : 0.00f)
                + (immediateBillingAmount != null ? immediateBillingAmount : 0.00f);

        PayPalLineItem item = new PayPalLineItem(
                PayPalLineItemKind.CREDIT,
                "Subscription Setup + First Cycle 54321",
                "1",
                totalAmount.toString()
        );

        item.setDescription("Includes setup and first cycle 12345");
        item.setImageUrl("http://example.com/image.jpg");
        item.setProductCode("sub-setup-001");
        item.setUpcType(PayPalLineItemUpcType.UPC_TYPE_2);
        item.setUpcCode("upc-001");
        item.setUrl("http://example.com");

        // Only include if you use taxTotal in AmountBreakdown
        item.setUnitTaxAmount("0.50");

        return Collections.singletonList(item);
    }
}<|MERGE_RESOLUTION|>--- conflicted
+++ resolved
@@ -163,13 +163,9 @@
         String buyerPhoneCountryCode,
         String buyerPhoneNationalNumber,
         Boolean isContactInformationEnabled,
-<<<<<<< HEAD
         String shopperInsightsSessionId,
+        Boolean offerPayLater,
         Boolean isAmountBreakdownEnabled
-=======
-        Boolean offerPayLater,
-        String shopperInsightsSessionId
->>>>>>> 4c84ba98
     ) {
         PayPalCheckoutRequest request = new PayPalCheckoutRequest(amount, true);
         request.setShouldOfferPayLater(offerPayLater);
