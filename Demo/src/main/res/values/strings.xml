--- conflicted
+++ resolved
@@ -18,11 +18,8 @@
     <string name="local_payment_button">Local Payment</string>
     <string name="sepa_direct_debit_button">SEPA Direct Debit</string>
     <string name="cards">Credit or Debit Cards</string>
-<<<<<<< HEAD
+    <string name="paypal_messaging_button">PayPal Messaging</string>
     <string name="shopper_insights_button">Shopper Insights</string>
-=======
-    <string name="paypal_messaging_button">PayPal Messaging</string>
->>>>>>> 95758a0b
     <string name="paypal_native_checkout">PayPal Native Checkout</string>
     <string name="samsung_pay">Samsung Pay</string>
     <string name="create_transaction">Create a Transaction</string>
