--- conflicted
+++ resolved
@@ -56,17 +56,16 @@
         android:text="Add Contact Information" />
 
     <Switch
-<<<<<<< HEAD
+        android:id="@+id/offer_pay_later_switch"
+        android:layout_width="match_parent"
+        android:layout_height="@dimen/margin_40"
+        android:text="@string/paypal_offer_pay_later" />
+
+    <Switch
         android:id="@+id/amount_breakdown_switch"
         android:layout_width="match_parent"
         android:layout_height="@dimen/margin_40"
         android:text="Add Amount Breakdown" />
-=======
-        android:id="@+id/offer_pay_later_switch"
-        android:layout_width="match_parent"
-        android:layout_height="@dimen/margin_40"
-        android:text="@string/paypal_offer_pay_later" />
->>>>>>> 4c84ba98
 
     <Button
         android:id="@+id/paypal_single_payment_button"
