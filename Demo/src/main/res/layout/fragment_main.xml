<?xml version="1.0" encoding="utf-8"?>
<TableLayout xmlns:android="http://schemas.android.com/apk/res/android"
    xmlns:tools="http://schemas.android.com/tools"
    android:id="@+id/action_buttons"
    android:layout_width="match_parent"
    android:layout_height="match_parent"
    android:layout_alignParentBottom="true"
    android:gravity="bottom"
    android:orientation="vertical"
    android:padding="10dp"
    tools:context=".MainFragment">

    <TableRow
        android:layout_width="match_parent"
        android:layout_height="match_parent">

        <Button
            android:id="@+id/card"
            style="?android:attr/buttonStyle"
            android:layout_width="match_parent"
            android:layout_height="wrap_content"
            android:layout_weight="1"
            android:text="@string/cards"
            android:textSize="12sp" />

        <Button
<<<<<<< HEAD
            android:id="@+id/shopper_insights"
=======
            android:id="@+id/paypal_messaging"
>>>>>>> 95758a0b
            style="?android:attr/buttonStyle"
            android:layout_width="match_parent"
            android:layout_height="wrap_content"
            android:layout_weight="1"
<<<<<<< HEAD
            android:text="@string/shopper_insights_button"
=======
            android:text="@string/paypal_messaging_button"
>>>>>>> 95758a0b
            android:textSize="12sp" />
    </TableRow>

    <TableRow
        android:layout_width="match_parent"
        android:layout_height="match_parent">

        <Button
            android:id="@+id/google_pay"
            style="?android:attr/buttonStyle"
            android:layout_width="match_parent"
            android:layout_height="wrap_content"
            android:layout_weight="1"
            android:text="@string/google_pay"
            android:textSize="12sp" />

        <Button
            android:id="@+id/venmo"
            style="?android:attr/buttonStyle"
            android:layout_width="match_parent"
            android:layout_height="wrap_content"
            android:layout_weight="1"
            android:text="@string/venmo"
            android:textSize="12sp" />
    </TableRow>

    <TableRow
        android:layout_width="match_parent"
        android:layout_height="match_parent">

        <Button
            android:id="@+id/paypal"
            style="?android:attr/buttonStyle"
            android:layout_width="match_parent"
            android:layout_height="wrap_content"
            android:layout_weight="1"
            android:text="@string/paypal_button"
            android:textSize="12sp" />

        <Button
            android:id="@+id/paypal_native_checkout"
            style="?android:attr/buttonStyle"
            android:layout_width="match_parent"
            android:layout_height="wrap_content"
            android:layout_weight="1"
            android:text="@string/paypal_native_checkout"
            android:textSize="12sp" />

    </TableRow>

    <TableRow
        android:layout_width="match_parent"
        android:layout_height="match_parent">

        <Button
            android:id="@+id/local_payment"
            style="?android:attr/buttonStyle"
            android:layout_width="match_parent"
            android:layout_height="wrap_content"
            android:layout_weight="1"
            android:text="@string/local_payment_button"
            android:textSize="12sp" />

        <Button
            android:id="@+id/samsung_pay"
            style="?android:attr/buttonStyle"
            android:layout_width="match_parent"
            android:layout_height="wrap_content"
            android:layout_weight="1"
            android:text="@string/samsung_pay"
            android:textSize="12sp" />

    </TableRow>

    <TableRow
        android:layout_width="match_parent"
        android:layout_height="match_parent">

        <Button
            android:id="@+id/sepa_debit"
            style="?android:attr/buttonStyle"
            android:layout_width="match_parent"
            android:layout_height="wrap_content"
            android:layout_weight="1"
            android:text="@string/sepa_direct_debit_button"
            android:textSize="12sp" />

        <Button
            android:id="@+id/visa_checkout"
            style="?android:attr/buttonStyle"
            android:layout_width="match_parent"
            android:layout_height="wrap_content"
            android:layout_weight="1"
            android:text="@string/visa_checkout_button"
            android:textSize="12sp" />

    </TableRow>

</TableLayout><|MERGE_RESOLUTION|>--- conflicted
+++ resolved
@@ -24,21 +24,23 @@
             android:textSize="12sp" />
 
         <Button
-<<<<<<< HEAD
-            android:id="@+id/shopper_insights"
-=======
             android:id="@+id/paypal_messaging"
->>>>>>> 95758a0b
             style="?android:attr/buttonStyle"
             android:layout_width="match_parent"
             android:layout_height="wrap_content"
             android:layout_weight="1"
-<<<<<<< HEAD
+            android:text="@string/paypal_messaging_button"
+            android:textSize="12sp" />
+
+        <Button
+            android:id="@+id/shopper_insights"
+            style="?android:attr/buttonStyle"
+            android:layout_width="match_parent"
+            android:layout_height="wrap_content"
+            android:layout_weight="1"
             android:text="@string/shopper_insights_button"
-=======
-            android:text="@string/paypal_messaging_button"
->>>>>>> 95758a0b
             android:textSize="12sp" />
+
     </TableRow>
 
     <TableRow
