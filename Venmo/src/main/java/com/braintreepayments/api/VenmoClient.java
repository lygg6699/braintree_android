package com.braintreepayments.api;

import android.content.Context;
import android.content.Intent;
import android.net.Uri;
import android.text.TextUtils;
import android.util.Log;

import androidx.annotation.NonNull;
import androidx.annotation.Nullable;
import androidx.annotation.VisibleForTesting;
import androidx.fragment.app.FragmentActivity;

/**
 * Used to create and tokenize Venmo accounts. For more information see the <a
 * href="https://developer.paypal.com/braintree/docs/guides/venmo/overview">documentation</a>
 */
public class VenmoClient {

    static final String VENMO_PACKAGE_NAME = "com.venmo";
    private final BraintreeClient braintreeClient;
    private final VenmoApi venmoApi;
    private final VenmoSharedPrefsWriter sharedPrefsWriter;
    private final DeviceInspector deviceInspector;

    private VenmoClient(BraintreeClient braintreeClient, ApiClient apiClient) {
        this(braintreeClient, new VenmoApi(braintreeClient, apiClient),
                new VenmoSharedPrefsWriter(), new DeviceInspector());
    }

    /**
     * Initializes a new {@link VenmoClient} instance
     *
     * @param context an Android Context
     * @param authorization a Tokenization Key or Client Token used to authenticate
     */
    public VenmoClient(@NonNull Context context, @NonNull String authorization) {
        this(new BraintreeClient(context, authorization));
    }

    @VisibleForTesting
    VenmoClient(@NonNull BraintreeClient braintreeClient) {
        this(braintreeClient, new ApiClient(braintreeClient));
    }

    @VisibleForTesting
    VenmoClient(BraintreeClient braintreeClient, VenmoApi venmoApi,
                VenmoSharedPrefsWriter sharedPrefsWriter, DeviceInspector deviceInspector) {
        this.braintreeClient = braintreeClient;
        this.sharedPrefsWriter = sharedPrefsWriter;
        this.deviceInspector = deviceInspector;
        this.venmoApi = venmoApi;
    }

    /**
     * Launches an Android Intent pointing to the Venmo app on the Google Play Store
     *
     * @param activity used to open the Venmo's Google Play Store
     */
    public void showVenmoInGooglePlayStore(@NonNull FragmentActivity activity) {
        Intent intent = new Intent(Intent.ACTION_VIEW);
        intent.setData(Uri.parse(
                "https://play.google.com/store/apps/details?id=" + VENMO_PACKAGE_NAME));
        activity.startActivity(intent);
    }

<<<<<<< HEAD
=======
    /**
     * Start the Pay With Venmo flow. This will app switch to the Venmo app.
     * <p>
     * If the Venmo app is not available, {@link AppSwitchNotAvailableException} will be sent to {@link VenmoListener#onVenmoFailure(Exception)}
     *
     * @param activity Android FragmentActivity
     * @param request  {@link VenmoRequest}
     */
    public void tokenizeVenmoAccount(@NonNull final FragmentActivity activity, @NonNull final VenmoRequest request) {
        tokenizeVenmoAccount(activity, request, new VenmoTokenizeAccountCallback() {
            @Override
            public void onResult(@Nullable Exception error) {
                if (error != null) {
                    deliverVenmoFailure(error);
                }
            }
        });
    }
>>>>>>> 3e307147

    /**
     * Start the Pay With Venmo flow. This will return a {@link VenmoPaymentAuthRequestParams} that will be
     * used to authenticate the user by switching to the Venmo app in {@link 
     * VenmoLauncher#launch(VenmoPaymentAuthRequest.ReadyToLaunch)}
     * <p>
     * If the Venmo app is not available, {@link AppSwitchNotAvailableException} will be sent to
     * {@link VenmoPaymentAuthRequestCallback#onVenmoPaymentAuthRequest(VenmoPaymentAuthRequest)}
     *
     * @param activity Android FragmentActivity
     * @param request  {@link VenmoRequest}
     * @param callback {@link VenmoPaymentAuthRequestCallback}
     */
    public void createPaymentAuthRequest(@NonNull final FragmentActivity activity,
                                         @NonNull final VenmoRequest request,
                                         @NonNull VenmoPaymentAuthRequestCallback callback) {
        braintreeClient.sendAnalyticsEvent(VenmoAnalytics.TOKENIZE_STARTED);
        braintreeClient.getConfiguration((configuration, error) -> {
            if (configuration == null && error != null) {
                callbackPaymentAuthFailure(callback, new VenmoPaymentAuthRequest.Failure(error));
                return;
            }

            if (!configuration.isVenmoEnabled()) {
                callbackPaymentAuthFailure(callback,
                        new VenmoPaymentAuthRequest.Failure(new AppSwitchNotAvailableException("Venmo is not enabled")));
                return;
            }
            if (!deviceInspector.isVenmoAppSwitchAvailable(activity)) {
                braintreeClient.sendAnalyticsEvent(VenmoAnalytics.APP_SWITCH_FAILED);
                callbackPaymentAuthFailure(callback,
                        new VenmoPaymentAuthRequest.Failure(new AppSwitchNotAvailableException("Venmo is not installed")));
                return;
            }

            // Merchants are not allowed to collect user addresses unless ECD (Enriched Customer
            // Data) is enabled on the BT Control Panel.
            if ((request.getCollectCustomerShippingAddress() ||
                    request.getCollectCustomerBillingAddress()) &&
                    !configuration.getVenmoEnrichedCustomerDataEnabled()) {
                callbackPaymentAuthFailure(callback, new VenmoPaymentAuthRequest.Failure(new BraintreeException(
                        "Cannot collect customer data when ECD is disabled. Enable this feature " +
                                "in the Control Panel to collect this data.")));
                return;
            }

            String venmoProfileId = request.getProfileId();
            if (TextUtils.isEmpty(venmoProfileId)) {
                venmoProfileId = configuration.getVenmoMerchantId();
            }

            final String finalVenmoProfileId = venmoProfileId;
            venmoApi.createPaymentContext(request, venmoProfileId,
                    (paymentContextId, exception) -> {
                        if (exception == null) {
                            createPaymentAuthRequest(activity, request, configuration,
                                    braintreeClient.getAuthorization(), finalVenmoProfileId,
                                    paymentContextId, callback);
                        } else {
                            callbackPaymentAuthFailure(callback, new VenmoPaymentAuthRequest.Failure(exception));
                        }
                    });
        });
    }

    private void createPaymentAuthRequest(
            final FragmentActivity activity,
            final VenmoRequest request,
            final Configuration configuration,
            Authorization authorization,
            final String venmoProfileId,
            @Nullable final String paymentContextId,
            VenmoPaymentAuthRequestCallback callback
    ) {
        boolean isClientTokenAuth = (authorization instanceof ClientToken);
        boolean shouldVault = request.getShouldVault() && isClientTokenAuth;
        sharedPrefsWriter.persistVenmoVaultOption(activity, shouldVault);
<<<<<<< HEAD
        VenmoPaymentAuthRequestParams params =
                new VenmoPaymentAuthRequestParams(configuration, venmoProfileId, paymentContextId,
                        braintreeClient.getSessionId(), braintreeClient.getIntegrationType());
        callback.onVenmoPaymentAuthRequest(new VenmoPaymentAuthRequest.ReadyToLaunch(params));
=======
        if (observer != null) {
            VenmoIntentData intentData = new VenmoIntentData(configuration, venmoProfileId, paymentContextId, braintreeClient.getSessionId(), braintreeClient.getIntegrationType());
            observer.launch(intentData);
        } else {
            Intent launchIntent = getLaunchIntent(configuration, venmoProfileId, paymentContextId);
            activity.startActivityForResult(launchIntent, BraintreeRequestCodes.VENMO);
        }
        braintreeClient.sendAnalyticsEvent("pay-with-venmo.app-switch.started");
    }

    void onVenmoResult(final VenmoResult venmoResult) {
        if (venmoResult.getError() == null) {
            braintreeClient.sendAnalyticsEvent("pay-with-venmo.app-switch.success");

            braintreeClient.getAuthorization(new AuthorizationCallback() {
                @Override
                public void onAuthorizationResult(@Nullable Authorization authorization, @Nullable final Exception authError) {
                    if (authorization != null) {
                        final boolean isClientTokenAuth = (authorization instanceof ClientToken);

                        String paymentContextId = venmoResult.getPaymentContextId();
                        if (paymentContextId != null) {
                            venmoApi.createNonceFromPaymentContext(paymentContextId, new VenmoOnActivityResultCallback() {
                                @Override
                                public void onResult(@Nullable VenmoAccountNonce nonce, @Nullable Exception error) {
                                    if (nonce != null) {
                                        boolean shouldVault = sharedPrefsWriter.getVenmoVaultOption(braintreeClient.getApplicationContext());
                                        if (shouldVault && isClientTokenAuth) {
                                            vaultVenmoAccountNonce(nonce.getString(), new VenmoOnActivityResultCallback() {
                                                @Override
                                                public void onResult(@Nullable VenmoAccountNonce venmoAccountNonce, @Nullable Exception error) {
                                                    if (venmoAccountNonce != null) {
                                                        deliverVenmoSuccess(venmoAccountNonce);
                                                    } else if (error != null) {
                                                        deliverVenmoFailure(error);
                                                    }
                                                }
                                            });
                                        } else {
                                            braintreeClient.sendAnalyticsEvent("pay-with-venmo.app-switch.failure");
                                            deliverVenmoSuccess(nonce);
                                        }
                                    } else {
                                        braintreeClient.sendAnalyticsEvent("pay-with-venmo.app-switch.failure");
                                        deliverVenmoFailure(error);
                                    }
                                }
                            });
                        } else {
                            String nonce = venmoResult.getVenmoAccountNonce();

                            boolean shouldVault = sharedPrefsWriter.getVenmoVaultOption(braintreeClient.getApplicationContext());
                            if (shouldVault && isClientTokenAuth) {
                                vaultVenmoAccountNonce(nonce, new VenmoOnActivityResultCallback() {
                                    @Override
                                    public void onResult(@Nullable VenmoAccountNonce venmoAccountNonce, @Nullable Exception error) {
                                        if (venmoAccountNonce != null) {
                                            deliverVenmoSuccess(venmoAccountNonce);
                                        } else if (error != null) {
                                            deliverVenmoFailure(error);
                                        }
                                    }
                                });
                            } else {
                                String venmoUsername = venmoResult.getVenmoUsername();
                                VenmoAccountNonce venmoAccountNonce = new VenmoAccountNonce(nonce, venmoUsername, false);
                                deliverVenmoSuccess(venmoAccountNonce);
                            }

                        }
                    } else if (authError != null) {
                        deliverVenmoFailure(authError);
                    }
                }
            });

        } else if (venmoResult.getError() != null) {
            if (venmoResult.getError() instanceof UserCanceledException) {
                braintreeClient.sendAnalyticsEvent("pay-with-venmo.app-switch.canceled");
            }
            deliverVenmoFailure(venmoResult.getError());
        }
    }

    private void deliverVenmoSuccess(VenmoAccountNonce venmoAccountNonce) {
        if (listener != null) {
            listener.onVenmoSuccess(venmoAccountNonce);
        } else {
            Log.w(LoggingUtils.TAG, LoggingUtils.LISTENER_WARNING);
        }
    }

    private void deliverVenmoFailure(Exception error) {
        if (listener != null) {
            listener.onVenmoFailure(error);
        } else {
            Log.w(LoggingUtils.TAG, LoggingUtils.LISTENER_WARNING);
        }
>>>>>>> 3e307147
    }

    /**
     * After successfully authenticating a Venmo user account via {@link 
     * VenmoClient#createPaymentAuthRequest(FragmentActivity, VenmoRequest, VenmoPaymentAuthRequestCallback)},
     * this method should be invoked to tokenize the account to retrieve a
     * {@link VenmoAccountNonce}.
     * 
     * @param venmoPaymentAuthResult the result of {@link VenmoLauncher#launch(VenmoPaymentAuthRequest.ReadyToLaunch)}
     * @param callback a {@link VenmoInternalCallback} to receive a {@link VenmoAccountNonce} or
     *                 error from Venmo tokenization
     */
    public void tokenize(@NonNull final VenmoPaymentAuthResult venmoPaymentAuthResult,
                         @NonNull VenmoTokenizeCallback callback) {
        if (venmoPaymentAuthResult.getError() == null) {
            braintreeClient.sendAnalyticsEvent(VenmoAnalytics.APP_SWITCH_SUCCEEDED);

            final boolean isClientTokenAuth = (braintreeClient.getAuthorization() instanceof ClientToken);

            String paymentContextId = venmoPaymentAuthResult.getPaymentContextId();
            if (paymentContextId != null) {
                venmoApi.createNonceFromPaymentContext(paymentContextId, (nonce, error) -> {
                    if (nonce != null) {
                        boolean shouldVault =
                                sharedPrefsWriter.getVenmoVaultOption(
                                        braintreeClient.getApplicationContext());
                        if (shouldVault && isClientTokenAuth) {
                            vaultVenmoAccountNonce(nonce.getString(),
                                    (venmoAccountNonce, vaultError) -> {
                                        if (venmoAccountNonce != null) {
                                            callbackSuccess(callback, new VenmoResult.Success(venmoAccountNonce));
                                        } else if (vaultError != null) {
                                            callbackTokenizeFailure(callback, new VenmoResult.Failure(vaultError));
                                        }
                                    });
                        } else {
                            callbackSuccess(callback, new VenmoResult.Success(nonce));
                        }
                    } else if (error != null) {
                        callbackTokenizeFailure(callback, new VenmoResult.Failure(error));
                    }
                });
            } else {
                String nonce = venmoPaymentAuthResult.getVenmoAccountNonce();

                boolean shouldVault = sharedPrefsWriter.getVenmoVaultOption(
                        braintreeClient.getApplicationContext());
                if (shouldVault && isClientTokenAuth) {
                    vaultVenmoAccountNonce(nonce, (venmoAccountNonce, error) -> {
                        if (venmoAccountNonce != null) {
                            callbackSuccess(callback, new VenmoResult.Success(venmoAccountNonce));
                        } else if (error != null) {
                            callbackTokenizeFailure(callback, new VenmoResult.Failure(error));
                        }
                    });
                } else {
                    String venmoUsername = venmoPaymentAuthResult.getVenmoUsername();
                    VenmoAccountNonce venmoAccountNonce =
                            new VenmoAccountNonce(nonce, venmoUsername, false);
                    callbackSuccess(callback, new VenmoResult.Success(venmoAccountNonce));
                }

            }
        } else if (venmoPaymentAuthResult.getError() != null) {
            if (venmoPaymentAuthResult.getError() instanceof UserCanceledException) {
                callbackTokenizeCancel(callback);
            } else {
                callbackTokenizeFailure(callback, new VenmoResult.Failure(venmoPaymentAuthResult.getError()));
            }
        }
    }

    private void vaultVenmoAccountNonce(String nonce, final VenmoInternalCallback callback) {
        venmoApi.vaultVenmoAccountNonce(nonce, (venmoAccountNonce, error) -> callback.onResult(venmoAccountNonce, error));
    }

    /**
     * Check if Venmo app switch is available.
     *
     * @param context Application Context
     * @return true if the Venmo app is installed, false otherwise
     */
    public boolean isVenmoAppSwitchAvailable(@NonNull Context context) {
        return deviceInspector.isVenmoAppSwitchAvailable(context);
    }

    /**
     * Before starting the Venmo flow, use this method to check whether Venmo is supported and set
     * up on the device. When the callback is called with {@code true}, show the Venmo button. When
     * it is called with {@code false}, display other checkout options.
     *
     * @param context  Android Context
     * @param callback {@link VenmoIsReadyToPayCallback}
     */
    public void isReadyToPay(final Context context, final VenmoIsReadyToPayCallback callback) {
        braintreeClient.getConfiguration((configuration, configError) -> {
            if (configuration != null) {
                boolean isReadyToPay =
                        configuration.isVenmoEnabled() && isVenmoAppSwitchAvailable(context);
                if (isReadyToPay) {
                    callback.onVenmoReadinessResult(VenmoReadinessResult.ReadyToPay.INSTANCE);
                } else {
                   callback.onVenmoReadinessResult(VenmoReadinessResult.NotReadyToPay.INSTANCE);
                }
            } else if (configError != null) {
                callback.onVenmoReadinessResult(new VenmoReadinessResult.Failure(configError));
            }
        });
    }

    private void callbackPaymentAuthFailure(VenmoPaymentAuthRequestCallback callback, VenmoPaymentAuthRequest request) {
        braintreeClient.sendAnalyticsEvent(VenmoAnalytics.TOKENIZE_FAILED);
        callback.onVenmoPaymentAuthRequest(request);
    }

    private void callbackSuccess(VenmoTokenizeCallback callback, VenmoResult venmoResult) {
        braintreeClient.sendAnalyticsEvent(VenmoAnalytics.TOKENIZE_SUCCEEDED);
        callback.onVenmoResult(venmoResult);
    }

    private void callbackTokenizeCancel(VenmoTokenizeCallback callback) {
        braintreeClient.sendAnalyticsEvent(VenmoAnalytics.APP_SWITCH_CANCELED);
        callback.onVenmoResult(VenmoResult.Cancel.INSTANCE);
    }
    
    private void callbackTokenizeFailure(VenmoTokenizeCallback callback, VenmoResult venmoResult) {
        braintreeClient.sendAnalyticsEvent(VenmoAnalytics.TOKENIZE_FAILED);
        callback.onVenmoResult(venmoResult);
    }
}<|MERGE_RESOLUTION|>--- conflicted
+++ resolved
@@ -64,27 +64,6 @@
         activity.startActivity(intent);
     }
 
-<<<<<<< HEAD
-=======
-    /**
-     * Start the Pay With Venmo flow. This will app switch to the Venmo app.
-     * <p>
-     * If the Venmo app is not available, {@link AppSwitchNotAvailableException} will be sent to {@link VenmoListener#onVenmoFailure(Exception)}
-     *
-     * @param activity Android FragmentActivity
-     * @param request  {@link VenmoRequest}
-     */
-    public void tokenizeVenmoAccount(@NonNull final FragmentActivity activity, @NonNull final VenmoRequest request) {
-        tokenizeVenmoAccount(activity, request, new VenmoTokenizeAccountCallback() {
-            @Override
-            public void onResult(@Nullable Exception error) {
-                if (error != null) {
-                    deliverVenmoFailure(error);
-                }
-            }
-        });
-    }
->>>>>>> 3e307147
 
     /**
      * Start the Pay With Venmo flow. This will return a {@link VenmoPaymentAuthRequestParams} that will be
@@ -162,111 +141,10 @@
         boolean isClientTokenAuth = (authorization instanceof ClientToken);
         boolean shouldVault = request.getShouldVault() && isClientTokenAuth;
         sharedPrefsWriter.persistVenmoVaultOption(activity, shouldVault);
-<<<<<<< HEAD
         VenmoPaymentAuthRequestParams params =
                 new VenmoPaymentAuthRequestParams(configuration, venmoProfileId, paymentContextId,
                         braintreeClient.getSessionId(), braintreeClient.getIntegrationType());
         callback.onVenmoPaymentAuthRequest(new VenmoPaymentAuthRequest.ReadyToLaunch(params));
-=======
-        if (observer != null) {
-            VenmoIntentData intentData = new VenmoIntentData(configuration, venmoProfileId, paymentContextId, braintreeClient.getSessionId(), braintreeClient.getIntegrationType());
-            observer.launch(intentData);
-        } else {
-            Intent launchIntent = getLaunchIntent(configuration, venmoProfileId, paymentContextId);
-            activity.startActivityForResult(launchIntent, BraintreeRequestCodes.VENMO);
-        }
-        braintreeClient.sendAnalyticsEvent("pay-with-venmo.app-switch.started");
-    }
-
-    void onVenmoResult(final VenmoResult venmoResult) {
-        if (venmoResult.getError() == null) {
-            braintreeClient.sendAnalyticsEvent("pay-with-venmo.app-switch.success");
-
-            braintreeClient.getAuthorization(new AuthorizationCallback() {
-                @Override
-                public void onAuthorizationResult(@Nullable Authorization authorization, @Nullable final Exception authError) {
-                    if (authorization != null) {
-                        final boolean isClientTokenAuth = (authorization instanceof ClientToken);
-
-                        String paymentContextId = venmoResult.getPaymentContextId();
-                        if (paymentContextId != null) {
-                            venmoApi.createNonceFromPaymentContext(paymentContextId, new VenmoOnActivityResultCallback() {
-                                @Override
-                                public void onResult(@Nullable VenmoAccountNonce nonce, @Nullable Exception error) {
-                                    if (nonce != null) {
-                                        boolean shouldVault = sharedPrefsWriter.getVenmoVaultOption(braintreeClient.getApplicationContext());
-                                        if (shouldVault && isClientTokenAuth) {
-                                            vaultVenmoAccountNonce(nonce.getString(), new VenmoOnActivityResultCallback() {
-                                                @Override
-                                                public void onResult(@Nullable VenmoAccountNonce venmoAccountNonce, @Nullable Exception error) {
-                                                    if (venmoAccountNonce != null) {
-                                                        deliverVenmoSuccess(venmoAccountNonce);
-                                                    } else if (error != null) {
-                                                        deliverVenmoFailure(error);
-                                                    }
-                                                }
-                                            });
-                                        } else {
-                                            braintreeClient.sendAnalyticsEvent("pay-with-venmo.app-switch.failure");
-                                            deliverVenmoSuccess(nonce);
-                                        }
-                                    } else {
-                                        braintreeClient.sendAnalyticsEvent("pay-with-venmo.app-switch.failure");
-                                        deliverVenmoFailure(error);
-                                    }
-                                }
-                            });
-                        } else {
-                            String nonce = venmoResult.getVenmoAccountNonce();
-
-                            boolean shouldVault = sharedPrefsWriter.getVenmoVaultOption(braintreeClient.getApplicationContext());
-                            if (shouldVault && isClientTokenAuth) {
-                                vaultVenmoAccountNonce(nonce, new VenmoOnActivityResultCallback() {
-                                    @Override
-                                    public void onResult(@Nullable VenmoAccountNonce venmoAccountNonce, @Nullable Exception error) {
-                                        if (venmoAccountNonce != null) {
-                                            deliverVenmoSuccess(venmoAccountNonce);
-                                        } else if (error != null) {
-                                            deliverVenmoFailure(error);
-                                        }
-                                    }
-                                });
-                            } else {
-                                String venmoUsername = venmoResult.getVenmoUsername();
-                                VenmoAccountNonce venmoAccountNonce = new VenmoAccountNonce(nonce, venmoUsername, false);
-                                deliverVenmoSuccess(venmoAccountNonce);
-                            }
-
-                        }
-                    } else if (authError != null) {
-                        deliverVenmoFailure(authError);
-                    }
-                }
-            });
-
-        } else if (venmoResult.getError() != null) {
-            if (venmoResult.getError() instanceof UserCanceledException) {
-                braintreeClient.sendAnalyticsEvent("pay-with-venmo.app-switch.canceled");
-            }
-            deliverVenmoFailure(venmoResult.getError());
-        }
-    }
-
-    private void deliverVenmoSuccess(VenmoAccountNonce venmoAccountNonce) {
-        if (listener != null) {
-            listener.onVenmoSuccess(venmoAccountNonce);
-        } else {
-            Log.w(LoggingUtils.TAG, LoggingUtils.LISTENER_WARNING);
-        }
-    }
-
-    private void deliverVenmoFailure(Exception error) {
-        if (listener != null) {
-            listener.onVenmoFailure(error);
-        } else {
-            Log.w(LoggingUtils.TAG, LoggingUtils.LISTENER_WARNING);
-        }
->>>>>>> 3e307147
     }
 
     /**
