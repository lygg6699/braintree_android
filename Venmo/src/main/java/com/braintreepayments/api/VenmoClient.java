package com.braintreepayments.api;

import android.content.Context;
import android.text.TextUtils;
<<<<<<< HEAD
=======
import android.util.Base64;
import android.util.Log;
>>>>>>> 6f232409

import androidx.annotation.NonNull;
import androidx.annotation.Nullable;
import androidx.annotation.VisibleForTesting;

/**
 * Used to create and tokenize Venmo accounts. For more information see the <a
 * href="https://developer.paypal.com/braintree/docs/guides/venmo/overview">documentation</a>
 */
public class VenmoClient {

    private final BraintreeClient braintreeClient;
    private final VenmoApi venmoApi;
    private final VenmoSharedPrefsWriter sharedPrefsWriter;
    private final DeviceInspector deviceInspector;
<<<<<<< HEAD
=======
    private VenmoListener listener;

    /**
     * Used for linking events from the client to server side request
     * In the Venmo flow this will be a Payment Context ID
     */
    private String payPalContextId = null;

    @VisibleForTesting
    VenmoLifecycleObserver observer;

    @VisibleForTesting
    BrowserSwitchResult pendingBrowserSwitchResult;
>>>>>>> 6f232409

    private VenmoClient(BraintreeClient braintreeClient, ApiClient apiClient) {
        this(braintreeClient, new VenmoApi(braintreeClient, apiClient),
                new VenmoSharedPrefsWriter(), new DeviceInspector());
    }

    /**
     * Initializes a new {@link VenmoClient} instance
     *
     * @param context an Android Context
     * @param authorization a Tokenization Key or Client Token used to authenticate
     */
    public VenmoClient(@NonNull Context context, @NonNull String authorization) {
        this(new BraintreeClient(context, authorization));
    }

    @VisibleForTesting
    VenmoClient(@NonNull BraintreeClient braintreeClient) {
        this(braintreeClient, new ApiClient(braintreeClient));
    }

    @VisibleForTesting
    VenmoClient(BraintreeClient braintreeClient, VenmoApi venmoApi,
                VenmoSharedPrefsWriter sharedPrefsWriter, DeviceInspector deviceInspector) {
        this.braintreeClient = braintreeClient;
        this.sharedPrefsWriter = sharedPrefsWriter;
        this.deviceInspector = deviceInspector;
        this.venmoApi = venmoApi;
    }

    /**
<<<<<<< HEAD
     * Start the Pay With Venmo flow. This will return a {@link VenmoPaymentAuthRequestParams} that
     * will be used to authenticate the user by switching to the Venmo app in
     * {@link VenmoLauncher#launch(VenmoPaymentAuthRequest.ReadyToLaunch)}
=======
     * Add a {@link VenmoListener} to your client to receive results or errors from the Venmo flow.
     * This method must be invoked on a {@link VenmoClient(Fragment, BraintreeClient)} or
     * {@link VenmoClient(FragmentActivity, BraintreeClient)} in order to receive results.
     *
     * @param listener a {@link VenmoListener}
     */
    public void setListener(VenmoListener listener) {
        this.listener = listener;
        if (pendingBrowserSwitchResult != null) {
            deliverBrowserSwitchResultToListener(pendingBrowserSwitchResult);
        }
    }

    /**
     * Launches an Android Intent pointing to the Venmo app on the Google Play Store
     *
     * @param activity used to open the Venmo's Google Play Store
     */
    public void showVenmoInGooglePlayStore(@NonNull FragmentActivity activity) {
        braintreeClient.sendAnalyticsEvent("android.pay-with-venmo.app-store.invoked", payPalContextId);
        Intent intent = new Intent(Intent.ACTION_VIEW);
        intent.setData(Uri.parse(
                "https://play.google.com/store/apps/details?id=" + VENMO_PACKAGE_NAME));
        activity.startActivity(intent);
    }

    /**
     * Start the Pay With Venmo flow. This will app switch to the Venmo app.
>>>>>>> 6f232409
     * <p>
     * If the Venmo app is not available, {@link AppSwitchNotAvailableException} will be sent to
     * {@link VenmoPaymentAuthRequestCallback#onVenmoPaymentAuthRequest(VenmoPaymentAuthRequest)}
     *
     * @param context  Android Context
     * @param request  {@link VenmoRequest}
     * @param callback {@link VenmoPaymentAuthRequestCallback}
     */
    public void createPaymentAuthRequest(@NonNull final Context context,
                                         @NonNull final VenmoRequest request,
                                         @NonNull VenmoPaymentAuthRequestCallback callback) {
        braintreeClient.sendAnalyticsEvent(VenmoAnalytics.TOKENIZE_STARTED);
        braintreeClient.getConfiguration((configuration, error) -> {
            if (configuration == null && error != null) {
                callbackPaymentAuthFailure(callback, new VenmoPaymentAuthRequest.Failure(error));
                return;
            }
<<<<<<< HEAD

            if (!configuration.isVenmoEnabled()) {
                callbackPaymentAuthFailure(callback,
                        new VenmoPaymentAuthRequest.Failure(new AppSwitchNotAvailableException("Venmo is not enabled")));
                return;
            }
            if (!deviceInspector.isVenmoAppSwitchAvailable(context)) {
                braintreeClient.sendAnalyticsEvent(VenmoAnalytics.APP_SWITCH_FAILED);
                callbackPaymentAuthFailure(callback,
                        new VenmoPaymentAuthRequest.Failure(new AppSwitchNotAvailableException("Venmo is not installed")));
                return;
            }

            // Merchants are not allowed to collect user addresses unless ECD (Enriched Customer
            // Data) is enabled on the BT Control Panel.
            if ((request.getCollectCustomerShippingAddress() ||
                    request.getCollectCustomerBillingAddress()) &&
                    !configuration.getVenmoEnrichedCustomerDataEnabled()) {
                callbackPaymentAuthFailure(callback, new VenmoPaymentAuthRequest.Failure(new BraintreeException(
                        "Cannot collect customer data when ECD is disabled. Enable this feature " +
                                "in the Control Panel to collect this data.")));
                return;
            }
=======
        });
    }

    /**
     * Start the Pay With Venmo flow. This will app switch to the Venmo app.
     * <p>
     * If the Venmo app is not available, {@link AppSwitchNotAvailableException} will be sent to {@link VenmoTokenizeAccountCallback#onResult(Exception)}
     * <p>
     * Deprecated. Use {@link VenmoClient#tokenizeVenmoAccount(FragmentActivity, VenmoRequest)}.
     *
     * @param activity Android FragmentActivity
     * @param request  {@link VenmoRequest}
     * @param callback {@link VenmoTokenizeAccountCallback}
     */
    @Deprecated
    public void tokenizeVenmoAccount(@NonNull final FragmentActivity activity, @NonNull final VenmoRequest request, @NonNull final VenmoTokenizeAccountCallback callback) {
        braintreeClient.sendAnalyticsEvent("pay-with-venmo.selected", payPalContextId);
        braintreeClient.getConfiguration(new ConfigurationCallback() {
            @Override
            public void onResult(@Nullable final Configuration configuration, @Nullable Exception error) {
                if (configuration == null) {
                    callback.onResult(error);
                    braintreeClient.sendAnalyticsEvent("pay-with-venmo.app-switch.failed", payPalContextId);
                    return;
                }

                String exceptionMessage = null;
                if (!request.getFallbackToWeb()) {
                     if (!deviceInspector.isVenmoAppSwitchAvailable(activity)) {
                        exceptionMessage = "Venmo is not installed";
                    }
                }

                if (!configuration.isVenmoEnabled()) {
                    exceptionMessage = "Venmo is not enabled";
                }

                if (exceptionMessage != null) {
                    callback.onResult(new AppSwitchNotAvailableException(exceptionMessage));
                    braintreeClient.sendAnalyticsEvent("pay-with-venmo.app-switch.failed", payPalContextId);
                    return;
                }

                // Merchants are not allowed to collect user addresses unless ECD (Enriched Customer Data) is enabled on the BT Control Panel.
                if ((request.getCollectCustomerShippingAddress() || request.getCollectCustomerBillingAddress()) && !configuration.getVenmoEnrichedCustomerDataEnabled()) {
                    callback.onResult(new BraintreeException("Cannot collect customer data when ECD is disabled. Enable this feature in the Control Panel to collect this data."));
                    braintreeClient.sendAnalyticsEvent("pay-with-venmo.app-switch.failed", payPalContextId);
                    return;
                }
>>>>>>> 6f232409

            String venmoProfileId = request.getProfileId();
            if (TextUtils.isEmpty(venmoProfileId)) {
                venmoProfileId = configuration.getVenmoMerchantId();
            }

            final String finalVenmoProfileId = venmoProfileId;
            venmoApi.createPaymentContext(request, venmoProfileId,
                    (paymentContextId, exception) -> {
                        if (exception == null) {
<<<<<<< HEAD
                            createPaymentAuthRequest(context, request, configuration,
                                    braintreeClient.getAuthorization(), finalVenmoProfileId,
                                    paymentContextId, callback);
                        } else {
                            callbackPaymentAuthFailure(callback, new VenmoPaymentAuthRequest.Failure(exception));
=======

                            if (paymentContextId != null && !paymentContextId.isEmpty()) {
                                payPalContextId = paymentContextId;
                            }

                            braintreeClient.getAuthorization(new AuthorizationCallback() {
                                @Override
                                public void onAuthorizationResult(@Nullable Authorization authorization, @Nullable Exception authError) {
                                    if (authorization != null) {
                                        startVenmoActivityForResult(activity, request, configuration, authorization, finalVenmoProfileId, paymentContextId);
                                    } else {
                                        callback.onResult(authError);
                                    }
                                }
                            });
                        } else {
                            callback.onResult(exception);
                            braintreeClient.sendAnalyticsEvent("pay-with-venmo.app-switch.failed", payPalContextId);
>>>>>>> 6f232409
                        }
                    });
        });
    }

    private void createPaymentAuthRequest(
            final Context context,
            final VenmoRequest request,
            final Configuration configuration,
            Authorization authorization,
            final String venmoProfileId,
            @Nullable final String paymentContextId,
            VenmoPaymentAuthRequestCallback callback
    ) {
        boolean isClientTokenAuth = (authorization instanceof ClientToken);
        boolean shouldVault = request.getShouldVault() && isClientTokenAuth;
<<<<<<< HEAD
        sharedPrefsWriter.persistVenmoVaultOption(context, shouldVault);
        VenmoPaymentAuthRequestParams params =
                new VenmoPaymentAuthRequestParams(configuration, venmoProfileId, paymentContextId,
                        braintreeClient.getSessionId(), braintreeClient.getIntegrationType());
        callback.onVenmoPaymentAuthRequest(new VenmoPaymentAuthRequest.ReadyToLaunch(params));
=======
        sharedPrefsWriter.persistVenmoVaultOption(activity, shouldVault);
        if (observer != null) {
            VenmoIntentData intentData = new VenmoIntentData(configuration, venmoProfileId, paymentContextId, braintreeClient.getSessionId(), braintreeClient.getIntegrationType());
            if (request.getFallbackToWeb()) {
                try {
                    startAppLinkFlow(activity, intentData);
                } catch (JSONException | BrowserSwitchException exception) {
                    braintreeClient.sendAnalyticsEvent("pay-with-venmo.app-links.failure");
                    deliverVenmoFailure(exception);
                }
            } else {
                observer.launch(intentData);
            }
        } else {
            Intent launchIntent = getLaunchIntent(configuration, venmoProfileId, paymentContextId);
            activity.startActivityForResult(launchIntent, BraintreeRequestCodes.VENMO);
        }
        braintreeClient.sendAnalyticsEvent("pay-with-venmo.app-switch.started", payPalContextId);
    }

    void onVenmoResult(final VenmoResult venmoResult) {
        if (venmoResult.getError() == null) {
            braintreeClient.sendAnalyticsEvent("pay-with-venmo.app-switch.success", payPalContextId);

            braintreeClient.getAuthorization(new AuthorizationCallback() {
                @Override
                public void onAuthorizationResult(@Nullable Authorization authorization, @Nullable final Exception authError) {
                    if (authorization != null) {
                        final boolean isClientTokenAuth = (authorization instanceof ClientToken);

                        String paymentContextId = venmoResult.getPaymentContextId();
                        if (paymentContextId != null) {
                            venmoApi.createNonceFromPaymentContext(paymentContextId, new VenmoOnActivityResultCallback() {
                                @Override
                                public void onResult(@Nullable VenmoAccountNonce nonce, @Nullable Exception error) {
                                    if (nonce != null) {
                                        boolean shouldVault = sharedPrefsWriter.getVenmoVaultOption(braintreeClient.getApplicationContext());
                                        if (shouldVault && isClientTokenAuth) {
                                            vaultVenmoAccountNonce(nonce.getString(), new VenmoOnActivityResultCallback() {
                                                @Override
                                                public void onResult(@Nullable VenmoAccountNonce venmoAccountNonce, @Nullable Exception error) {
                                                    if (venmoAccountNonce != null) {
                                                        deliverVenmoSuccess(venmoAccountNonce);
                                                    } else if (error != null) {
                                                        deliverVenmoFailure(error);
                                                    }
                                                }
                                            });
                                        } else {
                                            braintreeClient.sendAnalyticsEvent("pay-with-venmo.app-switch.failure", payPalContextId);
                                            deliverVenmoSuccess(nonce);
                                        }
                                    } else {
                                        braintreeClient.sendAnalyticsEvent("pay-with-venmo.app-switch.failure", payPalContextId);
                                        deliverVenmoFailure(error);
                                    }
                                }
                            });
                        } else {
                            String nonce = venmoResult.getVenmoAccountNonce();

                            boolean shouldVault = sharedPrefsWriter.getVenmoVaultOption(braintreeClient.getApplicationContext());
                            if (shouldVault && isClientTokenAuth) {
                                vaultVenmoAccountNonce(nonce, new VenmoOnActivityResultCallback() {
                                    @Override
                                    public void onResult(@Nullable VenmoAccountNonce venmoAccountNonce, @Nullable Exception error) {
                                        if (venmoAccountNonce != null) {
                                            deliverVenmoSuccess(venmoAccountNonce);
                                        } else if (error != null) {
                                            deliverVenmoFailure(error);
                                        }
                                    }
                                });
                            } else {
                                String venmoUsername = venmoResult.getVenmoUsername();
                                VenmoAccountNonce venmoAccountNonce = new VenmoAccountNonce(nonce, venmoUsername, false);
                                deliverVenmoSuccess(venmoAccountNonce);
                            }

                        }
                    } else if (authError != null) {
                        deliverVenmoFailure(authError);
                    }
                }
            });

        } else if (venmoResult.getError() != null) {
            if (venmoResult.getError() instanceof UserCanceledException) {
                braintreeClient.sendAnalyticsEvent("pay-with-venmo.app-switch.canceled", payPalContextId);
            }
            deliverVenmoFailure(venmoResult.getError());
        }
    }

    private void deliverVenmoSuccess(VenmoAccountNonce venmoAccountNonce) {
        if (listener != null) {
            listener.onVenmoSuccess(venmoAccountNonce);
        } else {
            Log.w(LoggingUtils.TAG, LoggingUtils.LISTENER_WARNING);
        }
    }

    private void deliverVenmoFailure(Exception error) {
        if (listener != null) {
            listener.onVenmoFailure(error);
        } else {
            Log.w(LoggingUtils.TAG, LoggingUtils.LISTENER_WARNING);
        }
>>>>>>> 6f232409
    }

    /**
     * After successfully authenticating a Venmo user account via {@link 
     * VenmoClient#createPaymentAuthRequest(Context, VenmoRequest, VenmoPaymentAuthRequestCallback)},
     * this method should be invoked to tokenize the account to retrieve a
     * {@link VenmoAccountNonce}.
     * 
     * @param venmoPaymentAuthResult the result of {@link VenmoLauncher#launch(VenmoPaymentAuthRequest.ReadyToLaunch)}
     * @param callback a {@link VenmoInternalCallback} to receive a {@link VenmoAccountNonce} or
     *                 error from Venmo tokenization
     */
<<<<<<< HEAD
    public void tokenize(@NonNull final VenmoPaymentAuthResult venmoPaymentAuthResult,
                         @NonNull VenmoTokenizeCallback callback) {
        if (venmoPaymentAuthResult.getError() == null) {
            braintreeClient.sendAnalyticsEvent(VenmoAnalytics.APP_SWITCH_SUCCEEDED);

            final boolean isClientTokenAuth = (braintreeClient.getAuthorization() instanceof ClientToken);

            String paymentContextId = venmoPaymentAuthResult.getPaymentContextId();
            if (paymentContextId != null) {
                venmoApi.createNonceFromPaymentContext(paymentContextId, (nonce, error) -> {
                    if (nonce != null) {
                        boolean shouldVault =
                                sharedPrefsWriter.getVenmoVaultOption(
                                        braintreeClient.getApplicationContext());
                        if (shouldVault && isClientTokenAuth) {
                            vaultVenmoAccountNonce(nonce.getString(),
                                    (venmoAccountNonce, vaultError) -> {
                                        if (venmoAccountNonce != null) {
                                            callbackSuccess(callback, new VenmoResult.Success(venmoAccountNonce));
                                        } else if (vaultError != null) {
                                            callbackTokenizeFailure(callback, new VenmoResult.Failure(vaultError));
                                        }
                                    });
=======
    public void onActivityResult(@NonNull final Context context, int resultCode, @Nullable final Intent data, @NonNull final VenmoOnActivityResultCallback callback) {
        if (resultCode == AppCompatActivity.RESULT_OK) {
            braintreeClient.sendAnalyticsEvent("pay-with-venmo.app-switch.success", payPalContextId);

            braintreeClient.getAuthorization(new AuthorizationCallback() {
                @Override
                public void onAuthorizationResult(@Nullable Authorization authorization, @Nullable Exception authError) {
                    if (authorization != null) {
                        final boolean isClientTokenAuth = (authorization instanceof ClientToken);

                        String paymentContextId = data.getStringExtra(EXTRA_RESOURCE_ID);
                        if (paymentContextId != null) {
                            venmoApi.createNonceFromPaymentContext(paymentContextId, new VenmoOnActivityResultCallback() {
                                @Override
                                public void onResult(@Nullable VenmoAccountNonce nonce, @Nullable Exception error) {
                                    if (nonce != null) {
                                        boolean shouldVault = sharedPrefsWriter.getVenmoVaultOption(context);
                                        if (shouldVault && isClientTokenAuth) {
                                            vaultVenmoAccountNonce(nonce.getString(), callback);
                                        } else {
                                            braintreeClient.sendAnalyticsEvent("pay-with-venmo.app-switch.failure", payPalContextId);
                                            callback.onResult(nonce, null);
                                        }

                                    } else {
                                        braintreeClient.sendAnalyticsEvent("pay-with-venmo.app-switch.failure", payPalContextId);
                                        callback.onResult(null, error);
                                    }
                                }
                            });
>>>>>>> 6f232409
                        } else {
                            callbackSuccess(callback, new VenmoResult.Success(nonce));
                        }
                    } else if (error != null) {
                        callbackTokenizeFailure(callback, new VenmoResult.Failure(error));
                    }
<<<<<<< HEAD
                });
            } else {
                String nonce = venmoPaymentAuthResult.getVenmoAccountNonce();

                boolean shouldVault = sharedPrefsWriter.getVenmoVaultOption(
                        braintreeClient.getApplicationContext());
                if (shouldVault && isClientTokenAuth) {
                    vaultVenmoAccountNonce(nonce, (venmoAccountNonce, error) -> {
                        if (venmoAccountNonce != null) {
                            callbackSuccess(callback, new VenmoResult.Success(venmoAccountNonce));
                        } else if (error != null) {
                            callbackTokenizeFailure(callback, new VenmoResult.Failure(error));
=======
                }
            });

        } else if (resultCode == AppCompatActivity.RESULT_CANCELED) {
            braintreeClient.sendAnalyticsEvent("pay-with-venmo.app-switch.canceled", payPalContextId);
            callback.onResult(null, new UserCanceledException("User canceled Venmo."));
        }
    }

    private void vaultVenmoAccountNonce(String nonce, final VenmoOnActivityResultCallback callback) {
        venmoApi.vaultVenmoAccountNonce(nonce, new VenmoOnActivityResultCallback() {
            @Override
            public void onResult(@Nullable VenmoAccountNonce venmoAccountNonce, @Nullable Exception error) {
                if (venmoAccountNonce != null) {
                    braintreeClient.sendAnalyticsEvent("pay-with-venmo.vault.success", payPalContextId);
                } else {
                    braintreeClient.sendAnalyticsEvent("pay-with-venmo.vault.failed", payPalContextId);
                }
                callback.onResult(venmoAccountNonce, error);
            }
        });
    }

    private static Intent getVenmoIntent() {
        return new Intent().setComponent(new ComponentName(VENMO_PACKAGE_NAME, VENMO_PACKAGE_NAME + "." + APP_SWITCH_ACTIVITY));
    }

    private Intent getLaunchIntent(Configuration configuration, String profileId, String paymentContextId) {
        Intent venmoIntent = getVenmoIntent()
                .putExtra(EXTRA_MERCHANT_ID, profileId)
                .putExtra(EXTRA_ACCESS_TOKEN, configuration.getVenmoAccessToken())
                .putExtra(EXTRA_ENVIRONMENT, configuration.getVenmoEnvironment());

        if (paymentContextId != null) {
            venmoIntent.putExtra(EXTRA_RESOURCE_ID, paymentContextId);
        }

        try {
            JSONObject braintreeData = new JSONObject();

            JSONObject meta = new MetadataBuilder()
                    .sessionId(braintreeClient.getSessionId())
                    .integration(braintreeClient.getIntegrationType())
                    .version()
                    .build();

            braintreeData.put(META_KEY, meta);
            venmoIntent.putExtra(EXTRA_BRAINTREE_DATA, braintreeData.toString());
        } catch (JSONException ignored) {
        }

        return venmoIntent;
    }

    /**
     * Use this method with the manual browser switch integration pattern.
     *
     * @param browserSwitchResult a {@link BrowserSwitchResult} with a {@link BrowserSwitchStatus}
     * @param callback            {@link VenmoOnActivityResultCallback}
     */
    public void onBrowserSwitchResult(@NonNull BrowserSwitchResult browserSwitchResult, @NonNull final VenmoOnActivityResultCallback callback) {
        int result = browserSwitchResult.getStatus();
        switch (result) {
            case BrowserSwitchStatus.CANCELED:
                braintreeClient.sendAnalyticsEvent("pay-with-venmo.app-links.canceled");
                callback.onResult(null, new UserCanceledException("User canceled Venmo."));
                break;
            case BrowserSwitchStatus.SUCCESS:
                Uri deepLinkUri = browserSwitchResult.getDeepLinkUrl();
                if (deepLinkUri != null) {
                    if (deepLinkUri.getPath().contains("success")) {
                        String resourceId = parseResourceId(String.valueOf(deepLinkUri));
                        String paymentMethodNonce = parsePaymentMethodNonce(String.valueOf(deepLinkUri));
                        String username = parseUsername(String.valueOf(deepLinkUri));
                        Context context = braintreeClient.getApplicationContext();

                        braintreeClient.getAuthorization(new AuthorizationCallback() {
                            @Override
                            public void onAuthorizationResult(@Nullable Authorization authorization, @Nullable Exception authError) {
                            if (authorization != null) {
                                final boolean isClientTokenAuth = (authorization instanceof ClientToken);

                                if (resourceId != null) {
                                    venmoApi.createNonceFromPaymentContext(resourceId, new VenmoOnActivityResultCallback() {
                                        @Override
                                        public void onResult(@Nullable VenmoAccountNonce nonce, @Nullable Exception error) {
                                            if (nonce != null) {
                                                boolean shouldVault = sharedPrefsWriter.getVenmoVaultOption(context);
                                                if (shouldVault && isClientTokenAuth) {
                                                    braintreeClient.sendAnalyticsEvent("pay-with-venmo.app-links.success");
                                                    vaultVenmoAccountNonce(nonce.getString(), callback);
                                                } else {
                                                    braintreeClient.sendAnalyticsEvent("pay-with-venmo.app-links.success");
                                                    callback.onResult(nonce, null);
                                                }
                                            } else {
                                                braintreeClient.sendAnalyticsEvent("pay-with-venmo.app-links.failure");
                                                callback.onResult(null, error);
                                            }
                                        }
                                    });
                                } else if (paymentMethodNonce != null && username != null) {
                                    boolean shouldVault = sharedPrefsWriter.getVenmoVaultOption(context);
                                    if (shouldVault && isClientTokenAuth) {
                                        braintreeClient.sendAnalyticsEvent("pay-with-venmo.app-links.success");
                                        vaultVenmoAccountNonce(paymentMethodNonce, callback);
                                    } else {
                                        braintreeClient.sendAnalyticsEvent("pay-with-venmo.app-links.success");
                                        VenmoAccountNonce venmoAccountNonce = new VenmoAccountNonce(paymentMethodNonce, username, false);
                                        callback.onResult(venmoAccountNonce, null);
                                    }
                                }
                            } else if (authError != null) {
                                braintreeClient.sendAnalyticsEvent("pay-with-venmo.app-links.failure");
                                callback.onResult(null, authError);
                            }
>>>>>>> 6f232409
                        }
                    });
                } else {
                    String venmoUsername = venmoPaymentAuthResult.getVenmoUsername();
                    VenmoAccountNonce venmoAccountNonce =
                            new VenmoAccountNonce(nonce, venmoUsername, false);
                    callbackSuccess(callback, new VenmoResult.Success(venmoAccountNonce));
                }

            }
        } else if (venmoPaymentAuthResult.getError() != null) {
            if (venmoPaymentAuthResult.getError() instanceof UserCanceledException) {
                callbackTokenizeCancel(callback);
            } else {
                callbackTokenizeFailure(callback, new VenmoResult.Failure(venmoPaymentAuthResult.getError()));
            }
        }
    }

<<<<<<< HEAD
    private void vaultVenmoAccountNonce(String nonce, final VenmoInternalCallback callback) {
        venmoApi.vaultVenmoAccountNonce(nonce, (venmoAccountNonce, error) -> callback.onResult(venmoAccountNonce, error));
=======
    private void deliverBrowserSwitchResultToListener(final BrowserSwitchResult browserSwitchResult) {
        onBrowserSwitchResult(browserSwitchResult, new VenmoOnActivityResultCallback() {
            @Override
            public void onResult(@Nullable VenmoAccountNonce venmoAccountNonce, @Nullable Exception error) {
                if (listener != null) {
                    if (venmoAccountNonce != null) {
                        listener.onVenmoSuccess(venmoAccountNonce);
                    } else if (error != null) {
                        listener.onVenmoFailure(error);
                    }
                }
            }
        });

        this.pendingBrowserSwitchResult = null;
    }

    @VisibleForTesting
    void startAppLinkFlow(FragmentActivity activity, VenmoIntentData input) throws JSONException, BrowserSwitchException {
        JSONObject metadata = new MetadataBuilder()
                .sessionId(input.getSessionId())
                .integration(input.getIntegrationType())
                .version()
                .build();

        JSONObject braintreeData = new JSONObject()
                .put("_meta", metadata);

        String applicationName = "ApplicationNameUnknown";
        Context context = braintreeClient.getApplicationContext();
        if (context != null) {
            if (context.getPackageManager().getApplicationLabel(context.getApplicationInfo()).toString() != null) {
                applicationName = context.getPackageManager().getApplicationLabel(context.getApplicationInfo()).toString();
            }
        }

        Uri venmoBaseURL = Uri.parse("https://venmo.com/go/checkout")
                .buildUpon()
                .appendQueryParameter("x-success", braintreeClient.getReturnUrlScheme() + "://x-callback-url/vzero/auth/venmo/success")
                .appendQueryParameter("x-error", braintreeClient.getReturnUrlScheme() + "://x-callback-url/vzero/auth/venmo/error")
                .appendQueryParameter("x-cancel", braintreeClient.getReturnUrlScheme() + "://x-callback-url/vzero/auth/venmo/cancel")
                .appendQueryParameter("x-source", applicationName)
                .appendQueryParameter("braintree_merchant_id", input.getProfileId())
                .appendQueryParameter("braintree_access_token", input.getConfiguration().getVenmoAccessToken())
                .appendQueryParameter("braintree_environment", input.getConfiguration().getVenmoEnvironment())
                .appendQueryParameter("resource_id", input.getPaymentContextId())
                .appendQueryParameter("braintree_sdk_data", Base64.encodeToString(braintreeData.toString().getBytes(), 0))
                .appendQueryParameter("customerClient", "MOBILE_APP")
                .build();

        BrowserSwitchOptions browserSwitchOptions = new BrowserSwitchOptions()
                .requestCode(BraintreeRequestCodes.VENMO)
                .url(venmoBaseURL)
                .returnUrlScheme(braintreeClient.getReturnUrlScheme());

        braintreeClient.startBrowserSwitch(activity, browserSwitchOptions);
        braintreeClient.sendAnalyticsEvent("pay-with-venmo.app-links.started");
>>>>>>> 6f232409
    }

    /**
     * Check if Venmo app switch is available.
     *
     * @param context Application Context
     * @return true if the Venmo app is installed, false otherwise
     */
    public boolean isVenmoAppSwitchAvailable(@NonNull Context context) {
        return deviceInspector.isVenmoAppSwitchAvailable(context);
    }

    /**
     * Before starting the Venmo flow, use this method to check whether Venmo is supported and set
     * up on the device. When the callback is called with {@code true}, show the Venmo button. When
     * it is called with {@code false}, display other checkout options.
     *
     * @param context  Android Context
     * @param callback {@link VenmoIsReadyToPayCallback}
     */
    public void isReadyToPay(final Context context, final VenmoIsReadyToPayCallback callback) {
        braintreeClient.getConfiguration((configuration, configError) -> {
            if (configuration != null) {
                boolean isReadyToPay =
                        configuration.isVenmoEnabled() && isVenmoAppSwitchAvailable(context);
                if (isReadyToPay) {
                    callback.onVenmoReadinessResult(VenmoReadinessResult.ReadyToPay.INSTANCE);
                } else {
                   callback.onVenmoReadinessResult(VenmoReadinessResult.NotReadyToPay.INSTANCE);
                }
            } else if (configError != null) {
                callback.onVenmoReadinessResult(new VenmoReadinessResult.Failure(configError));
            }
        });
    }

    private void callbackPaymentAuthFailure(VenmoPaymentAuthRequestCallback callback, VenmoPaymentAuthRequest request) {
        braintreeClient.sendAnalyticsEvent(VenmoAnalytics.TOKENIZE_FAILED);
        callback.onVenmoPaymentAuthRequest(request);
    }

    private void callbackSuccess(VenmoTokenizeCallback callback, VenmoResult venmoResult) {
        braintreeClient.sendAnalyticsEvent(VenmoAnalytics.TOKENIZE_SUCCEEDED);
        callback.onVenmoResult(venmoResult);
    }

    private void callbackTokenizeCancel(VenmoTokenizeCallback callback) {
        braintreeClient.sendAnalyticsEvent(VenmoAnalytics.APP_SWITCH_CANCELED);
        callback.onVenmoResult(VenmoResult.Cancel.INSTANCE);
    }
    
    private void callbackTokenizeFailure(VenmoTokenizeCallback callback, VenmoResult venmoResult) {
        braintreeClient.sendAnalyticsEvent(VenmoAnalytics.TOKENIZE_FAILED);
        callback.onVenmoResult(venmoResult);
    }
}<|MERGE_RESOLUTION|>--- conflicted
+++ resolved
@@ -2,11 +2,6 @@
 
 import android.content.Context;
 import android.text.TextUtils;
-<<<<<<< HEAD
-=======
-import android.util.Base64;
-import android.util.Log;
->>>>>>> 6f232409
 
 import androidx.annotation.NonNull;
 import androidx.annotation.Nullable;
@@ -22,22 +17,12 @@
     private final VenmoApi venmoApi;
     private final VenmoSharedPrefsWriter sharedPrefsWriter;
     private final DeviceInspector deviceInspector;
-<<<<<<< HEAD
-=======
-    private VenmoListener listener;
 
     /**
      * Used for linking events from the client to server side request
      * In the Venmo flow this will be a Payment Context ID
      */
     private String payPalContextId = null;
-
-    @VisibleForTesting
-    VenmoLifecycleObserver observer;
-
-    @VisibleForTesting
-    BrowserSwitchResult pendingBrowserSwitchResult;
->>>>>>> 6f232409
 
     private VenmoClient(BraintreeClient braintreeClient, ApiClient apiClient) {
         this(braintreeClient, new VenmoApi(braintreeClient, apiClient),
@@ -69,40 +54,9 @@
     }
 
     /**
-<<<<<<< HEAD
      * Start the Pay With Venmo flow. This will return a {@link VenmoPaymentAuthRequestParams} that
      * will be used to authenticate the user by switching to the Venmo app in
      * {@link VenmoLauncher#launch(VenmoPaymentAuthRequest.ReadyToLaunch)}
-=======
-     * Add a {@link VenmoListener} to your client to receive results or errors from the Venmo flow.
-     * This method must be invoked on a {@link VenmoClient(Fragment, BraintreeClient)} or
-     * {@link VenmoClient(FragmentActivity, BraintreeClient)} in order to receive results.
-     *
-     * @param listener a {@link VenmoListener}
-     */
-    public void setListener(VenmoListener listener) {
-        this.listener = listener;
-        if (pendingBrowserSwitchResult != null) {
-            deliverBrowserSwitchResultToListener(pendingBrowserSwitchResult);
-        }
-    }
-
-    /**
-     * Launches an Android Intent pointing to the Venmo app on the Google Play Store
-     *
-     * @param activity used to open the Venmo's Google Play Store
-     */
-    public void showVenmoInGooglePlayStore(@NonNull FragmentActivity activity) {
-        braintreeClient.sendAnalyticsEvent("android.pay-with-venmo.app-store.invoked", payPalContextId);
-        Intent intent = new Intent(Intent.ACTION_VIEW);
-        intent.setData(Uri.parse(
-                "https://play.google.com/store/apps/details?id=" + VENMO_PACKAGE_NAME));
-        activity.startActivity(intent);
-    }
-
-    /**
-     * Start the Pay With Venmo flow. This will app switch to the Venmo app.
->>>>>>> 6f232409
      * <p>
      * If the Venmo app is not available, {@link AppSwitchNotAvailableException} will be sent to
      * {@link VenmoPaymentAuthRequestCallback#onVenmoPaymentAuthRequest(VenmoPaymentAuthRequest)}
@@ -120,7 +74,6 @@
                 callbackPaymentAuthFailure(callback, new VenmoPaymentAuthRequest.Failure(error));
                 return;
             }
-<<<<<<< HEAD
 
             if (!configuration.isVenmoEnabled()) {
                 callbackPaymentAuthFailure(callback,
@@ -144,57 +97,6 @@
                                 "in the Control Panel to collect this data.")));
                 return;
             }
-=======
-        });
-    }
-
-    /**
-     * Start the Pay With Venmo flow. This will app switch to the Venmo app.
-     * <p>
-     * If the Venmo app is not available, {@link AppSwitchNotAvailableException} will be sent to {@link VenmoTokenizeAccountCallback#onResult(Exception)}
-     * <p>
-     * Deprecated. Use {@link VenmoClient#tokenizeVenmoAccount(FragmentActivity, VenmoRequest)}.
-     *
-     * @param activity Android FragmentActivity
-     * @param request  {@link VenmoRequest}
-     * @param callback {@link VenmoTokenizeAccountCallback}
-     */
-    @Deprecated
-    public void tokenizeVenmoAccount(@NonNull final FragmentActivity activity, @NonNull final VenmoRequest request, @NonNull final VenmoTokenizeAccountCallback callback) {
-        braintreeClient.sendAnalyticsEvent("pay-with-venmo.selected", payPalContextId);
-        braintreeClient.getConfiguration(new ConfigurationCallback() {
-            @Override
-            public void onResult(@Nullable final Configuration configuration, @Nullable Exception error) {
-                if (configuration == null) {
-                    callback.onResult(error);
-                    braintreeClient.sendAnalyticsEvent("pay-with-venmo.app-switch.failed", payPalContextId);
-                    return;
-                }
-
-                String exceptionMessage = null;
-                if (!request.getFallbackToWeb()) {
-                     if (!deviceInspector.isVenmoAppSwitchAvailable(activity)) {
-                        exceptionMessage = "Venmo is not installed";
-                    }
-                }
-
-                if (!configuration.isVenmoEnabled()) {
-                    exceptionMessage = "Venmo is not enabled";
-                }
-
-                if (exceptionMessage != null) {
-                    callback.onResult(new AppSwitchNotAvailableException(exceptionMessage));
-                    braintreeClient.sendAnalyticsEvent("pay-with-venmo.app-switch.failed", payPalContextId);
-                    return;
-                }
-
-                // Merchants are not allowed to collect user addresses unless ECD (Enriched Customer Data) is enabled on the BT Control Panel.
-                if ((request.getCollectCustomerShippingAddress() || request.getCollectCustomerBillingAddress()) && !configuration.getVenmoEnrichedCustomerDataEnabled()) {
-                    callback.onResult(new BraintreeException("Cannot collect customer data when ECD is disabled. Enable this feature in the Control Panel to collect this data."));
-                    braintreeClient.sendAnalyticsEvent("pay-with-venmo.app-switch.failed", payPalContextId);
-                    return;
-                }
->>>>>>> 6f232409
 
             String venmoProfileId = request.getProfileId();
             if (TextUtils.isEmpty(venmoProfileId)) {
@@ -205,32 +107,14 @@
             venmoApi.createPaymentContext(request, venmoProfileId,
                     (paymentContextId, exception) -> {
                         if (exception == null) {
-<<<<<<< HEAD
+                            if (paymentContextId != null && !paymentContextId.isEmpty()) {
+                                payPalContextId = paymentContextId;
+                            }
                             createPaymentAuthRequest(context, request, configuration,
                                     braintreeClient.getAuthorization(), finalVenmoProfileId,
                                     paymentContextId, callback);
                         } else {
                             callbackPaymentAuthFailure(callback, new VenmoPaymentAuthRequest.Failure(exception));
-=======
-
-                            if (paymentContextId != null && !paymentContextId.isEmpty()) {
-                                payPalContextId = paymentContextId;
-                            }
-
-                            braintreeClient.getAuthorization(new AuthorizationCallback() {
-                                @Override
-                                public void onAuthorizationResult(@Nullable Authorization authorization, @Nullable Exception authError) {
-                                    if (authorization != null) {
-                                        startVenmoActivityForResult(activity, request, configuration, authorization, finalVenmoProfileId, paymentContextId);
-                                    } else {
-                                        callback.onResult(authError);
-                                    }
-                                }
-                            });
-                        } else {
-                            callback.onResult(exception);
-                            braintreeClient.sendAnalyticsEvent("pay-with-venmo.app-switch.failed", payPalContextId);
->>>>>>> 6f232409
                         }
                     });
         });
@@ -247,122 +131,11 @@
     ) {
         boolean isClientTokenAuth = (authorization instanceof ClientToken);
         boolean shouldVault = request.getShouldVault() && isClientTokenAuth;
-<<<<<<< HEAD
         sharedPrefsWriter.persistVenmoVaultOption(context, shouldVault);
         VenmoPaymentAuthRequestParams params =
                 new VenmoPaymentAuthRequestParams(configuration, venmoProfileId, paymentContextId,
                         braintreeClient.getSessionId(), braintreeClient.getIntegrationType());
         callback.onVenmoPaymentAuthRequest(new VenmoPaymentAuthRequest.ReadyToLaunch(params));
-=======
-        sharedPrefsWriter.persistVenmoVaultOption(activity, shouldVault);
-        if (observer != null) {
-            VenmoIntentData intentData = new VenmoIntentData(configuration, venmoProfileId, paymentContextId, braintreeClient.getSessionId(), braintreeClient.getIntegrationType());
-            if (request.getFallbackToWeb()) {
-                try {
-                    startAppLinkFlow(activity, intentData);
-                } catch (JSONException | BrowserSwitchException exception) {
-                    braintreeClient.sendAnalyticsEvent("pay-with-venmo.app-links.failure");
-                    deliverVenmoFailure(exception);
-                }
-            } else {
-                observer.launch(intentData);
-            }
-        } else {
-            Intent launchIntent = getLaunchIntent(configuration, venmoProfileId, paymentContextId);
-            activity.startActivityForResult(launchIntent, BraintreeRequestCodes.VENMO);
-        }
-        braintreeClient.sendAnalyticsEvent("pay-with-venmo.app-switch.started", payPalContextId);
-    }
-
-    void onVenmoResult(final VenmoResult venmoResult) {
-        if (venmoResult.getError() == null) {
-            braintreeClient.sendAnalyticsEvent("pay-with-venmo.app-switch.success", payPalContextId);
-
-            braintreeClient.getAuthorization(new AuthorizationCallback() {
-                @Override
-                public void onAuthorizationResult(@Nullable Authorization authorization, @Nullable final Exception authError) {
-                    if (authorization != null) {
-                        final boolean isClientTokenAuth = (authorization instanceof ClientToken);
-
-                        String paymentContextId = venmoResult.getPaymentContextId();
-                        if (paymentContextId != null) {
-                            venmoApi.createNonceFromPaymentContext(paymentContextId, new VenmoOnActivityResultCallback() {
-                                @Override
-                                public void onResult(@Nullable VenmoAccountNonce nonce, @Nullable Exception error) {
-                                    if (nonce != null) {
-                                        boolean shouldVault = sharedPrefsWriter.getVenmoVaultOption(braintreeClient.getApplicationContext());
-                                        if (shouldVault && isClientTokenAuth) {
-                                            vaultVenmoAccountNonce(nonce.getString(), new VenmoOnActivityResultCallback() {
-                                                @Override
-                                                public void onResult(@Nullable VenmoAccountNonce venmoAccountNonce, @Nullable Exception error) {
-                                                    if (venmoAccountNonce != null) {
-                                                        deliverVenmoSuccess(venmoAccountNonce);
-                                                    } else if (error != null) {
-                                                        deliverVenmoFailure(error);
-                                                    }
-                                                }
-                                            });
-                                        } else {
-                                            braintreeClient.sendAnalyticsEvent("pay-with-venmo.app-switch.failure", payPalContextId);
-                                            deliverVenmoSuccess(nonce);
-                                        }
-                                    } else {
-                                        braintreeClient.sendAnalyticsEvent("pay-with-venmo.app-switch.failure", payPalContextId);
-                                        deliverVenmoFailure(error);
-                                    }
-                                }
-                            });
-                        } else {
-                            String nonce = venmoResult.getVenmoAccountNonce();
-
-                            boolean shouldVault = sharedPrefsWriter.getVenmoVaultOption(braintreeClient.getApplicationContext());
-                            if (shouldVault && isClientTokenAuth) {
-                                vaultVenmoAccountNonce(nonce, new VenmoOnActivityResultCallback() {
-                                    @Override
-                                    public void onResult(@Nullable VenmoAccountNonce venmoAccountNonce, @Nullable Exception error) {
-                                        if (venmoAccountNonce != null) {
-                                            deliverVenmoSuccess(venmoAccountNonce);
-                                        } else if (error != null) {
-                                            deliverVenmoFailure(error);
-                                        }
-                                    }
-                                });
-                            } else {
-                                String venmoUsername = venmoResult.getVenmoUsername();
-                                VenmoAccountNonce venmoAccountNonce = new VenmoAccountNonce(nonce, venmoUsername, false);
-                                deliverVenmoSuccess(venmoAccountNonce);
-                            }
-
-                        }
-                    } else if (authError != null) {
-                        deliverVenmoFailure(authError);
-                    }
-                }
-            });
-
-        } else if (venmoResult.getError() != null) {
-            if (venmoResult.getError() instanceof UserCanceledException) {
-                braintreeClient.sendAnalyticsEvent("pay-with-venmo.app-switch.canceled", payPalContextId);
-            }
-            deliverVenmoFailure(venmoResult.getError());
-        }
-    }
-
-    private void deliverVenmoSuccess(VenmoAccountNonce venmoAccountNonce) {
-        if (listener != null) {
-            listener.onVenmoSuccess(venmoAccountNonce);
-        } else {
-            Log.w(LoggingUtils.TAG, LoggingUtils.LISTENER_WARNING);
-        }
-    }
-
-    private void deliverVenmoFailure(Exception error) {
-        if (listener != null) {
-            listener.onVenmoFailure(error);
-        } else {
-            Log.w(LoggingUtils.TAG, LoggingUtils.LISTENER_WARNING);
-        }
->>>>>>> 6f232409
     }
 
     /**
@@ -375,7 +148,6 @@
      * @param callback a {@link VenmoInternalCallback} to receive a {@link VenmoAccountNonce} or
      *                 error from Venmo tokenization
      */
-<<<<<<< HEAD
     public void tokenize(@NonNull final VenmoPaymentAuthResult venmoPaymentAuthResult,
                          @NonNull VenmoTokenizeCallback callback) {
         if (venmoPaymentAuthResult.getError() == null) {
@@ -399,45 +171,12 @@
                                             callbackTokenizeFailure(callback, new VenmoResult.Failure(vaultError));
                                         }
                                     });
-=======
-    public void onActivityResult(@NonNull final Context context, int resultCode, @Nullable final Intent data, @NonNull final VenmoOnActivityResultCallback callback) {
-        if (resultCode == AppCompatActivity.RESULT_OK) {
-            braintreeClient.sendAnalyticsEvent("pay-with-venmo.app-switch.success", payPalContextId);
-
-            braintreeClient.getAuthorization(new AuthorizationCallback() {
-                @Override
-                public void onAuthorizationResult(@Nullable Authorization authorization, @Nullable Exception authError) {
-                    if (authorization != null) {
-                        final boolean isClientTokenAuth = (authorization instanceof ClientToken);
-
-                        String paymentContextId = data.getStringExtra(EXTRA_RESOURCE_ID);
-                        if (paymentContextId != null) {
-                            venmoApi.createNonceFromPaymentContext(paymentContextId, new VenmoOnActivityResultCallback() {
-                                @Override
-                                public void onResult(@Nullable VenmoAccountNonce nonce, @Nullable Exception error) {
-                                    if (nonce != null) {
-                                        boolean shouldVault = sharedPrefsWriter.getVenmoVaultOption(context);
-                                        if (shouldVault && isClientTokenAuth) {
-                                            vaultVenmoAccountNonce(nonce.getString(), callback);
-                                        } else {
-                                            braintreeClient.sendAnalyticsEvent("pay-with-venmo.app-switch.failure", payPalContextId);
-                                            callback.onResult(nonce, null);
-                                        }
-
-                                    } else {
-                                        braintreeClient.sendAnalyticsEvent("pay-with-venmo.app-switch.failure", payPalContextId);
-                                        callback.onResult(null, error);
-                                    }
-                                }
-                            });
->>>>>>> 6f232409
                         } else {
                             callbackSuccess(callback, new VenmoResult.Success(nonce));
                         }
                     } else if (error != null) {
                         callbackTokenizeFailure(callback, new VenmoResult.Failure(error));
                     }
-<<<<<<< HEAD
                 });
             } else {
                 String nonce = venmoPaymentAuthResult.getVenmoAccountNonce();
@@ -450,124 +189,6 @@
                             callbackSuccess(callback, new VenmoResult.Success(venmoAccountNonce));
                         } else if (error != null) {
                             callbackTokenizeFailure(callback, new VenmoResult.Failure(error));
-=======
-                }
-            });
-
-        } else if (resultCode == AppCompatActivity.RESULT_CANCELED) {
-            braintreeClient.sendAnalyticsEvent("pay-with-venmo.app-switch.canceled", payPalContextId);
-            callback.onResult(null, new UserCanceledException("User canceled Venmo."));
-        }
-    }
-
-    private void vaultVenmoAccountNonce(String nonce, final VenmoOnActivityResultCallback callback) {
-        venmoApi.vaultVenmoAccountNonce(nonce, new VenmoOnActivityResultCallback() {
-            @Override
-            public void onResult(@Nullable VenmoAccountNonce venmoAccountNonce, @Nullable Exception error) {
-                if (venmoAccountNonce != null) {
-                    braintreeClient.sendAnalyticsEvent("pay-with-venmo.vault.success", payPalContextId);
-                } else {
-                    braintreeClient.sendAnalyticsEvent("pay-with-venmo.vault.failed", payPalContextId);
-                }
-                callback.onResult(venmoAccountNonce, error);
-            }
-        });
-    }
-
-    private static Intent getVenmoIntent() {
-        return new Intent().setComponent(new ComponentName(VENMO_PACKAGE_NAME, VENMO_PACKAGE_NAME + "." + APP_SWITCH_ACTIVITY));
-    }
-
-    private Intent getLaunchIntent(Configuration configuration, String profileId, String paymentContextId) {
-        Intent venmoIntent = getVenmoIntent()
-                .putExtra(EXTRA_MERCHANT_ID, profileId)
-                .putExtra(EXTRA_ACCESS_TOKEN, configuration.getVenmoAccessToken())
-                .putExtra(EXTRA_ENVIRONMENT, configuration.getVenmoEnvironment());
-
-        if (paymentContextId != null) {
-            venmoIntent.putExtra(EXTRA_RESOURCE_ID, paymentContextId);
-        }
-
-        try {
-            JSONObject braintreeData = new JSONObject();
-
-            JSONObject meta = new MetadataBuilder()
-                    .sessionId(braintreeClient.getSessionId())
-                    .integration(braintreeClient.getIntegrationType())
-                    .version()
-                    .build();
-
-            braintreeData.put(META_KEY, meta);
-            venmoIntent.putExtra(EXTRA_BRAINTREE_DATA, braintreeData.toString());
-        } catch (JSONException ignored) {
-        }
-
-        return venmoIntent;
-    }
-
-    /**
-     * Use this method with the manual browser switch integration pattern.
-     *
-     * @param browserSwitchResult a {@link BrowserSwitchResult} with a {@link BrowserSwitchStatus}
-     * @param callback            {@link VenmoOnActivityResultCallback}
-     */
-    public void onBrowserSwitchResult(@NonNull BrowserSwitchResult browserSwitchResult, @NonNull final VenmoOnActivityResultCallback callback) {
-        int result = browserSwitchResult.getStatus();
-        switch (result) {
-            case BrowserSwitchStatus.CANCELED:
-                braintreeClient.sendAnalyticsEvent("pay-with-venmo.app-links.canceled");
-                callback.onResult(null, new UserCanceledException("User canceled Venmo."));
-                break;
-            case BrowserSwitchStatus.SUCCESS:
-                Uri deepLinkUri = browserSwitchResult.getDeepLinkUrl();
-                if (deepLinkUri != null) {
-                    if (deepLinkUri.getPath().contains("success")) {
-                        String resourceId = parseResourceId(String.valueOf(deepLinkUri));
-                        String paymentMethodNonce = parsePaymentMethodNonce(String.valueOf(deepLinkUri));
-                        String username = parseUsername(String.valueOf(deepLinkUri));
-                        Context context = braintreeClient.getApplicationContext();
-
-                        braintreeClient.getAuthorization(new AuthorizationCallback() {
-                            @Override
-                            public void onAuthorizationResult(@Nullable Authorization authorization, @Nullable Exception authError) {
-                            if (authorization != null) {
-                                final boolean isClientTokenAuth = (authorization instanceof ClientToken);
-
-                                if (resourceId != null) {
-                                    venmoApi.createNonceFromPaymentContext(resourceId, new VenmoOnActivityResultCallback() {
-                                        @Override
-                                        public void onResult(@Nullable VenmoAccountNonce nonce, @Nullable Exception error) {
-                                            if (nonce != null) {
-                                                boolean shouldVault = sharedPrefsWriter.getVenmoVaultOption(context);
-                                                if (shouldVault && isClientTokenAuth) {
-                                                    braintreeClient.sendAnalyticsEvent("pay-with-venmo.app-links.success");
-                                                    vaultVenmoAccountNonce(nonce.getString(), callback);
-                                                } else {
-                                                    braintreeClient.sendAnalyticsEvent("pay-with-venmo.app-links.success");
-                                                    callback.onResult(nonce, null);
-                                                }
-                                            } else {
-                                                braintreeClient.sendAnalyticsEvent("pay-with-venmo.app-links.failure");
-                                                callback.onResult(null, error);
-                                            }
-                                        }
-                                    });
-                                } else if (paymentMethodNonce != null && username != null) {
-                                    boolean shouldVault = sharedPrefsWriter.getVenmoVaultOption(context);
-                                    if (shouldVault && isClientTokenAuth) {
-                                        braintreeClient.sendAnalyticsEvent("pay-with-venmo.app-links.success");
-                                        vaultVenmoAccountNonce(paymentMethodNonce, callback);
-                                    } else {
-                                        braintreeClient.sendAnalyticsEvent("pay-with-venmo.app-links.success");
-                                        VenmoAccountNonce venmoAccountNonce = new VenmoAccountNonce(paymentMethodNonce, username, false);
-                                        callback.onResult(venmoAccountNonce, null);
-                                    }
-                                }
-                            } else if (authError != null) {
-                                braintreeClient.sendAnalyticsEvent("pay-with-venmo.app-links.failure");
-                                callback.onResult(null, authError);
-                            }
->>>>>>> 6f232409
                         }
                     });
                 } else {
@@ -587,68 +208,8 @@
         }
     }
 
-<<<<<<< HEAD
     private void vaultVenmoAccountNonce(String nonce, final VenmoInternalCallback callback) {
         venmoApi.vaultVenmoAccountNonce(nonce, (venmoAccountNonce, error) -> callback.onResult(venmoAccountNonce, error));
-=======
-    private void deliverBrowserSwitchResultToListener(final BrowserSwitchResult browserSwitchResult) {
-        onBrowserSwitchResult(browserSwitchResult, new VenmoOnActivityResultCallback() {
-            @Override
-            public void onResult(@Nullable VenmoAccountNonce venmoAccountNonce, @Nullable Exception error) {
-                if (listener != null) {
-                    if (venmoAccountNonce != null) {
-                        listener.onVenmoSuccess(venmoAccountNonce);
-                    } else if (error != null) {
-                        listener.onVenmoFailure(error);
-                    }
-                }
-            }
-        });
-
-        this.pendingBrowserSwitchResult = null;
-    }
-
-    @VisibleForTesting
-    void startAppLinkFlow(FragmentActivity activity, VenmoIntentData input) throws JSONException, BrowserSwitchException {
-        JSONObject metadata = new MetadataBuilder()
-                .sessionId(input.getSessionId())
-                .integration(input.getIntegrationType())
-                .version()
-                .build();
-
-        JSONObject braintreeData = new JSONObject()
-                .put("_meta", metadata);
-
-        String applicationName = "ApplicationNameUnknown";
-        Context context = braintreeClient.getApplicationContext();
-        if (context != null) {
-            if (context.getPackageManager().getApplicationLabel(context.getApplicationInfo()).toString() != null) {
-                applicationName = context.getPackageManager().getApplicationLabel(context.getApplicationInfo()).toString();
-            }
-        }
-
-        Uri venmoBaseURL = Uri.parse("https://venmo.com/go/checkout")
-                .buildUpon()
-                .appendQueryParameter("x-success", braintreeClient.getReturnUrlScheme() + "://x-callback-url/vzero/auth/venmo/success")
-                .appendQueryParameter("x-error", braintreeClient.getReturnUrlScheme() + "://x-callback-url/vzero/auth/venmo/error")
-                .appendQueryParameter("x-cancel", braintreeClient.getReturnUrlScheme() + "://x-callback-url/vzero/auth/venmo/cancel")
-                .appendQueryParameter("x-source", applicationName)
-                .appendQueryParameter("braintree_merchant_id", input.getProfileId())
-                .appendQueryParameter("braintree_access_token", input.getConfiguration().getVenmoAccessToken())
-                .appendQueryParameter("braintree_environment", input.getConfiguration().getVenmoEnvironment())
-                .appendQueryParameter("resource_id", input.getPaymentContextId())
-                .appendQueryParameter("braintree_sdk_data", Base64.encodeToString(braintreeData.toString().getBytes(), 0))
-                .appendQueryParameter("customerClient", "MOBILE_APP")
-                .build();
-
-        BrowserSwitchOptions browserSwitchOptions = new BrowserSwitchOptions()
-                .requestCode(BraintreeRequestCodes.VENMO)
-                .url(venmoBaseURL)
-                .returnUrlScheme(braintreeClient.getReturnUrlScheme());
-
-        braintreeClient.startBrowserSwitch(activity, browserSwitchOptions);
-        braintreeClient.sendAnalyticsEvent("pay-with-venmo.app-links.started");
->>>>>>> 6f232409
     }
 
     /**
@@ -686,22 +247,22 @@
     }
 
     private void callbackPaymentAuthFailure(VenmoPaymentAuthRequestCallback callback, VenmoPaymentAuthRequest request) {
-        braintreeClient.sendAnalyticsEvent(VenmoAnalytics.TOKENIZE_FAILED);
+        braintreeClient.sendAnalyticsEvent(VenmoAnalytics.TOKENIZE_FAILED, payPalContextId);
         callback.onVenmoPaymentAuthRequest(request);
     }
 
     private void callbackSuccess(VenmoTokenizeCallback callback, VenmoResult venmoResult) {
-        braintreeClient.sendAnalyticsEvent(VenmoAnalytics.TOKENIZE_SUCCEEDED);
+        braintreeClient.sendAnalyticsEvent(VenmoAnalytics.TOKENIZE_SUCCEEDED, payPalContextId);
         callback.onVenmoResult(venmoResult);
     }
 
     private void callbackTokenizeCancel(VenmoTokenizeCallback callback) {
-        braintreeClient.sendAnalyticsEvent(VenmoAnalytics.APP_SWITCH_CANCELED);
+        braintreeClient.sendAnalyticsEvent(VenmoAnalytics.APP_SWITCH_CANCELED, payPalContextId);
         callback.onVenmoResult(VenmoResult.Cancel.INSTANCE);
     }
     
     private void callbackTokenizeFailure(VenmoTokenizeCallback callback, VenmoResult venmoResult) {
-        braintreeClient.sendAnalyticsEvent(VenmoAnalytics.TOKENIZE_FAILED);
+        braintreeClient.sendAnalyticsEvent(VenmoAnalytics.TOKENIZE_FAILED, payPalContextId);
         callback.onVenmoResult(venmoResult);
     }
 }