--- conflicted
+++ resolved
@@ -27,11 +27,8 @@
     private String taxAmount;
     private String shippingAmount;
     private ArrayList<VenmoLineItem> lineItems;
-<<<<<<< HEAD
+    private boolean isFinalAmount;
     private boolean fallbackToWeb = false;
-=======
-    private boolean isFinalAmount;
->>>>>>> 19f6b3e6
 
     private final @VenmoPaymentMethodUsage int paymentMethodUsage;
 
@@ -256,7 +253,6 @@
     }
 
     /**
-<<<<<<< HEAD
      * @param fallbackToWeb Optional - Used to determine if the customer should fallback
      *                      to the web flow if Venmo app is not installed.
      *                      Defaults to false.
@@ -275,7 +271,9 @@
      */
     public boolean getFallbackToWeb() {
         return fallbackToWeb;
-=======
+    }
+
+    /**
      * @param isFinalAmount Optional - Indicates whether the purchase amount is the final amount.
      *                    Defaults to false.
      */
@@ -295,7 +293,6 @@
      */
     String getIsFinalAmountAsString() {
         return String.valueOf(this.isFinalAmount);
->>>>>>> 19f6b3e6
     }
 
     protected VenmoRequest(Parcel in) {
@@ -311,11 +308,8 @@
         taxAmount = in.readString();
         totalAmount = in.readString();
         lineItems = in.createTypedArrayList(VenmoLineItem.CREATOR);
-<<<<<<< HEAD
+        isFinalAmount = in.readByte() != 0;
         fallbackToWeb = in.readByte() != 0;
-=======
-        isFinalAmount = in.readByte() != 0;
->>>>>>> 19f6b3e6
     }
 
     public static final Creator<VenmoRequest> CREATOR = new Creator<VenmoRequest>() {
@@ -349,10 +343,7 @@
         parcel.writeString(taxAmount);
         parcel.writeString(totalAmount);
         parcel.writeTypedList(lineItems);
-<<<<<<< HEAD
+        parcel.writeByte((byte) (isFinalAmount ? 1 : 0));
         parcel.writeByte((byte) (fallbackToWeb ? 1 : 0));
-=======
-        parcel.writeByte((byte) (isFinalAmount ? 1 : 0));
->>>>>>> 19f6b3e6
     }
 }