package com.braintreepayments.api;

import android.os.Parcel;
import android.os.Parcelable;

import androidx.annotation.Nullable;
import androidx.annotation.NonNull;

import java.util.ArrayList;
import java.util.Collection;

/**
 * A VenmoRequest specifies options that contribute to the Venmo flow
 */
public class VenmoRequest implements Parcelable {

    private boolean shouldVault;
    private String profileId;
    private String displayName;
    private boolean collectCustomerShippingAddress;
    private boolean collectCustomerBillingAddress;
    private String totalAmount;
    private String subTotalAmount;
    private String discountAmount;
    private String taxAmount;
    private String shippingAmount;
    private ArrayList<VenmoLineItem> lineItems;

    private final @VenmoPaymentMethodUsage int paymentMethodUsage;

    /**
     * Request to tokenize a Venmo account.
     *
     * @param paymentMethodUsage {@link VenmoPaymentMethodUsage} for the tokenized Venmo account:
     *                           either multi-use or single use.
     */
    public VenmoRequest(@VenmoPaymentMethodUsage int paymentMethodUsage) {
        this.paymentMethodUsage = paymentMethodUsage;
        lineItems = new ArrayList<>();
    }

    /**
     * @param shouldVault Optional - Whether or not to automatically vault the Venmo Account.
<<<<<<< HEAD
     *                    Vaulting will only occur if a client token with a customer ID is being
     *                    used. Defaults to false.
=======
     *                    Vaulting will only occur if a client token with a customer ID is being used.
     *                    Defaults to false.
     *
     *                    Also when shouldVault is true, {@link VenmoPaymentMethodUsage} on the
     *                    {@link VenmoRequest} must be set to
     *                    {@link VenmoPaymentMethodUsage.MULTI_USE}.
>>>>>>> 13140a52
     */
    public void setShouldVault(boolean shouldVault) {
        this.shouldVault = shouldVault;
    }

    /**
     * @param profileId Optional - The Venmo profile ID to be used during payment authorization.
     *                  Customers will see the business name and logo associated with this Venmo
     *                  profile, and it will show up in the Venmo app as a "Connected Merchant".
     *                  Venmo profile IDs can be found in the Braintree Control Panel. Leaving this
     *                  `null` will use the default Venmo profile.
     */
    public void setProfileId(@Nullable String profileId) {
        this.profileId = profileId;
    }

    /**
     * @return Whether or not to automatically vault the Venmo Account.
     */
    public boolean getShouldVault() {
        return shouldVault;
    }

    /**
     * @return The Venmo profile ID to be used during payment authorization.
     */
    @Nullable
    public String getProfileId() {
        return profileId;
    }

    /**
     * @return {@link VenmoPaymentMethodUsage} for the tokenized Venmo account: either multi-use or
     * single use.
     */
    public @VenmoPaymentMethodUsage int getPaymentMethodUsage() {
        return paymentMethodUsage;
    }

    /**
     * @param displayName Optional. The business name that will be displayed in the Venmo app
     *                    payment approval screen. Only used by merchants onboarded as PayFast
     *                    channel partners.
     */
    public void setDisplayName(@Nullable String displayName) {
        this.displayName = displayName;
    }

    /**
     * @return The business name that will be displayed in the Venmo app payment approval screen.
     * Only used by merchants onboarded as PayFast channel partners.
     */
    @Nullable
    public String getDisplayName() {
        return displayName;
    }

    String getPaymentMethodUsageAsString() {
        switch (paymentMethodUsage) {
            case VenmoPaymentMethodUsage.SINGLE_USE:
                return "SINGLE_USE";
            case VenmoPaymentMethodUsage.MULTI_USE:
                return "MULTI_USE";
            default:
                return null;
        }
    }

    /**
     * @param flag Optional. Whether or not shipping address should be collected and displayed on
     *             Venmo paysheet.
     */
    public void setCollectCustomerShippingAddress(boolean flag) {
        this.collectCustomerShippingAddress = flag;
    }

    /**
     * @return The boolean value of the flag that signifies whether customer shipping address will
     * be collected.
     */
    public boolean getCollectCustomerShippingAddress() {
        return collectCustomerShippingAddress;
    }

    String getCollectCustomerShippingAddressAsString() {
        return String.valueOf(this.collectCustomerShippingAddress);
    }

    /**
     * @param flag Optional. Whether or not billing address should be collected and displayed on
     *             Venmo paysheet.
     */
    public void setCollectCustomerBillingAddress(boolean flag) {
        this.collectCustomerBillingAddress = flag;
    }

    /**
     * @return The boolean value of the flag that signifies whether customer billing address will be
     * collected.
     */
    public boolean getCollectCustomerBillingAddress() {
        return collectCustomerBillingAddress;
    }

    String getCollectCustomerBillingAddressAsString() {
        return String.valueOf(this.collectCustomerBillingAddress);
    }

    /**
     * @param subTotalAmount Optional. The subtotal amount of the transaction, excluding taxes,
     *                       discounts, and shipping.
     *                       <p>
     *                       If this value is set, `totalAmount` must also be set.
     */
    public void setSubTotalAmount(@Nullable String subTotalAmount) {
        this.subTotalAmount = subTotalAmount;
    }

    /**
     * @return The subtotal amount of the transaction, excluding taxes, discounts, and shipping.
     */
    @Nullable
    public String getSubTotalAmount() {
        return subTotalAmount;
    }

    /**
     * @param shippingAmount Optional. The shipping amount charged for the transaction.
     *                       <p>
     *                       If this value is set, `totalAmount` must also be set.
     */
    public void setShippingAmount(@Nullable String shippingAmount) {
        this.shippingAmount = shippingAmount;
    }

    /**
     * @return he shipping amount charged for the transaction.
     */
    @Nullable
    public String getShippingAmount() {
        return shippingAmount;
    }

    /**
     * @param discountAmount Optional. The total discount amount applied on the transaction.
     *                       <p>
     *                       If this value is set, `totalAmount` must also be set.
     */
    public void setDiscountAmount(@Nullable String discountAmount) {
        this.discountAmount = discountAmount;
    }

    /**
     * @return The total discount amount applied on the transaction.
     */
    @Nullable
    public String getDiscountAmount() {
        return discountAmount;
    }

    /**
     * @param taxAmount Optional. The total tax amount applied to the transaction.
     *                  <p>
     *                  If this value is set, `totalAmount` must also be set.
     */
    public void setTaxAmount(@Nullable String taxAmount) {
        this.taxAmount = taxAmount;
    }

    /**
     * @return The total tax amount applied to the transaction.
     */
    @Nullable
    public String getTaxAmount() {
        return taxAmount;
    }

    /**
     * @param totalAmount Optional. The grand total amount of the transaction that will be displayed
     *                    on the paysheet.
     */
    public void setTotalAmount(@Nullable String totalAmount) {
        this.totalAmount = totalAmount;
    }

    /**
     * @return The grand total amount of the transaction that will be displayed on the paysheet.
     */
    @Nullable
    public String getTotalAmount() {
        return totalAmount;
    }

    /**
     * Optional: The line items for this transaction. Can include up to 249 line items.
     * <p>
     * If this value is set, `totalAmount` must also be set.
     *
     * @param lineItems a collection of {@link VenmoLineItem}
     */
    public void setLineItems(@NonNull Collection<VenmoLineItem> lineItems) {
        this.lineItems.clear();
        this.lineItems.addAll(lineItems);
    }

    /**
     * @return The line items for this transaction. Can include up to 249 line items.
     */
    @NonNull
    public ArrayList<VenmoLineItem> getLineItems() {
        return lineItems;
    }

    protected VenmoRequest(Parcel in) {
        shouldVault = in.readByte() != 0;
        collectCustomerBillingAddress = in.readByte() != 0;
        collectCustomerShippingAddress = in.readByte() != 0;
        profileId = in.readString();
        displayName = in.readString();
        paymentMethodUsage = in.readInt();
        subTotalAmount = in.readString();
        discountAmount = in.readString();
        shippingAmount = in.readString();
        taxAmount = in.readString();
        totalAmount = in.readString();
        lineItems = in.createTypedArrayList(VenmoLineItem.CREATOR);
    }

    public static final Creator<VenmoRequest> CREATOR = new Creator<VenmoRequest>() {
        @Override
        public VenmoRequest createFromParcel(Parcel in) {
            return new VenmoRequest(in);
        }

        @Override
        public VenmoRequest[] newArray(int size) {
            return new VenmoRequest[size];
        }
    };

    @Override
    public int describeContents() {
        return 0;
    }

    @Override
    public void writeToParcel(Parcel parcel, int i) {
        parcel.writeByte((byte) (shouldVault ? 1 : 0));
        parcel.writeByte((byte) (collectCustomerBillingAddress ? 1 : 0));
        parcel.writeByte((byte) (collectCustomerShippingAddress ? 1 : 0));
        parcel.writeString(profileId);
        parcel.writeString(displayName);
        parcel.writeInt(paymentMethodUsage);
        parcel.writeString(subTotalAmount);
        parcel.writeString(discountAmount);
        parcel.writeString(shippingAmount);
        parcel.writeString(taxAmount);
        parcel.writeString(totalAmount);
        parcel.writeTypedList(lineItems);
    }
}<|MERGE_RESOLUTION|>--- conflicted
+++ resolved
@@ -41,17 +41,12 @@
 
     /**
      * @param shouldVault Optional - Whether or not to automatically vault the Venmo Account.
-<<<<<<< HEAD
-     *                    Vaulting will only occur if a client token with a customer ID is being
-     *                    used. Defaults to false.
-=======
      *                    Vaulting will only occur if a client token with a customer ID is being used.
      *                    Defaults to false.
      *
      *                    Also when shouldVault is true, {@link VenmoPaymentMethodUsage} on the
      *                    {@link VenmoRequest} must be set to
      *                    {@link VenmoPaymentMethodUsage.MULTI_USE}.
->>>>>>> 13140a52
      */
     public void setShouldVault(boolean shouldVault) {
         this.shouldVault = shouldVault;
