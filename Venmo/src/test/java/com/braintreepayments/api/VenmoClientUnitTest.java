--- conflicted
+++ resolved
@@ -14,11 +14,6 @@
 
 import android.content.Context;
 import android.content.Intent;
-<<<<<<< HEAD
-=======
-import android.net.Uri;
-import android.os.Bundle;
->>>>>>> ab5f7049
 
 import androidx.fragment.app.FragmentActivity;
 import androidx.test.core.app.ApplicationProvider;
@@ -225,87 +220,7 @@
     }
 
     @Test
-<<<<<<< HEAD
     public void createPaymentAuthRequest_whenProfileIdIsNull_appSwitchesWithMerchantId() {
-=======
-    public void tokenizeVenmoAccount_whenFallbackToWebTrueAndAppInstalled_appSwitchIsSuccessful() {
-        BraintreeClient braintreeClient = new MockBraintreeClientBuilder()
-                .configuration(venmoEnabledConfiguration)
-                .authorizationSuccess(clientToken)
-                .build();
-
-        VenmoApi venmoApi = new MockVenmoApiBuilder()
-                .createPaymentContextSuccess("venmo-payment-context-id")
-                .build();
-
-        VenmoRequest request = new VenmoRequest(VenmoPaymentMethodUsage.SINGLE_USE);
-        request.setFallbackToWeb(true);
-
-        VenmoClient sut = new VenmoClient(null, null, braintreeClient, venmoApi, sharedPrefsWriter, deviceInspector);
-        sut.tokenizeVenmoAccount(activity, request);
-
-        ArgumentCaptor<Intent> captor = ArgumentCaptor.forClass(Intent.class);
-        verify(activity).startActivityForResult(captor.capture(), eq(BraintreeRequestCodes.VENMO));
-        assertEquals("com.venmo/com.venmo.controller.SetupMerchantActivity",
-                captor.getValue().getComponent().flattenToString());
-    }
-
-    @Test
-    public void tokenizeVenmoAccount_whenFallbackToWebTrueAndAppNotInstalled_browserSwitchIsSuccessful() {
-        BraintreeClient braintreeClient = new MockBraintreeClientBuilder()
-                .configuration(venmoEnabledConfiguration)
-                .authorizationSuccess(clientToken)
-                .build();
-
-        VenmoApi venmoApi = new MockVenmoApiBuilder()
-                .createPaymentContextSuccess("venmo-payment-context-id")
-                .build();
-
-        VenmoRequest request = new VenmoRequest(VenmoPaymentMethodUsage.SINGLE_USE);
-        request.setFallbackToWeb(true);
-
-        when(deviceInspector.isVenmoAppSwitchAvailable(activity)).thenReturn(false);
-
-        VenmoClient sut = new VenmoClient(null, null, braintreeClient, venmoApi, sharedPrefsWriter, deviceInspector);
-        sut.tokenizeVenmoAccount(activity, request);
-
-        ArgumentCaptor<Intent> captor = ArgumentCaptor.forClass(Intent.class);
-        verify(activity).startActivityForResult(captor.capture(), eq(BraintreeRequestCodes.VENMO));
-        assertEquals("com.venmo/com.venmo.controller.SetupMerchantActivity",
-                captor.getValue().getComponent().flattenToString());
-    }
-
-    @Test
-    public void startAppLinkFlow_whenDataIsValid_returnsCorrectUri() throws JSONException, BrowserSwitchException {
-        braintreeClient = new MockBraintreeClientBuilder()
-                .returnUrlScheme("com.example")
-                .build();
-
-        Configuration configuration = mock(Configuration.class);
-        VenmoIntentData venmoIntentData = new VenmoIntentData(configuration, "fake-profile-id", "fake-payment-context-id", "fake-session-id", "custom");
-
-        VenmoClient sut = new VenmoClient(activity, lifecycle, braintreeClient, venmoApi, sharedPrefsWriter, deviceInspector);
-        sut.startAppLinkFlow(activity, venmoIntentData);
-        ArgumentCaptor<BrowserSwitchOptions> captor = ArgumentCaptor.forClass(BrowserSwitchOptions.class);
-        verify(braintreeClient).startBrowserSwitch(same(activity), captor.capture());
-
-        BrowserSwitchOptions browserSwitchOptions = captor.getValue();
-        assertEquals(BraintreeRequestCodes.VENMO, browserSwitchOptions.getRequestCode());
-        assertEquals("com.example", browserSwitchOptions.getReturnUrlScheme());
-
-        Uri url = browserSwitchOptions.getUrl();
-        // TODO: figure out why null?
-        assertEquals("com.example://x-callback-url/vzero/auth/venmo/success", url.getQueryParameter("x-success"));
-        assertEquals("com.example://x-callback-url/vzero/auth/venmo/error", url.getQueryParameter("x-error"));
-        assertEquals("com.example://x-callback-url/vzero/auth/venmo/cancel", url.getQueryParameter("x-cancel"));
-        assertEquals("fake-profile-id", url.getQueryParameter("braintree_merchant_id"));
-        assertEquals("fake-payment-context-id", url.getQueryParameter("resource_id"));
-        assertEquals("MOBILE_APP", url.getQueryParameter("customerClient"));
-    }
-
-    @Test
-    public void tokenizeVenmoAccount_whenProfileIdIsNull_appSwitchesWithMerchantId() {
->>>>>>> ab5f7049
         BraintreeClient braintreeClient = new MockBraintreeClientBuilder()
                 .configuration(venmoEnabledConfiguration)
                 .sessionId("session-id")
@@ -1018,121 +933,4 @@
         assertEquals(error, ((VenmoResult.Failure) result).getError());
         verify(braintreeClient).sendAnalyticsEvent(VenmoAnalytics.TOKENIZE_FAILED);
     }
-
-    @Test
-    public void setListener_whenPendingBrowserSwitchResultExists_deliversResultToListener_andSetsPendingResultNull() throws JSONException {
-        VenmoAccountNonce nonce = mock(VenmoAccountNonce.class);
-        BraintreeClient braintreeClient = new MockBraintreeClientBuilder()
-                .authorizationSuccess(clientToken)
-                .build();
-
-        VenmoApi venmoApi = new MockVenmoApiBuilder()
-                .createNonceFromPaymentContextSuccess(nonce)
-                .build();
-
-        BrowserSwitchResult browserSwitchResult = mock(BrowserSwitchResult.class);
-        when(browserSwitchResult.getStatus()).thenReturn(BrowserSwitchStatus.SUCCESS);
-
-        String successUrl = "sample-scheme://x-callback-url/vzero/auth/venmo/success?resource_id=a-resource-id";
-        when(browserSwitchResult.getRequestMetadata()).thenReturn(new JSONObject()
-                .put("deepLinkUrl", successUrl)
-        );
-
-        Uri uri = Uri.parse(successUrl);
-        when(browserSwitchResult.getDeepLinkUrl()).thenReturn(uri);
-
-        VenmoClient sut = new VenmoClient(activity, lifecycle, braintreeClient, venmoApi, sharedPrefsWriter, deviceInspector);
-        sut.pendingBrowserSwitchResult = browserSwitchResult;
-        sut.setListener(listener);
-
-        verify(listener).onVenmoSuccess(same(nonce));
-        verify(listener, never()).onVenmoFailure(any(Exception.class));
-        TestCase.assertNull(sut.pendingBrowserSwitchResult);
-    }
-
-    @Test
-    public void setListener_whenPendingBrowserSwitchResultDoesNotExist_doesNotInvokeListener() {
-        BraintreeClient braintreeClient = new MockBraintreeClientBuilder()
-                .build();
-
-        VenmoClient sut = new VenmoClient(activity, lifecycle, braintreeClient, venmoApi, sharedPrefsWriter, deviceInspector);
-        sut.pendingBrowserSwitchResult = null;
-        sut.setListener(listener);
-
-        verify(listener, never()).onVenmoSuccess(any(VenmoAccountNonce.class));
-        verify(listener, never()).onVenmoFailure(any(Exception.class));
-
-        TestCase.assertNull(sut.pendingBrowserSwitchResult);
-    }
-
-    @Test
-    public void onBrowserSwitchResult_whenBrowserSwitchStatusCanceled_returnsExceptionToCallback() throws BraintreeException {
-        BrowserSwitchResult browserSwitchResult =
-                new BrowserSwitchResult(BrowserSwitchStatus.CANCELED, null, null);
-
-        BraintreeClient braintreeClient = new MockBraintreeClientBuilder().build();
-
-        VenmoClient sut = new VenmoClient(activity, lifecycle, braintreeClient, venmoApi, sharedPrefsWriter, deviceInspector);
-        sut.setListener(listener);
-        sut.onBrowserSwitchResult(browserSwitchResult);
-
-        ArgumentCaptor<Exception> captor = ArgumentCaptor.forClass(Exception.class);
-        verify(listener).onVenmoFailure(captor.capture());
-        verify(listener, never()).onVenmoSuccess(any(VenmoAccountNonce.class));
-
-        Exception exception = captor.getValue();
-        Assert.assertTrue(exception instanceof UserCanceledException);
-        assertEquals("User canceled Venmo.", exception.getMessage());
-        org.junit.Assert.assertFalse(((UserCanceledException) exception).isExplicitCancelation());
-    }
-
-    @Test
-    public void onBrowserSwitchResult_whenDeepLinkUriContainsCanceled_returnsExceptionToCallback() throws BraintreeException {
-        BrowserSwitchResult browserSwitchResult =
-                new BrowserSwitchResult(BrowserSwitchStatus.SUCCESS, null, Uri.parse("sample-scheme://x-callback-url/vzero/auth/venmo/cancel"));
-        BraintreeClient braintreeClient = new MockBraintreeClientBuilder().build();
-
-        VenmoClient sut = new VenmoClient(activity, lifecycle, braintreeClient, venmoApi, sharedPrefsWriter, deviceInspector);
-        sut.setListener(listener);
-        sut.onBrowserSwitchResult(browserSwitchResult);
-
-        ArgumentCaptor<Exception> captor = ArgumentCaptor.forClass(Exception.class);
-        verify(listener).onVenmoFailure(captor.capture());
-        verify(listener, never()).onVenmoSuccess(any(VenmoAccountNonce.class));
-
-        Exception exception = captor.getValue();
-        Assert.assertTrue(exception instanceof UserCanceledException);
-        assertEquals("User canceled Venmo.", exception.getMessage());
-    }
-
-    @Test
-    public void onBrowserSwitchResult_whenDeepLinkUriContainsError_returnsExceptionToCallback() throws BraintreeException {
-        BrowserSwitchResult browserSwitchResult =
-                new BrowserSwitchResult(BrowserSwitchStatus.SUCCESS, null, Uri.parse("sample-scheme://x-callback-url/vzero/auth/venmo/error"));
-        BraintreeClient braintreeClient = new MockBraintreeClientBuilder().build();
-
-        VenmoClient sut = new VenmoClient(activity, lifecycle, braintreeClient, venmoApi, sharedPrefsWriter, deviceInspector);
-        sut.setListener(listener);
-        sut.onBrowserSwitchResult(browserSwitchResult);
-
-        ArgumentCaptor<Exception> captor = ArgumentCaptor.forClass(Exception.class);
-        verify(listener).onVenmoFailure(captor.capture());
-        verify(listener, never()).onVenmoSuccess(any(VenmoAccountNonce.class));
-
-        Exception exception = captor.getValue();
-        Assert.assertTrue(exception instanceof Exception);
-        assertEquals("Error returned from Venmo.", exception.getMessage());
-    }
-
-    @Test
-    public void onBrowserSwitchResult_whenListenerNull_setsPendingBrowserSwitchResult_andDoesNotDeliver() throws BraintreeException {
-        BrowserSwitchResult browserSwitchResult = mock(BrowserSwitchResult.class);
-        BraintreeClient braintreeClient = new MockBraintreeClientBuilder().build();
-
-        VenmoClient sut = new VenmoClient(activity, lifecycle, braintreeClient, venmoApi, sharedPrefsWriter, deviceInspector);
-        sut.onBrowserSwitchResult(browserSwitchResult);
-
-        verify(listener, never()).onVenmoFailure(any(Exception.class));
-        verify(listener, never()).onVenmoSuccess(any(VenmoAccountNonce.class));
-    }
 }