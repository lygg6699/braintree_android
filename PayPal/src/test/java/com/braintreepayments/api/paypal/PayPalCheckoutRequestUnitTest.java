--- conflicted
+++ resolved
@@ -159,7 +159,6 @@
     }
 
     @Test
-<<<<<<< HEAD
     public void createRequestBody_sets_shippingCallbackUri_when_not_null() throws JSONException {
         String urlString = "https://www.example.com/path";
         Uri uri = Uri.parse(urlString);
@@ -210,7 +209,8 @@
 
         JSONObject jsonObject = new JSONObject(requestBody);
         assertFalse(jsonObject.has("shipping_callback_url"));
-=======
+    }
+
     public void createRequestBody_sets_userPhoneNumber_when_not_null() throws JSONException {
         PayPalCheckoutRequest request = new PayPalCheckoutRequest("1.00", true);
 
@@ -224,6 +224,5 @@
         );
 
         assertTrue(requestBody.contains("\"phone_number\":{\"country_code\":\"1\",\"national_number\":\"1231231234\"}"));
->>>>>>> 0dd7b58b
-    }
-}+    }
+}
