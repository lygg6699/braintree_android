package com.braintreepayments.api.paypal;

import static junit.framework.Assert.assertEquals;
import static junit.framework.Assert.assertTrue;
import static junit.framework.TestCase.assertFalse;
import static org.mockito.ArgumentMatchers.any;
import static org.mockito.ArgumentMatchers.same;
import static org.mockito.Mockito.mock;
import static org.mockito.Mockito.verify;
import static org.mockito.Mockito.when;

import android.net.Uri;

import androidx.fragment.app.FragmentActivity;

import com.braintreepayments.api.BrowserSwitchFinalResult;
import com.braintreepayments.api.BrowserSwitchOptions;
import com.braintreepayments.api.core.AnalyticsEventParams;
import com.braintreepayments.api.core.AnalyticsParamRepository;
import com.braintreepayments.api.core.BraintreeClient;
import com.braintreepayments.api.core.BraintreeException;
import com.braintreepayments.api.core.BraintreeRequestCodes;
import com.braintreepayments.api.core.Configuration;
import com.braintreepayments.api.core.GetReturnLinkUseCase;
import com.braintreepayments.api.core.MerchantRepository;
import com.braintreepayments.api.testutils.Fixtures;
import com.braintreepayments.api.testutils.MockBraintreeClientBuilder;

import org.json.JSONException;
import org.json.JSONObject;
import org.junit.Before;
import org.junit.Test;
import org.junit.runner.RunWith;
import org.mockito.ArgumentCaptor;
import org.robolectric.RobolectricTestRunner;
import org.skyscreamer.jsonassert.JSONAssert;

import java.util.Collections;

@RunWith(RobolectricTestRunner.class)
public class PayPalClientUnitTest {

    private FragmentActivity activity;
    private Configuration payPalEnabledConfig;
    private Configuration payPalDisabledConfig;

    private PayPalTokenizeCallback payPalTokenizeCallback;
    private PayPalPaymentAuthCallback paymentAuthCallback;

    private MerchantRepository merchantRepository;
    private GetReturnLinkUseCase getReturnLinkUseCase;

    @Before
    public void beforeEach() throws JSONException {
        activity = mock(FragmentActivity.class);
        merchantRepository = mock(MerchantRepository.class);
        payPalEnabledConfig = Configuration.fromJson(Fixtures.CONFIGURATION_WITH_LIVE_PAYPAL);
        payPalDisabledConfig = Configuration.fromJson(Fixtures.CONFIGURATION_WITH_DISABLED_PAYPAL);

        payPalTokenizeCallback = mock(PayPalTokenizeCallback.class);
        paymentAuthCallback = mock(PayPalPaymentAuthCallback.class);

        merchantRepository = mock(MerchantRepository.class);
        getReturnLinkUseCase = mock(GetReturnLinkUseCase.class);

        when(merchantRepository.getReturnUrlScheme()).thenReturn("com.braintreepayments.demo");
        when(getReturnLinkUseCase.invoke()).thenReturn(new GetReturnLinkUseCase.ReturnLinkResult.AppLink(
            Uri.parse("www.example.com")
        ));
    }

    @Test
    public void createPaymentAuthRequest_callsBackPayPalResponse_sendsStartedAnalytics() throws JSONException {
        PayPalVaultRequest payPalVaultRequest = new PayPalVaultRequest(true);
        payPalVaultRequest.setMerchantAccountId("sample-merchant-account-id");
        payPalVaultRequest.setShopperSessionId("test-shopper-session-id");

        PayPalPaymentAuthRequestParams paymentAuthRequest = new PayPalPaymentAuthRequestParams(
            payPalVaultRequest,
            null,
            "https://example.com/approval/url",
            "sample-client-metadata-id",
            null,
            "https://example.com/success/url"
        );
        PayPalInternalClient payPalInternalClient =
            new MockPayPalInternalClientBuilder().sendRequestSuccess(paymentAuthRequest)
                .build();

        BraintreeClient braintreeClient =
            new MockBraintreeClientBuilder().configuration(payPalEnabledConfig).build();

        PayPalClient sut = new PayPalClient(braintreeClient, payPalInternalClient, merchantRepository, getReturnLinkUseCase);
        sut.createPaymentAuthRequest(activity, payPalVaultRequest, paymentAuthCallback);

        ArgumentCaptor<PayPalPaymentAuthRequest> captor =
            ArgumentCaptor.forClass(PayPalPaymentAuthRequest.class);
        verify(paymentAuthCallback).onPayPalPaymentAuthRequest(captor.capture());

        PayPalPaymentAuthRequest request = captor.getValue();
        assertTrue(request instanceof PayPalPaymentAuthRequest.ReadyToLaunch);
        PayPalPaymentAuthRequestParams paymentAuthRequestCaptured =
            ((PayPalPaymentAuthRequest.ReadyToLaunch) request).getRequestParams();

        BrowserSwitchOptions browserSwitchOptions = paymentAuthRequestCaptured.getBrowserSwitchOptions();
        assertEquals(BraintreeRequestCodes.PAYPAL.getCode(), browserSwitchOptions.getRequestCode());
        assertFalse(browserSwitchOptions.isLaunchAsNewTask());

        assertEquals(Uri.parse("https://example.com/approval/url"), browserSwitchOptions.getUrl());

        JSONObject metadata = browserSwitchOptions.getMetadata();
        assertEquals("https://example.com/approval/url", metadata.get("approval-url"));
        assertEquals("https://example.com/success/url", metadata.get("success-url"));
        assertEquals("billing-agreement", metadata.get("payment-type"));
        assertEquals("sample-client-metadata-id", metadata.get("client-metadata-id"));
        assertEquals("sample-merchant-account-id", metadata.get("merchant-account-id"));
        assertEquals("paypal-browser", metadata.get("source"));

        verify(braintreeClient).sendAnalyticsEvent(
            PayPalAnalytics.TOKENIZATION_STARTED,
            new AnalyticsEventParams(null, null, true, null, null, null, null, null, "test-shopper-session-id")
        );
    }

    @Test
    public void createPaymentAuthRequest_whenLaunchesBrowserSwitchAsNewTaskEnabled_setsNewTaskOption() {
        PayPalVaultRequest payPalVaultRequest = new PayPalVaultRequest(true);
        payPalVaultRequest.setMerchantAccountId("sample-merchant-account-id");

        PayPalPaymentAuthRequestParams paymentAuthRequest = new PayPalPaymentAuthRequestParams(
            payPalVaultRequest,
            null,
            "https://example.com/approval/url",
            "sample-client-metadata-id",
            null,
            "https://example.com/success/url"
        );

        PayPalInternalClient payPalInternalClient =
            new MockPayPalInternalClientBuilder().sendRequestSuccess(paymentAuthRequest)
                .build();

        BraintreeClient braintreeClient =
            new MockBraintreeClientBuilder().configuration(payPalEnabledConfig)
                .launchesBrowserSwitchAsNewTask(true).build();

        PayPalClient sut = new PayPalClient(braintreeClient, payPalInternalClient, merchantRepository, getReturnLinkUseCase);
        sut.createPaymentAuthRequest(activity, payPalVaultRequest, paymentAuthCallback);

        ArgumentCaptor<PayPalPaymentAuthRequest> captor =
            ArgumentCaptor.forClass(PayPalPaymentAuthRequest.class);
        verify(paymentAuthCallback).onPayPalPaymentAuthRequest(captor.capture());

        PayPalPaymentAuthRequest request = captor.getValue();
        assertTrue(request instanceof PayPalPaymentAuthRequest.ReadyToLaunch);
        assertTrue(((PayPalPaymentAuthRequest.ReadyToLaunch) request).getRequestParams().getBrowserSwitchOptions().isLaunchAsNewTask());
    }

    @Test
    public void createPaymentAuthRequest_setsAppLinkReturnUrl() {
        PayPalVaultRequest payPalVaultRequest = new PayPalVaultRequest(true);
        payPalVaultRequest.setMerchantAccountId("sample-merchant-account-id");

        PayPalPaymentAuthRequestParams paymentAuthRequest = new PayPalPaymentAuthRequestParams(
            payPalVaultRequest,
            null,
            "https://example.com/approval/url",
            "sample-client-metadata-id",
            null,
            "https://example.com/success/url"
        );

        PayPalInternalClient payPalInternalClient =
            new MockPayPalInternalClientBuilder().sendRequestSuccess(paymentAuthRequest)
                .build();

        when(merchantRepository.getAppLinkReturnUri()).thenReturn(Uri.parse("www.example.com"));

        BraintreeClient braintreeClient = new MockBraintreeClientBuilder().configuration(payPalEnabledConfig)
            .build();

        PayPalClient sut = new PayPalClient(braintreeClient, payPalInternalClient, merchantRepository, getReturnLinkUseCase);
        sut.createPaymentAuthRequest(activity, payPalVaultRequest, paymentAuthCallback);

        ArgumentCaptor<PayPalPaymentAuthRequest> captor =
            ArgumentCaptor.forClass(PayPalPaymentAuthRequest.class);
        verify(paymentAuthCallback).onPayPalPaymentAuthRequest(captor.capture());

        PayPalPaymentAuthRequest request = captor.getValue();
        assertTrue(request instanceof PayPalPaymentAuthRequest.ReadyToLaunch);
        assertEquals(merchantRepository.getAppLinkReturnUri(),
            ((PayPalPaymentAuthRequest.ReadyToLaunch) request).getRequestParams().getBrowserSwitchOptions().getAppLinkUri());
    }

    @Test
    public void createPaymentAuthRequest_setsDeepLinkReturnUrlScheme() {
        when(getReturnLinkUseCase.invoke()).thenReturn(new GetReturnLinkUseCase.ReturnLinkResult.DeepLink(
            "com.braintreepayments.demo"
        ));
        PayPalVaultRequest payPalVaultRequest = new PayPalVaultRequest(true);
        payPalVaultRequest.setMerchantAccountId("sample-merchant-account-id");

        PayPalPaymentAuthRequestParams paymentAuthRequest = new PayPalPaymentAuthRequestParams(
            payPalVaultRequest,
            null,
            "https://example.com/approval/url",
            "sample-client-metadata-id",
            null,
            "https://example.com/success/url"
        );

        PayPalInternalClient payPalInternalClient =
            new MockPayPalInternalClientBuilder().sendRequestSuccess(paymentAuthRequest)
                .build();

        BraintreeClient braintreeClient = new MockBraintreeClientBuilder().configuration(payPalEnabledConfig)
            .build();

        PayPalClient sut = new PayPalClient(braintreeClient, payPalInternalClient, merchantRepository, getReturnLinkUseCase);
        sut.createPaymentAuthRequest(activity, payPalVaultRequest, paymentAuthCallback);

        ArgumentCaptor<PayPalPaymentAuthRequest> captor =
            ArgumentCaptor.forClass(PayPalPaymentAuthRequest.class);
        verify(paymentAuthCallback).onPayPalPaymentAuthRequest(captor.capture());

        PayPalPaymentAuthRequest request = captor.getValue();
        assertTrue(request instanceof PayPalPaymentAuthRequest.ReadyToLaunch);
        assertEquals("com.braintreepayments.demo",
            ((PayPalPaymentAuthRequest.ReadyToLaunch) request).getRequestParams().getBrowserSwitchOptions().getReturnUrlScheme());
    }

    @Test
    public void createPaymentAuthRequest_returnsAnErrorWhen_getReturnLinkUseCase_returnsAFailure() {
        BraintreeException exception = new BraintreeException();
        when(getReturnLinkUseCase.invoke()).thenReturn(new GetReturnLinkUseCase.ReturnLinkResult.Failure(exception));

        PayPalVaultRequest payPalVaultRequest = new PayPalVaultRequest(true);
        payPalVaultRequest.setMerchantAccountId("sample-merchant-account-id");

        PayPalPaymentAuthRequestParams paymentAuthRequest = new PayPalPaymentAuthRequestParams(
            payPalVaultRequest,
            null,
            "https://example.com/approval/url",
            "sample-client-metadata-id",
            null,
            "https://example.com/success/url"
        );

        PayPalInternalClient payPalInternalClient =
            new MockPayPalInternalClientBuilder().sendRequestSuccess(paymentAuthRequest)
                .build();

        BraintreeClient braintreeClient = new MockBraintreeClientBuilder().configuration(payPalEnabledConfig)
            .build();

        PayPalClient sut = new PayPalClient(braintreeClient, payPalInternalClient, merchantRepository, getReturnLinkUseCase);
        sut.createPaymentAuthRequest(activity, payPalVaultRequest, paymentAuthCallback);

        ArgumentCaptor<PayPalPaymentAuthRequest> captor = ArgumentCaptor.forClass(PayPalPaymentAuthRequest.class);
        verify(paymentAuthCallback).onPayPalPaymentAuthRequest(captor.capture());

        PayPalPaymentAuthRequest request = captor.getValue();
        assertTrue(request instanceof PayPalPaymentAuthRequest.Failure);
        assertEquals(exception, ((PayPalPaymentAuthRequest.Failure) request).getError());
    }

    @Test
    public void createPaymentAuthRequest_whenPayPalNotEnabled_returnsError() {
        PayPalInternalClient payPalInternalClient = new MockPayPalInternalClientBuilder().build();

        BraintreeClient braintreeClient =
            new MockBraintreeClientBuilder().configuration(payPalDisabledConfig).build();

        PayPalClient sut = new PayPalClient(braintreeClient, payPalInternalClient, merchantRepository, getReturnLinkUseCase);
        sut.createPaymentAuthRequest(activity, new PayPalCheckoutRequest("1.00", true),
            paymentAuthCallback);

        ArgumentCaptor<PayPalPaymentAuthRequest> captor =
            ArgumentCaptor.forClass(PayPalPaymentAuthRequest.class);
        verify(paymentAuthCallback).onPayPalPaymentAuthRequest(captor.capture());

        PayPalPaymentAuthRequest request = captor.getValue();
        assertTrue(request instanceof PayPalPaymentAuthRequest.Failure);
        assertEquals("PayPal is not enabled. " +
                "See https://developer.paypal.com/braintree/docs/guides/paypal/overview/android/v4 " +
                "for more information.",
            ((PayPalPaymentAuthRequest.Failure) request).getError().getMessage());

        AnalyticsEventParams params = new AnalyticsEventParams(
            null,
            null,
            false
        );
        verify(braintreeClient).sendAnalyticsEvent(PayPalAnalytics.TOKENIZATION_FAILED, params);
    }

    @Test
    public void createPaymentAuthRequest_whenCheckoutRequest_whenConfigError_forwardsErrorToListener() {
        PayPalInternalClient payPalInternalClient = new MockPayPalInternalClientBuilder().build();

        Exception authError = new Exception("Error fetching auth");
        BraintreeClient braintreeClient = new MockBraintreeClientBuilder()
            .configurationError(authError)
            .build();

        PayPalClient sut = new PayPalClient(braintreeClient, payPalInternalClient, merchantRepository, getReturnLinkUseCase);
        sut.createPaymentAuthRequest(activity, new PayPalCheckoutRequest("1.00", true), paymentAuthCallback);

        ArgumentCaptor<PayPalPaymentAuthRequest> captor =
            ArgumentCaptor.forClass(PayPalPaymentAuthRequest.class);
        verify(paymentAuthCallback).onPayPalPaymentAuthRequest(captor.capture());

        PayPalPaymentAuthRequest request = captor.getValue();
        assertTrue(request instanceof PayPalPaymentAuthRequest.Failure);
        assertEquals(authError, ((PayPalPaymentAuthRequest.Failure) request).getError());

        AnalyticsEventParams params = new AnalyticsEventParams(
            null,
            null,
            false
        );
        verify(braintreeClient).sendAnalyticsEvent(PayPalAnalytics.TOKENIZATION_FAILED, params);
    }

    @Test
    public void requestBillingAgreement_whenConfigError_forwardsErrorToListener() {
        PayPalInternalClient payPalInternalClient = new MockPayPalInternalClientBuilder().build();

        Exception authError = new Exception("Error fetching auth");
        BraintreeClient braintreeClient = new MockBraintreeClientBuilder()
            .configurationError(authError)
            .build();

        PayPalClient sut = new PayPalClient(braintreeClient, payPalInternalClient, merchantRepository, getReturnLinkUseCase);
        sut.createPaymentAuthRequest(activity, new PayPalVaultRequest(true), paymentAuthCallback);

        ArgumentCaptor<PayPalPaymentAuthRequest> captor =
            ArgumentCaptor.forClass(PayPalPaymentAuthRequest.class);
        verify(paymentAuthCallback).onPayPalPaymentAuthRequest(captor.capture());

        PayPalPaymentAuthRequest request = captor.getValue();
        assertTrue(request instanceof PayPalPaymentAuthRequest.Failure);
        assertEquals(authError, ((PayPalPaymentAuthRequest.Failure) request).getError());

        AnalyticsEventParams params = new AnalyticsEventParams(
            null,
            null,
            true
        );
        verify(braintreeClient).sendAnalyticsEvent(PayPalAnalytics.TOKENIZATION_FAILED, params);
    }


    @Test
    public void createPaymentAuthRequest_whenVaultRequest_sendsPayPalRequestViaInternalClient() {
        PayPalInternalClient payPalInternalClient = new MockPayPalInternalClientBuilder().build();

        BraintreeClient braintreeClient =
            new MockBraintreeClientBuilder().configuration(payPalEnabledConfig).build();

        PayPalVaultRequest payPalRequest = new PayPalVaultRequest(true);

        PayPalClient sut = new PayPalClient(braintreeClient, payPalInternalClient, merchantRepository, getReturnLinkUseCase);
        sut.createPaymentAuthRequest(activity, payPalRequest, paymentAuthCallback);

        verify(payPalInternalClient).sendRequest(same(activity), same(payPalRequest),
            any(PayPalInternalClientCallback.class));
    }

    @Test
    public void createPaymentAuthRequest_whenCheckoutRequest_sendsPayPalRequestViaInternalClient() {
        PayPalInternalClient payPalInternalClient = new MockPayPalInternalClientBuilder().build();

        BraintreeClient braintreeClient =
            new MockBraintreeClientBuilder().configuration(payPalEnabledConfig).build();

        PayPalCheckoutRequest payPalRequest = new PayPalCheckoutRequest("1.00", true);

        PayPalClient sut = new PayPalClient(braintreeClient, payPalInternalClient, merchantRepository, getReturnLinkUseCase);
        sut.createPaymentAuthRequest(activity, payPalRequest, paymentAuthCallback);

        verify(payPalInternalClient).sendRequest(same(activity), same(payPalRequest),
            any(PayPalInternalClientCallback.class));
    }

    @Test
    public void createPaymentAuthRequest_whenVaultRequest_sendsAppSwitchStartedEvent() {
        PayPalVaultRequest payPalVaultRequest = new PayPalVaultRequest(true);
        payPalVaultRequest.setUserAuthenticationEmail("some@email.com");
        payPalVaultRequest.setEnablePayPalAppSwitch(true);
        payPalVaultRequest.setMerchantAccountId("sample-merchant-account-id");

        PayPalPaymentAuthRequestParams paymentAuthRequest = new PayPalPaymentAuthRequestParams(
            payPalVaultRequest,
            null,
            "https://example.com/approval/url",
            "sample-client-metadata-id",
            null,
            "https://example.com/success/url"
        );
        PayPalInternalClient payPalInternalClient =
            new MockPayPalInternalClientBuilder().sendRequestSuccess(paymentAuthRequest)
                .build();

        when(payPalInternalClient.isPayPalInstalled(activity)).thenReturn(true);
        when(payPalInternalClient.isAppSwitchEnabled(payPalVaultRequest)).thenReturn(true);

        BraintreeClient braintreeClient =
            new MockBraintreeClientBuilder().configuration(payPalEnabledConfig).build();

        PayPalClient sut = new PayPalClient(braintreeClient, payPalInternalClient, merchantRepository, getReturnLinkUseCase);
        sut.createPaymentAuthRequest(activity, payPalVaultRequest, paymentAuthCallback);

        ArgumentCaptor<PayPalPaymentAuthRequest> captor =
            ArgumentCaptor.forClass(PayPalPaymentAuthRequest.class);
        verify(paymentAuthCallback).onPayPalPaymentAuthRequest(captor.capture());

        PayPalPaymentAuthRequest request = captor.getValue();
        assertTrue(request instanceof PayPalPaymentAuthRequest.ReadyToLaunch);
        PayPalPaymentAuthRequestParams paymentAuthRequestCaptured =
            ((PayPalPaymentAuthRequest.ReadyToLaunch) request).getRequestParams();

        BrowserSwitchOptions browserSwitchOptions = paymentAuthRequestCaptured.getBrowserSwitchOptions();
        assertEquals(BraintreeRequestCodes.PAYPAL.getCode(), browserSwitchOptions.getRequestCode());
        assertFalse(browserSwitchOptions.isLaunchAsNewTask());


        AnalyticsEventParams params = new AnalyticsEventParams(
            null,
            "universal",
            true
        );
        verify(braintreeClient).sendAnalyticsEvent(PayPalAnalytics.APP_SWITCH_STARTED, params);
    }

    @Test
    public void tokenize_withBillingAgreement_tokenizesResponseOnSuccess() throws JSONException {
        PayPalInternalClient payPalInternalClient = new MockPayPalInternalClientBuilder().build();

        String approvalUrl =
            "sample-scheme://onetouch/v1/success?PayerID=HERMES-SANDBOX-PAYER-ID&paymentId=HERMES-SANDBOX-PAYMENT-ID&ba_token=EC-HERMES-SANDBOX-EC-TOKEN";

        BrowserSwitchFinalResult.Success browserSwitchResult = mock(BrowserSwitchFinalResult.Success.class);

        when(browserSwitchResult.getRequestMetadata()).thenReturn(
            new JSONObject().put("client-metadata-id", "sample-client-metadata-id")
                .put("merchant-account-id", "sample-merchant-account-id")
                .put("intent", "authorize").put("approval-url", approvalUrl)
                .put("success-url", "https://example.com/success")
                .put("payment-type", "billing-agreement"));

        Uri uri = Uri.parse(approvalUrl);
        when(browserSwitchResult.getReturnUrl()).thenReturn(uri);

        PayPalPaymentAuthResult.Success payPalPaymentAuthResult = new PayPalPaymentAuthResult.Success(
            browserSwitchResult);
        BraintreeClient braintreeClient = new MockBraintreeClientBuilder().build();
        PayPalClient sut = new PayPalClient(braintreeClient, payPalInternalClient, merchantRepository, getReturnLinkUseCase);

        sut.tokenize(payPalPaymentAuthResult, payPalTokenizeCallback);

        ArgumentCaptor<PayPalAccount> captor = ArgumentCaptor.forClass(PayPalAccount.class);
        verify(payPalInternalClient).tokenize(captor.capture(),
            any(PayPalInternalTokenizeCallback.class));

        PayPalAccount payPalAccount = captor.getValue();
        JSONObject tokenizePayload = payPalAccount.buildJSON();
        assertEquals("sample-merchant-account-id", tokenizePayload.get("merchant_account_id"));

        JSONObject payPalTokenizePayload = tokenizePayload.getJSONObject("paypalAccount");
        JSONObject expectedPayPalTokenizePayload =
            new JSONObject().put("correlationId", "sample-client-metadata-id")
                .put("client", new JSONObject())
                .put("response", new JSONObject().put("webURL", approvalUrl))
                .put("intent", "authorize").put("response_type", "web");

        JSONAssert.assertEquals(expectedPayPalTokenizePayload, payPalTokenizePayload, true);
    }

    @Test
    public void tokenize_withOneTimePayment_tokenizesResponseOnSuccess() throws JSONException {
        PayPalInternalClient payPalInternalClient = new MockPayPalInternalClientBuilder().build();

        String approvalUrl =
            "sample-scheme://onetouch/v1/success?PayerID=HERMES-SANDBOX-PAYER-ID&paymentId=HERMES-SANDBOX-PAYMENT-ID&token=EC-HERMES-SANDBOX-EC-TOKEN";

        BrowserSwitchFinalResult.Success browserSwitchResult = mock(BrowserSwitchFinalResult.Success.class);

        when(browserSwitchResult.getRequestMetadata()).thenReturn(
            new JSONObject().put("client-metadata-id", "sample-client-metadata-id")
                .put("merchant-account-id", "sample-merchant-account-id")
                .put("intent", "authorize").put("approval-url", approvalUrl)
                .put("success-url", "https://example.com/success")
                .put("payment-type", "single-payment"));

        Uri uri = Uri.parse(approvalUrl);
        when(browserSwitchResult.getReturnUrl()).thenReturn(uri);

        PayPalPaymentAuthResult.Success payPalPaymentAuthResult = new PayPalPaymentAuthResult.Success(
            browserSwitchResult);
        BraintreeClient braintreeClient = new MockBraintreeClientBuilder().build();
        PayPalClient sut = new PayPalClient(braintreeClient, payPalInternalClient, merchantRepository, getReturnLinkUseCase);

        sut.tokenize(payPalPaymentAuthResult, payPalTokenizeCallback);

        ArgumentCaptor<PayPalAccount> captor = ArgumentCaptor.forClass(PayPalAccount.class);
        verify(payPalInternalClient).tokenize(captor.capture(),
            any(PayPalInternalTokenizeCallback.class));

        PayPalAccount payPalAccount = captor.getValue();
        JSONObject tokenizePayload = payPalAccount.buildJSON();
        assertEquals("sample-merchant-account-id", tokenizePayload.get("merchant_account_id"));

        JSONObject payPalTokenizePayload = tokenizePayload.getJSONObject("paypalAccount");
        JSONObject expectedPayPalTokenizePayload =
            new JSONObject().put("correlationId", "sample-client-metadata-id")
                .put("client", new JSONObject())
                .put("response", new JSONObject().put("webURL", approvalUrl))
                .put("intent", "authorize").put("response_type", "web")
                .put("options", new JSONObject().put("validate", false));

        JSONAssert.assertEquals(expectedPayPalTokenizePayload, payPalTokenizePayload, true);
    }

    @Test
    public void tokenize_whenCancelUriReceived_notifiesCancellationAndSendsAnalyticsEvent()
        throws JSONException {
        PayPalInternalClient payPalInternalClient = new MockPayPalInternalClientBuilder().build();

        String approvalUrl = "sample-scheme://onetouch/v1/cancel";

        BrowserSwitchFinalResult.Success browserSwitchResult = mock(BrowserSwitchFinalResult.Success.class);

        when(browserSwitchResult.getRequestMetadata()).thenReturn(
            new JSONObject().put("client-metadata-id", "sample-client-metadata-id")
                .put("merchant-account-id", "sample-merchant-account-id")
                .put("intent", "authorize").put("approval-url", approvalUrl)
                .put("success-url", "https://example.com/success")
                .put("payment-type", "single-payment"));

        Uri uri = Uri.parse(approvalUrl);
        when(browserSwitchResult.getReturnUrl()).thenReturn(uri);

        PayPalPaymentAuthResult.Success payPalPaymentAuthResult = new PayPalPaymentAuthResult.Success(
            browserSwitchResult);
        BraintreeClient braintreeClient = new MockBraintreeClientBuilder().build();
        PayPalClient sut = new PayPalClient(braintreeClient, payPalInternalClient, merchantRepository, getReturnLinkUseCase);

        sut.tokenize(payPalPaymentAuthResult, payPalTokenizeCallback);

        ArgumentCaptor<PayPalResult> captor = ArgumentCaptor.forClass(PayPalResult.class);
        verify(payPalTokenizeCallback).onPayPalResult(captor.capture());

        PayPalResult result = captor.getValue();
        assertTrue(result instanceof PayPalResult.Cancel);

        AnalyticsEventParams params = new AnalyticsEventParams(
            null,
            null,
            false
        );
        verify(braintreeClient).sendAnalyticsEvent(PayPalAnalytics.BROWSER_LOGIN_CANCELED, params);
    }

    @Test
    public void tokenize_whenPayPalInternalClientTokenizeResult_callsBackResult()
        throws JSONException {
        PayPalAccountNonce payPalAccountNonce = mock(PayPalAccountNonce.class);
        PayPalInternalClient payPalInternalClient =
            new MockPayPalInternalClientBuilder().tokenizeSuccess(payPalAccountNonce).build();

        String approvalUrl =
            "sample-scheme://onetouch/v1/success?PayerID=HERMES-SANDBOX-PAYER-ID&paymentId=HERMES-SANDBOX-PAYMENT-ID&token=EC-HERMES-SANDBOX-EC-TOKEN";

        BrowserSwitchFinalResult.Success browserSwitchResult = mock(BrowserSwitchFinalResult.Success.class);

        when(browserSwitchResult.getRequestMetadata()).thenReturn(
            new JSONObject().put("client-metadata-id", "sample-client-metadata-id")
                .put("merchant-account-id", "sample-merchant-account-id")
                .put("intent", "authorize").put("approval-url", approvalUrl)
                .put("success-url", "https://example.com/success")
                .put("payment-type", "single-payment"));

        Uri uri = Uri.parse(approvalUrl);
        when(browserSwitchResult.getReturnUrl()).thenReturn(uri);

        PayPalPaymentAuthResult.Success payPalPaymentAuthResult = new PayPalPaymentAuthResult.Success(
            browserSwitchResult);
        BraintreeClient braintreeClient = new MockBraintreeClientBuilder().build();
        PayPalClient sut = new PayPalClient(braintreeClient, payPalInternalClient, merchantRepository, getReturnLinkUseCase);

        sut.tokenize(payPalPaymentAuthResult, payPalTokenizeCallback);

        ArgumentCaptor<PayPalResult> captor = ArgumentCaptor.forClass(PayPalResult.class);
        verify(payPalTokenizeCallback).onPayPalResult(captor.capture());

        PayPalResult result = captor.getValue();
        assertTrue(result instanceof PayPalResult.Success);
        assertEquals(payPalAccountNonce, ((PayPalResult.Success) result).getNonce());

        AnalyticsEventParams params = new AnalyticsEventParams(
            "EC-HERMES-SANDBOX-EC-TOKEN",
            null,
            false
        );
        verify(braintreeClient).sendAnalyticsEvent(PayPalAnalytics.TOKENIZATION_SUCCEEDED, params);
    }

    @Test
    public void tokenize_whenPayPalInternalClientTokenizeResult_sendsAppSwitchSucceededEvents()
        throws JSONException {
        PayPalAccountNonce payPalAccountNonce = mock(PayPalAccountNonce.class);
        PayPalInternalClient payPalInternalClient =
            new MockPayPalInternalClientBuilder().tokenizeSuccess(payPalAccountNonce).build();

        String approvalUrl =
            "sample-scheme://onetouch/v1/success?PayerID=HERMES-SANDBOX-PAYER-ID&paymentId=HERMES-SANDBOX-PAYMENT-ID&token=EC-HERMES-SANDBOX-EC-TOKEN&switch_initiated_time=17166111926211";

        BrowserSwitchFinalResult.Success browserSwitchResult = mock(BrowserSwitchFinalResult.Success.class);

        when(browserSwitchResult.getRequestMetadata()).thenReturn(
            new JSONObject().put("client-metadata-id", "sample-client-metadata-id")
                .put("merchant-account-id", "sample-merchant-account-id")
                .put("intent", "authorize").put("approval-url", approvalUrl)
                .put("success-url", "https://example.com/success")
                .put("payment-type", "single-payment"));

        Uri uri = Uri.parse(approvalUrl);
        when(browserSwitchResult.getReturnUrl()).thenReturn(uri);

        PayPalPaymentAuthResult.Success payPalPaymentAuthResult = new PayPalPaymentAuthResult.Success(
            browserSwitchResult);
        BraintreeClient braintreeClient = new MockBraintreeClientBuilder().build();
        PayPalClient sut = new PayPalClient(braintreeClient, payPalInternalClient, merchantRepository, getReturnLinkUseCase);

        sut.tokenize(payPalPaymentAuthResult, payPalTokenizeCallback);

        ArgumentCaptor<PayPalResult> captor = ArgumentCaptor.forClass(PayPalResult.class);
        verify(payPalTokenizeCallback).onPayPalResult(captor.capture());

        PayPalResult result = captor.getValue();
        assertTrue(result instanceof PayPalResult.Success);
        assertEquals(payPalAccountNonce, ((PayPalResult.Success) result).getNonce());

        AnalyticsEventParams params = new AnalyticsEventParams(
            "EC-HERMES-SANDBOX-EC-TOKEN"
        );
        verify(braintreeClient).sendAnalyticsEvent(PayPalAnalytics.TOKENIZATION_SUCCEEDED, params);
        AnalyticsEventParams appSwitchParams = new AnalyticsEventParams(
<<<<<<< HEAD
                "EC-HERMES-SANDBOX-EC-TOKEN",
                null,
                false,
                null,
                null,
                null,
                null,
                "sample-scheme://onetouch/v1/success?PayerID=HERMES-SANDBOX-PAYER-ID&paymentId=HERMES-SANDBOX-PAYMENT-ID&token=EC-HERMES-SANDBOX-EC-TOKEN&switch_initiated_time=17166111926211"
=======
            "EC-HERMES-SANDBOX-EC-TOKEN",
            null,
            false,
            null,
            null,
            null,
            null,
            emptyList(),
            "sample-scheme://onetouch/v1/success?PayerID=HERMES-SANDBOX-PAYER-ID&paymentId=HERMES-SANDBOX-PAYMENT-ID&token=EC-HERMES-SANDBOX-EC-TOKEN&switch_initiated_time=17166111926211"
>>>>>>> 656f5c73
        );
        verify(braintreeClient).sendAnalyticsEvent(PayPalAnalytics.APP_SWITCH_SUCCEEDED, appSwitchParams);
    }

    @Test
    public void tokenize_whenPayPalNotEnabled_sendsAppSwitchFailedEvents() throws JSONException {
        PayPalInternalClient payPalInternalClient = new MockPayPalInternalClientBuilder().build();

        String approvalUrl = "https://some-scheme/onetouch/v1/cancel?switch_initiated_time=17166111926211";

        BrowserSwitchFinalResult.Success browserSwitchResult = mock(BrowserSwitchFinalResult.Success.class);

        when(browserSwitchResult.getRequestMetadata()).thenReturn(
            new JSONObject().put("client-metadata-id", "sample-client-metadata-id")
                .put("merchant-account-id", "sample-merchant-account-id")
                .put("intent", "authorize").put("approval-url", "https://some-scheme/onetouch/v1/cancel?token=SOME-BA&switch_initiated_time=17166111926211")
                .put("success-url", "https://example.com/cancel")
                .put("payment-type", "single-payment"));

        Uri uri = Uri.parse(approvalUrl);
        when(browserSwitchResult.getReturnUrl()).thenReturn(uri);

        PayPalPaymentAuthResult.Success payPalPaymentAuthResult = new PayPalPaymentAuthResult.Success(
            browserSwitchResult);
        BraintreeClient braintreeClient = new MockBraintreeClientBuilder().build();
        PayPalClient sut = new PayPalClient(braintreeClient, payPalInternalClient, merchantRepository, getReturnLinkUseCase);

        sut.tokenize(payPalPaymentAuthResult, payPalTokenizeCallback);

        AnalyticsEventParams params = new AnalyticsEventParams(
            "SOME-BA"
        );
        verify(braintreeClient).sendAnalyticsEvent(PayPalAnalytics.TOKENIZATION_FAILED, params);
        AnalyticsEventParams appSwitchParams = new AnalyticsEventParams(
<<<<<<< HEAD
                "SOME-BA",
                null,
                false,
                null,
                null,
                null,
                null,
                "https://some-scheme/onetouch/v1/cancel?token=SOME-BA&switch_initiated_time=17166111926211"
=======
            "SOME-BA",
            null,
            false,
            null,
            null,
            null,
            null,
            emptyList(),
            "https://some-scheme/onetouch/v1/cancel?token=SOME-BA&switch_initiated_time=17166111926211"
>>>>>>> 656f5c73
        );
        verify(braintreeClient).sendAnalyticsEvent(PayPalAnalytics.APP_SWITCH_FAILED, appSwitchParams);
    }

    @Test
    public void tokenize_whenCancelUriReceived_sendsAppSwitchCanceledEvents()
        throws JSONException {
        PayPalInternalClient payPalInternalClient = new MockPayPalInternalClientBuilder().build();

        String approvalUrl = "https://some-scheme/onetouch/v1/cancel?switch_initiated_time=17166111926211";

        BrowserSwitchFinalResult.Success browserSwitchResult = mock(BrowserSwitchFinalResult.Success.class);

        when(browserSwitchResult.getRequestMetadata()).thenReturn(
            new JSONObject().put("client-metadata-id", "sample-client-metadata-id")
                .put("merchant-account-id", "sample-merchant-account-id")
                .put("intent", "authorize").put("approval-url", approvalUrl)
                .put("success-url", "https://example.com/success")
                .put("payment-type", "single-payment"));

        Uri uri = Uri.parse(approvalUrl);
        when(browserSwitchResult.getReturnUrl()).thenReturn(uri);

        PayPalPaymentAuthResult.Success payPalPaymentAuthResult = new PayPalPaymentAuthResult.Success(
            browserSwitchResult);
        BraintreeClient braintreeClient = new MockBraintreeClientBuilder().build();
        PayPalClient sut = new PayPalClient(braintreeClient, payPalInternalClient, merchantRepository, getReturnLinkUseCase);

        sut.tokenize(payPalPaymentAuthResult, payPalTokenizeCallback);

        ArgumentCaptor<PayPalResult> captor = ArgumentCaptor.forClass(PayPalResult.class);
        verify(payPalTokenizeCallback).onPayPalResult(captor.capture());

        PayPalResult result = captor.getValue();
        assertTrue(result instanceof PayPalResult.Cancel);

        AnalyticsEventParams params = new AnalyticsEventParams();
        verify(braintreeClient).sendAnalyticsEvent(PayPalAnalytics.BROWSER_LOGIN_CANCELED, params);
        verify(braintreeClient).sendAnalyticsEvent(PayPalAnalytics.APP_SWITCH_CANCELED, params);
    }
}<|MERGE_RESOLUTION|>--- conflicted
+++ resolved
@@ -647,7 +647,6 @@
         );
         verify(braintreeClient).sendAnalyticsEvent(PayPalAnalytics.TOKENIZATION_SUCCEEDED, params);
         AnalyticsEventParams appSwitchParams = new AnalyticsEventParams(
-<<<<<<< HEAD
                 "EC-HERMES-SANDBOX-EC-TOKEN",
                 null,
                 false,
@@ -656,17 +655,6 @@
                 null,
                 null,
                 "sample-scheme://onetouch/v1/success?PayerID=HERMES-SANDBOX-PAYER-ID&paymentId=HERMES-SANDBOX-PAYMENT-ID&token=EC-HERMES-SANDBOX-EC-TOKEN&switch_initiated_time=17166111926211"
-=======
-            "EC-HERMES-SANDBOX-EC-TOKEN",
-            null,
-            false,
-            null,
-            null,
-            null,
-            null,
-            emptyList(),
-            "sample-scheme://onetouch/v1/success?PayerID=HERMES-SANDBOX-PAYER-ID&paymentId=HERMES-SANDBOX-PAYMENT-ID&token=EC-HERMES-SANDBOX-EC-TOKEN&switch_initiated_time=17166111926211"
->>>>>>> 656f5c73
         );
         verify(braintreeClient).sendAnalyticsEvent(PayPalAnalytics.APP_SWITCH_SUCCEEDED, appSwitchParams);
     }
@@ -701,7 +689,6 @@
         );
         verify(braintreeClient).sendAnalyticsEvent(PayPalAnalytics.TOKENIZATION_FAILED, params);
         AnalyticsEventParams appSwitchParams = new AnalyticsEventParams(
-<<<<<<< HEAD
                 "SOME-BA",
                 null,
                 false,
@@ -710,17 +697,6 @@
                 null,
                 null,
                 "https://some-scheme/onetouch/v1/cancel?token=SOME-BA&switch_initiated_time=17166111926211"
-=======
-            "SOME-BA",
-            null,
-            false,
-            null,
-            null,
-            null,
-            null,
-            emptyList(),
-            "https://some-scheme/onetouch/v1/cancel?token=SOME-BA&switch_initiated_time=17166111926211"
->>>>>>> 656f5c73
         );
         verify(braintreeClient).sendAnalyticsEvent(PayPalAnalytics.APP_SWITCH_FAILED, appSwitchParams);
     }
