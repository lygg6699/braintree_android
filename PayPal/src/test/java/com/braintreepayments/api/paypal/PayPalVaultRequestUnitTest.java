--- conflicted
+++ resolved
@@ -1,8 +1,5 @@
 package com.braintreepayments.api.paypal;
 
-<<<<<<< HEAD
-import android.net.Uri;
-=======
 import static junit.framework.Assert.assertEquals;
 import static junit.framework.Assert.assertFalse;
 import static junit.framework.Assert.assertNull;
@@ -10,7 +7,7 @@
 import static org.junit.Assert.assertSame;
 import static org.mockito.Mockito.mock;
 
->>>>>>> 0dd7b58b
+import android.net.Uri;
 import android.os.Build;
 import android.os.Parcel;
 
@@ -239,30 +236,6 @@
     }
 
     @Test
-<<<<<<< HEAD
-    public void createRequestBody_sets_shippingCallbackUri_when_not_null() throws JSONException {
-        String urlString = "https://www.example.com/path";
-        Uri uri = Uri.parse(urlString);
-
-        PayPalVaultRequest request = new PayPalVaultRequest(true);
-        request.setShippingCallbackUrl(uri);
-
-        String requestBody = request.createRequestBody(
-                mock(Configuration.class),
-                mock(Authorization.class),
-                "success_url",
-                "cancel_url",
-                null
-        );
-
-        JSONObject jsonObject = new JSONObject(requestBody);
-        assertEquals(urlString, jsonObject.getString("shipping_callback_url"));
-    }
-
-    @Test
-    public void createRequestBody_does_not_set_shippingCallbackUri_when_null() throws JSONException {
-        PayPalVaultRequest request = new PayPalVaultRequest(true);
-=======
     public void createRequestBody_correctlyFormatsJSON() throws JSONException {
         PayPalVaultRequest request = new PayPalVaultRequest(true);
         request.setLocaleCode("en-US");
@@ -301,7 +274,6 @@
         billingDetails.setTaxAmount("3.00");
         request.setRecurringBillingDetails(billingDetails);
         request.setRecurringBillingPlanType(PayPalRecurringBillingPlanType.RECURRING);
->>>>>>> 0dd7b58b
 
         String requestBody = request.createRequestBody(
                 mock(Configuration.class),
@@ -311,15 +283,32 @@
                 null
         );
 
-<<<<<<< HEAD
-        JSONObject jsonObject = new JSONObject(requestBody);
-        assertFalse(jsonObject.has("shipping_callback_url"));
-    }
-
-    @Test
-    public void createRequestBody_does_not_set_shippingCallbackUri_when_empty() throws JSONException {
-        PayPalVaultRequest request = new PayPalVaultRequest(true);
-        request.setShippingCallbackUrl(Uri.parse(""));
+        JSONAssert.assertEquals(Fixtures.PAYPAL_REQUEST_JSON, requestBody, false);
+    }
+
+    @Test
+    public void createRequestBody_sets_userPhoneNumber_when_not_null() throws JSONException {
+        PayPalVaultRequest request = new PayPalVaultRequest(true);
+
+        request.setUserPhoneNumber(new PayPalPhoneNumber("1", "1231231234"));
+        String requestBody = request.createRequestBody(
+            mock(Configuration.class),
+            mock(Authorization.class),
+            "success_url",
+            "cancel_url",
+            null
+        );
+
+        assertTrue(requestBody.contains("\"phone_number\":{\"country_code\":\"1\",\"national_number\":\"1231231234\"}"));
+    }
+
+    @Test
+    public void createRequestBody_sets_shippingCallbackUri_when_not_null() throws JSONException {
+        String urlString = "https://www.example.com/path";
+        Uri uri = Uri.parse(urlString);
+
+        PayPalVaultRequest request = new PayPalVaultRequest(true);
+        request.setShippingCallbackUrl(uri);
 
         String requestBody = request.createRequestBody(
                 mock(Configuration.class),
@@ -330,25 +319,39 @@
         );
 
         JSONObject jsonObject = new JSONObject(requestBody);
+        assertEquals(urlString, jsonObject.getString("shipping_callback_url"));
+    }
+
+    @Test
+    public void createRequestBody_does_not_set_shippingCallbackUri_when_null() throws JSONException {
+        PayPalVaultRequest request = new PayPalVaultRequest(true);
+
+        String requestBody = request.createRequestBody(
+                mock(Configuration.class),
+                mock(Authorization.class),
+                "success_url",
+                "cancel_url",
+                null
+        );
+
+        JSONObject jsonObject = new JSONObject(requestBody);
         assertFalse(jsonObject.has("shipping_callback_url"));
-=======
-        JSONAssert.assertEquals(Fixtures.PAYPAL_REQUEST_JSON, requestBody, false);
-    }
-
-    @Test
-    public void createRequestBody_sets_userPhoneNumber_when_not_null() throws JSONException {
-        PayPalVaultRequest request = new PayPalVaultRequest(true);
-
-        request.setUserPhoneNumber(new PayPalPhoneNumber("1", "1231231234"));
-        String requestBody = request.createRequestBody(
-            mock(Configuration.class),
-            mock(Authorization.class),
-            "success_url",
-            "cancel_url",
-            null
-        );
-
-        assertTrue(requestBody.contains("\"phone_number\":{\"country_code\":\"1\",\"national_number\":\"1231231234\"}"));
->>>>>>> 0dd7b58b
+    }
+
+    @Test
+    public void createRequestBody_does_not_set_shippingCallbackUri_when_empty() throws JSONException {
+        PayPalVaultRequest request = new PayPalVaultRequest(true);
+        request.setShippingCallbackUrl(Uri.parse(""));
+
+        String requestBody = request.createRequestBody(
+                mock(Configuration.class),
+                mock(Authorization.class),
+                "success_url",
+                "cancel_url",
+                null
+        );
+
+        JSONObject jsonObject = new JSONObject(requestBody);
+        assertFalse(jsonObject.has("shipping_callback_url"));
     }
 }