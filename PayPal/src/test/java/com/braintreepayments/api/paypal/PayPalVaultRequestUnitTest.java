package com.braintreepayments.api.paypal;

import static junit.framework.Assert.assertEquals;
import static junit.framework.Assert.assertFalse;
import static junit.framework.Assert.assertNull;
import static junit.framework.Assert.assertTrue;
<<<<<<< HEAD
import static org.junit.Assert.assertSame;
=======
>>>>>>> d21dc59f
import static org.mockito.Mockito.mock;

import android.os.Build;
import android.os.Parcel;

import com.braintreepayments.api.core.Authorization;
import com.braintreepayments.api.core.Configuration;
import com.braintreepayments.api.core.PostalAddress;
import com.braintreepayments.api.testutils.Fixtures;

import org.json.JSONException;
import org.junit.Test;
import org.junit.runner.RunWith;
import org.robolectric.RobolectricTestRunner;
import org.skyscreamer.jsonassert.JSONAssert;

import java.util.ArrayList;
<<<<<<< HEAD
import java.util.List;
import java.util.Objects;
=======
>>>>>>> d21dc59f

@RunWith(RobolectricTestRunner.class)
public class PayPalVaultRequestUnitTest {

    @Test
    public void newPayPalVaultRequest_setsDefaultValues() {
        PayPalVaultRequest request = new PayPalVaultRequest(false);

        assertNull(request.getLocaleCode());
        assertFalse(request.isShippingAddressRequired());
        assertNull(request.getShippingAddressOverride());
        assertNull(request.getDisplayName());
        assertNull(request.getLandingPageType());
        assertFalse(request.getShouldOfferCredit());
        assertFalse(request.getHasUserLocationConsent());
        assertFalse(request.getEnablePayPalAppSwitch());
    }

    @Test
    public void setsValuesCorrectly() {
        PostalAddress postalAddress = new PostalAddress();
        PayPalVaultRequest request = new PayPalVaultRequest(true);
        request.setLocaleCode("US");
        request.setBillingAgreementDescription("Billing Agreement Description");
        request.setShippingAddressRequired(true);
        request.setShippingAddressOverride(postalAddress);
        request.setDisplayName("Display Name");
        request.setRiskCorrelationId("123-correlation");
        request.setLandingPageType(PayPalLandingPageType.LANDING_PAGE_TYPE_LOGIN);
        request.setShouldOfferCredit(true);
        PayPalBillingInterval billingInterval = PayPalBillingInterval.MONTH;
        PayPalPricingModel pricingModel = PayPalPricingModel.FIXED;
        PayPalBillingPricing billingPricing =
                new PayPalBillingPricing(pricingModel, "1.00");
        billingPricing.setReloadThresholdAmount("6.00");
        PayPalBillingCycle billingCycle =
                new PayPalBillingCycle(true, 2, billingInterval, 1);
        billingCycle.setSequence(1);
        billingCycle.setStartDate("2024-04-06T00:00:00Z");
        billingCycle.setPricing(billingPricing);
        PayPalRecurringBillingDetails billingDetails =
                new PayPalRecurringBillingDetails(List.of(billingCycle), "11.00", "USD");
        billingDetails.setOneTimeFeeAmount("2.00");
        billingDetails.setProductName("A Product");
        billingDetails.setProductDescription("A Description");
        billingDetails.setProductQuantity(1);
        billingDetails.setShippingAmount("5.00");
        billingDetails.setTaxAmount("3.00");
        request.setRecurringBillingDetails(billingDetails);
        request.setRecurringBillingPlanType(PayPalRecurringBillingPlanType.RECURRING);

        assertEquals("US", request.getLocaleCode());
        assertEquals("Billing Agreement Description", request.getBillingAgreementDescription());
        assertTrue(request.isShippingAddressRequired());
        assertEquals(postalAddress, request.getShippingAddressOverride());
        assertEquals("Display Name", request.getDisplayName());
        assertEquals("123-correlation", request.getRiskCorrelationId());
        assertEquals(PayPalLandingPageType.LANDING_PAGE_TYPE_LOGIN, request.getLandingPageType());
        assertTrue(request.getShouldOfferCredit());
        assertTrue(request.getHasUserLocationConsent());
        assertEquals(PayPalRecurringBillingPlanType.RECURRING, request.getRecurringBillingPlanType());
        assertEquals("USD", request.getRecurringBillingDetails().getCurrencyISOCode());
        assertEquals("2.00", request.getRecurringBillingDetails().getOneTimeFeeAmount());
        assertEquals("A Product", request.getRecurringBillingDetails().getProductName());
        assertEquals("A Description", request.getRecurringBillingDetails().getProductDescription());
        assertSame(1,
                Objects.requireNonNull(request.getRecurringBillingDetails().getProductQuantity()));
        assertEquals("5.00", request.getRecurringBillingDetails().getShippingAmount());
        assertEquals("3.00", request.getRecurringBillingDetails().getTaxAmount());
        assertEquals("11.00", request.getRecurringBillingDetails().getTotalAmount());
        PayPalBillingCycle requestBillingCycle = request.getRecurringBillingDetails().getBillingCycles().get(0);
        assertEquals(PayPalBillingInterval.MONTH, requestBillingCycle.getInterval());
        assertSame(1, requestBillingCycle.getIntervalCount());
        assertEquals(2, requestBillingCycle.getNumberOfExecutions());
        assertEquals("2024-04-06T00:00:00Z", requestBillingCycle.getStartDate());
        assertSame(1, requestBillingCycle.getSequence());
        assertTrue(requestBillingCycle.isTrial());
        PayPalBillingPricing requestBillingPricing = requestBillingCycle.getPricing();
        assertEquals("6.00", requestBillingPricing.getReloadThresholdAmount());
        assertEquals("1.00", requestBillingPricing.getAmount());
        assertEquals(PayPalPricingModel.FIXED, requestBillingPricing.getPricingModel());
    }

    @Test
    public void parcelsCorrectly() {
        PayPalVaultRequest request = new PayPalVaultRequest(true);
        request.setLocaleCode("en-US");
        request.setBillingAgreementDescription("Billing Agreement Description");
        request.setShippingAddressRequired(true);
        request.setShippingAddressEditable(true);
        request.setShouldOfferCredit(true);

        PostalAddress postalAddress = new PostalAddress();
        postalAddress.setRecipientName("Postal Address");
        request.setShippingAddressOverride(postalAddress);

        request.setLandingPageType(PayPalLandingPageType.LANDING_PAGE_TYPE_LOGIN);
        request.setDisplayName("Display Name");
        request.setRiskCorrelationId("123-correlation");
        request.setMerchantAccountId("merchant_account_id");
        request.setUserPhoneNumber(new PayPalPhoneNumber("1", "1231231234"));

        PayPalBillingInterval billingInterval = PayPalBillingInterval.MONTH;
        PayPalPricingModel pricingModel = PayPalPricingModel.FIXED;
        PayPalBillingPricing billingPricing =
                new PayPalBillingPricing(pricingModel, "1.00");
        billingPricing.setReloadThresholdAmount("6.00");
        PayPalBillingCycle billingCycle =
                new PayPalBillingCycle(true, 2, billingInterval, 1);
        billingCycle.setSequence(1);
        billingCycle.setStartDate("2024-04-06T00:00:00Z");
        billingCycle.setPricing(billingPricing);
        PayPalRecurringBillingDetails billingDetails =
                new PayPalRecurringBillingDetails(List.of(billingCycle), "11.00", "USD");
        billingDetails.setOneTimeFeeAmount("2.00");
        billingDetails.setProductName("A Product");
        billingDetails.setProductDescription("A Description");
        billingDetails.setProductQuantity(1);
        billingDetails.setShippingAmount("5.00");
        billingDetails.setTaxAmount("3.00");
        request.setRecurringBillingDetails(billingDetails);
        request.setRecurringBillingPlanType(PayPalRecurringBillingPlanType.RECURRING);

        ArrayList<PayPalLineItem> lineItems = new ArrayList<>();
        lineItems.add(new PayPalLineItem(PayPalLineItemKind.DEBIT, "An Item", "1", "1"));
        request.setLineItems(lineItems);

        Parcel parcel = Parcel.obtain();
        request.writeToParcel(parcel, 0);
        parcel.setDataPosition(0);
        PayPalVaultRequest result = PayPalVaultRequest.CREATOR.createFromParcel(parcel);

        assertEquals("en-US", result.getLocaleCode());
        assertEquals("Billing Agreement Description",
            result.getBillingAgreementDescription());
        assertTrue(result.getShouldOfferCredit());
        assertTrue(result.isShippingAddressRequired());
        assertTrue(result.isShippingAddressEditable());
        assertEquals("Postal Address", result.getShippingAddressOverride().getRecipientName());
        assertEquals(PayPalLandingPageType.LANDING_PAGE_TYPE_LOGIN, result.getLandingPageType());
        assertEquals("Display Name", result.getDisplayName());
        assertEquals("123-correlation", result.getRiskCorrelationId());
        assertEquals("merchant_account_id", result.getMerchantAccountId());
        assertEquals(1, result.getLineItems().size());
        assertEquals("An Item", result.getLineItems().get(0).getName());
        assertEquals("1", result.getUserPhoneNumber().getCountryCode());
        assertEquals("1231231234", result.getUserPhoneNumber().getNationalNumber());
        assertTrue(result.getHasUserLocationConsent());
        assertEquals(PayPalRecurringBillingPlanType.RECURRING, result.getRecurringBillingPlanType());
        assertEquals("USD", result.getRecurringBillingDetails().getCurrencyISOCode());
        assertEquals("2.00", result.getRecurringBillingDetails().getOneTimeFeeAmount());
        assertEquals("A Product", result.getRecurringBillingDetails().getProductName());
        assertEquals("A Description", result.getRecurringBillingDetails().getProductDescription());
        assertSame(1,
                Objects.requireNonNull(result.getRecurringBillingDetails().getProductQuantity()));
        assertEquals("5.00", result.getRecurringBillingDetails().getShippingAmount());
        assertEquals("3.00", result.getRecurringBillingDetails().getTaxAmount());
        assertEquals("11.00", result.getRecurringBillingDetails().getTotalAmount());
        PayPalBillingCycle resultBillingCycle = result.getRecurringBillingDetails().getBillingCycles().get(0);
        assertEquals(PayPalBillingInterval.MONTH, resultBillingCycle.getInterval());
        assertSame(1, resultBillingCycle.getIntervalCount());
        assertEquals(2, resultBillingCycle.getNumberOfExecutions());
        assertEquals("2024-04-06T00:00:00Z", resultBillingCycle.getStartDate());
        assertSame(1, resultBillingCycle.getSequence());
        assertTrue(resultBillingCycle.isTrial());
        PayPalBillingPricing resultBillingPricing = resultBillingCycle.getPricing();
        assertEquals("6.00", resultBillingPricing.getReloadThresholdAmount());
        assertEquals("1.00", resultBillingPricing.getAmount());
        assertEquals(PayPalPricingModel.FIXED, resultBillingPricing.getPricingModel());
    }

    @Test
    public void createRequestBody_sets_userAuthenticationEmail_when_not_null() throws JSONException {
        String payerEmail = "payer_email@example.com";
        PayPalVaultRequest request = new PayPalVaultRequest(true);

        request.setUserAuthenticationEmail(payerEmail);
        String requestBody = request.createRequestBody(
            mock(Configuration.class),
            mock(Authorization.class),
            "success_url",
            "cancel_url",
            null
        );

        assertTrue(requestBody.contains("\"payer_email\":" + "\"" + payerEmail + "\""));
    }

    public void createRequestBody_sets_enablePayPalSwitch_and_userAuthenticationEmail_not_null() throws JSONException {
        String versionSDK = String.valueOf(Build.VERSION.SDK_INT);
        String payerEmail = "payer_email@example.com";
        PayPalVaultRequest request = new PayPalVaultRequest(true);

        request.setEnablePayPalAppSwitch(true);
        request.setUserAuthenticationEmail(payerEmail);
        String requestBody = request.createRequestBody(
            mock(Configuration.class),
            mock(Authorization.class),
            "success_url",
            "cancel_url",
            "universal_url"
        );

        assertTrue(requestBody.contains("\"launch_paypal_app\":true"));
        assertTrue(requestBody.contains("\"os_type\":" + "\"Android\""));
        assertTrue(requestBody.contains("\"os_version\":" + "\"" + versionSDK + "\""));
        assertTrue(requestBody.contains("\"merchant_app_return_url\":" + "\"universal_url\""));
    }

    @Test
<<<<<<< HEAD
    public void createRequestBody_correctlyFormatsJSON() throws JSONException {
        PayPalVaultRequest request = new PayPalVaultRequest(true);
        request.setLocaleCode("en-US");
        request.setBillingAgreementDescription("Billing Agreement Description");
        request.setShippingAddressRequired(true);
        request.setShippingAddressEditable(true);
        request.setShouldOfferCredit(true);
        request.setUserAuthenticationEmail("email");

        PostalAddress postalAddress = new PostalAddress();
        postalAddress.setRecipientName("Postal Address");
        request.setShippingAddressOverride(postalAddress);

        request.setLandingPageType(PayPalLandingPageType.LANDING_PAGE_TYPE_LOGIN);
        request.setDisplayName("Display Name");
        request.setRiskCorrelationId("123-correlation");
        request.setMerchantAccountId("merchant_account_id");

        PayPalBillingInterval billingInterval = PayPalBillingInterval.MONTH;
        PayPalPricingModel pricingModel = PayPalPricingModel.VARIABLE;
        PayPalBillingPricing billingPricing =
                new PayPalBillingPricing(pricingModel, "1.00");
        billingPricing.setReloadThresholdAmount("6.00");
        PayPalBillingCycle billingCycle =
                new PayPalBillingCycle(true, 2, billingInterval, 1);
        billingCycle.setSequence(1);
        billingCycle.setStartDate("2024-04-06T00:00:00Z");
        billingCycle.setPricing(billingPricing);
        PayPalRecurringBillingDetails billingDetails =
                new PayPalRecurringBillingDetails(List.of(billingCycle), "11.00", "USD");
        billingDetails.setOneTimeFeeAmount("2.00");
        billingDetails.setProductName("A Product");
        billingDetails.setProductDescription("A Description");
        billingDetails.setProductQuantity(1);
        billingDetails.setShippingAmount("5.00");
        billingDetails.setTaxAmount("3.00");
        request.setRecurringBillingDetails(billingDetails);
        request.setRecurringBillingPlanType(PayPalRecurringBillingPlanType.RECURRING);

        String requestBody = request.createRequestBody(
                mock(Configuration.class),
                mock(Authorization.class),
                "success_url",
                "cancel_url",
                null
        );

        JSONAssert.assertEquals(Fixtures.PAYPAL_REQUEST_JSON, requestBody, false);
=======
    public void createRequestBody_sets_userPhoneNumber_when_not_null() throws JSONException {
        PayPalVaultRequest request = new PayPalVaultRequest(true);

        request.setUserPhoneNumber(new PayPalPhoneNumber("1", "1231231234"));
        String requestBody = request.createRequestBody(
            mock(Configuration.class),
            mock(Authorization.class),
            "success_url",
            "cancel_url",
            null
        );

        assertTrue(requestBody.contains("\"phone_number\":{\"country_code\":\"1\",\"national_number\":\"1231231234\"}"));
>>>>>>> d21dc59f
    }
}<|MERGE_RESOLUTION|>--- conflicted
+++ resolved
@@ -4,10 +4,7 @@
 import static junit.framework.Assert.assertFalse;
 import static junit.framework.Assert.assertNull;
 import static junit.framework.Assert.assertTrue;
-<<<<<<< HEAD
 import static org.junit.Assert.assertSame;
-=======
->>>>>>> d21dc59f
 import static org.mockito.Mockito.mock;
 
 import android.os.Build;
@@ -25,11 +22,8 @@
 import org.skyscreamer.jsonassert.JSONAssert;
 
 import java.util.ArrayList;
-<<<<<<< HEAD
 import java.util.List;
 import java.util.Objects;
-=======
->>>>>>> d21dc59f
 
 @RunWith(RobolectricTestRunner.class)
 public class PayPalVaultRequestUnitTest {
@@ -240,7 +234,6 @@
     }
 
     @Test
-<<<<<<< HEAD
     public void createRequestBody_correctlyFormatsJSON() throws JSONException {
         PayPalVaultRequest request = new PayPalVaultRequest(true);
         request.setLocaleCode("en-US");
@@ -289,7 +282,9 @@
         );
 
         JSONAssert.assertEquals(Fixtures.PAYPAL_REQUEST_JSON, requestBody, false);
-=======
+    }
+
+    @Test
     public void createRequestBody_sets_userPhoneNumber_when_not_null() throws JSONException {
         PayPalVaultRequest request = new PayPalVaultRequest(true);
 
@@ -303,6 +298,5 @@
         );
 
         assertTrue(requestBody.contains("\"phone_number\":{\"country_code\":\"1\",\"national_number\":\"1231231234\"}"));
->>>>>>> d21dc59f
     }
 }