--- conflicted
+++ resolved
@@ -1,6 +1,5 @@
 package com.braintreepayments.api.paypal;
 
-<<<<<<< HEAD
 import static junit.framework.Assert.assertEquals;
 import static junit.framework.Assert.assertFalse;
 import static junit.framework.Assert.assertNull;
@@ -8,9 +7,7 @@
 import static org.junit.Assert.assertSame;
 import static org.mockito.Mockito.mock;
 
-=======
 import android.os.Build;
->>>>>>> dddbcc53
 import android.os.Parcel;
 
 import com.braintreepayments.api.core.Authorization;
@@ -212,8 +209,28 @@
         assertTrue(requestBody.contains("\"payer_email\":" + "\"" + payerEmail + "\""));
     }
 
-    @Test
-<<<<<<< HEAD
+    public void createRequestBody_sets_enablePayPalSwitch_and_userAuthenticationEmail_not_null() throws JSONException {
+        String versionSDK = String.valueOf(Build.VERSION.SDK_INT);
+        String payerEmail = "payer_email@example.com";
+        PayPalVaultRequest request = new PayPalVaultRequest(true);
+
+        request.setEnablePayPalAppSwitch(true);
+        request.setUserAuthenticationEmail(payerEmail);
+        String requestBody = request.createRequestBody(
+            mock(Configuration.class),
+            mock(Authorization.class),
+            "success_url",
+            "cancel_url",
+            "universal_url"
+        );
+
+        assertTrue(requestBody.contains("\"launch_paypal_app\":true"));
+        assertTrue(requestBody.contains("\"os_type\":" + "\"Android\""));
+        assertTrue(requestBody.contains("\"os_version\":" + "\"" + versionSDK + "\""));
+        assertTrue(requestBody.contains("\"merchant_app_return_url\":" + "\"universal_url\""));
+    }
+
+    @Test
     public void createRequestBody_correctlyFormatsJSON() throws JSONException {
         PayPalVaultRequest request = new PayPalVaultRequest(true);
         request.setLocaleCode("en-US");
@@ -257,30 +274,10 @@
                 mock(Configuration.class),
                 mock(Authorization.class),
                 "success_url",
-                "cancel_url"
+                "cancel_url",
+                null
         );
 
         JSONAssert.assertEquals(Fixtures.PAYPAL_REQUEST_JSON, requestBody, false);
-=======
-    public void createRequestBody_sets_enablePayPalSwitch_and_userAuthenticationEmail_not_null() throws JSONException {
-        String versionSDK = String.valueOf(Build.VERSION.SDK_INT);
-        String payerEmail = "payer_email@example.com";
-        PayPalVaultRequest request = new PayPalVaultRequest(true);
-
-        request.setEnablePayPalAppSwitch(true);
-        request.setUserAuthenticationEmail(payerEmail);
-        String requestBody = request.createRequestBody(
-            mock(Configuration.class),
-            mock(Authorization.class),
-            "success_url",
-            "cancel_url",
-            "universal_url"
-        );
-
-        assertTrue(requestBody.contains("\"launch_paypal_app\":true"));
-        assertTrue(requestBody.contains("\"os_type\":" + "\"Android\""));
-        assertTrue(requestBody.contains("\"os_version\":" + "\"" + versionSDK + "\""));
-        assertTrue(requestBody.contains("\"merchant_app_return_url\":" + "\"universal_url\""));
->>>>>>> dddbcc53
     }
 }