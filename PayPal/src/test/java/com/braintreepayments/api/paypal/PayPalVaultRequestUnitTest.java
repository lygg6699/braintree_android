--- conflicted
+++ resolved
@@ -12,10 +12,7 @@
 import com.braintreepayments.api.core.Authorization;
 import com.braintreepayments.api.core.Configuration;
 import com.braintreepayments.api.core.PostalAddress;
-<<<<<<< HEAD
 import com.braintreepayments.api.testutils.Fixtures;
-=======
->>>>>>> c3d4859a
 
 import org.json.JSONException;
 import org.junit.Test;
@@ -55,8 +52,6 @@
         request.setRiskCorrelationId("123-correlation");
         request.setLandingPageType(PayPalLandingPageType.LANDING_PAGE_TYPE_LOGIN);
         request.setShouldOfferCredit(true);
-<<<<<<< HEAD
-        request.setAppLinkEnabled(true);
         PayPalBillingInterval billingInterval = PayPalBillingInterval.MONTH;
         PayPalPricingModel pricingModel = PayPalPricingModel.FIXED;
         PayPalBillingPricing billingPricing =
@@ -78,8 +73,6 @@
         billingDetails.setTaxAmount("3.00");
         request.setRecurringBillingDetails(billingDetails);
         request.setRecurringBillingPlanType(PayPalRecurringBillingPlanType.RECURRING);
-=======
->>>>>>> c3d4859a
 
         assertEquals("US", request.getLocaleCode());
         assertEquals("Billing Agreement Description", request.getBillingAgreementDescription());
@@ -89,9 +82,7 @@
         assertEquals("123-correlation", request.getRiskCorrelationId());
         assertEquals(PayPalLandingPageType.LANDING_PAGE_TYPE_LOGIN, request.getLandingPageType());
         assertTrue(request.getShouldOfferCredit());
-<<<<<<< HEAD
-        assertTrue(request.hasUserLocationConsent());
-        assertTrue(request.isAppLinkEnabled());
+        assertTrue(request.getHasUserLocationConsent());
         assertEquals(PayPalRecurringBillingPlanType.RECURRING, request.getRecurringBillingPlanType());
         assertEquals("USD", request.getRecurringBillingDetails().getCurrencyISOCode());
         assertEquals("2.00", request.getRecurringBillingDetails().getOneTimeFeeAmount());
@@ -113,9 +104,6 @@
         assertEquals("6.00", requestBillingPricing.getReloadThresholdAmount());
         assertEquals("1.00", requestBillingPricing.getAmount());
         assertEquals(PayPalPricingModel.FIXED, requestBillingPricing.getPricingModel());
-=======
-        assertTrue(request.getHasUserLocationConsent());
->>>>>>> c3d4859a
     }
 
     @Test
@@ -180,9 +168,7 @@
         assertEquals("merchant_account_id", result.getMerchantAccountId());
         assertEquals(1, result.getLineItems().size());
         assertEquals("An Item", result.getLineItems().get(0).getName());
-<<<<<<< HEAD
-        assertTrue(result.hasUserLocationConsent());
-        assertTrue(result.isAppLinkEnabled());
+        assertTrue(result.getHasUserLocationConsent());
         assertEquals(PayPalRecurringBillingPlanType.RECURRING, result.getRecurringBillingPlanType());
         assertEquals("USD", result.getRecurringBillingDetails().getCurrencyISOCode());
         assertEquals("2.00", result.getRecurringBillingDetails().getOneTimeFeeAmount());
@@ -204,9 +190,6 @@
         assertEquals("6.00", resultBillingPricing.getReloadThresholdAmount());
         assertEquals("1.00", resultBillingPricing.getAmount());
         assertEquals(PayPalPricingModel.FIXED, resultBillingPricing.getPricingModel());
-=======
-        assertTrue(result.getHasUserLocationConsent());
->>>>>>> c3d4859a
     }
 
     @Test
@@ -233,14 +216,13 @@
         request.setShippingAddressRequired(true);
         request.setShippingAddressEditable(true);
         request.setShouldOfferCredit(true);
-        request.setAppLinkEnabled(true);
         request.setUserAuthenticationEmail("email");
 
         PostalAddress postalAddress = new PostalAddress();
         postalAddress.setRecipientName("Postal Address");
         request.setShippingAddressOverride(postalAddress);
 
-        request.setLandingPageType(PayPalRequest.LANDING_PAGE_TYPE_LOGIN);
+        request.setLandingPageType(PayPalLandingPageType.LANDING_PAGE_TYPE_LOGIN);
         request.setDisplayName("Display Name");
         request.setRiskCorrelationId("123-correlation");
         request.setMerchantAccountId("merchant_account_id");
