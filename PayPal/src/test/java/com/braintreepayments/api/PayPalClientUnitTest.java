--- conflicted
+++ resolved
@@ -111,15 +111,9 @@
         PayPalClient sut = new PayPalClient(braintreeClient, payPalInternalClient);
         sut.createPaymentAuthRequest(activity, payPalVaultRequest, paymentAuthCallback);
 
-<<<<<<< HEAD
-        ArgumentCaptor<PayPalPaymentAuthRequest> captor =
-                ArgumentCaptor.forClass(PayPalPaymentAuthRequest.class);
-        verify(paymentAuthCallback).onPayPalPaymentAuthRequest(captor.capture());
-=======
-        verify(braintreeClient).sendAnalyticsEvent("paypal.billing-agreement.selected", null);
-        verify(braintreeClient).sendAnalyticsEvent("paypal.billing-agreement.browser-switch.started", null);
-    }
->>>>>>> 6f232409
+        ArgumentCaptor<PayPalPaymentAuthRequest> captor =
+                ArgumentCaptor.forClass(PayPalPaymentAuthRequest.class);
+        verify(paymentAuthCallback).onPayPalPaymentAuthRequest(captor.capture());
 
         PayPalPaymentAuthRequest request = captor.getValue();
         assertTrue(request instanceof PayPalPaymentAuthRequest.ReadyToLaunch);
@@ -148,7 +142,7 @@
                         "See https://developer.paypal.com/braintree/docs/guides/paypal/overview/android/v4 " +
                         "for more information.",
                 ((PayPalPaymentAuthRequest.Failure) request).getError().getMessage());
-        verify(braintreeClient).sendAnalyticsEvent(PayPalAnalytics.TOKENIZATION_FAILED);
+        verify(braintreeClient).sendAnalyticsEvent(PayPalAnalytics.TOKENIZATION_FAILED, null);
     }
 
     @Test
@@ -170,7 +164,7 @@
         PayPalPaymentAuthRequest request = captor.getValue();
         assertTrue(request instanceof PayPalPaymentAuthRequest.Failure);
         assertEquals(authError, ((PayPalPaymentAuthRequest.Failure) request).getError());
-        verify(braintreeClient).sendAnalyticsEvent(PayPalAnalytics.TOKENIZATION_FAILED);
+        verify(braintreeClient).sendAnalyticsEvent(PayPalAnalytics.TOKENIZATION_FAILED, null);
     }
 
     @Test
@@ -192,63 +186,16 @@
         PayPalPaymentAuthRequest request = captor.getValue();
         assertTrue(request instanceof PayPalPaymentAuthRequest.Failure);
         assertEquals(authError, ((PayPalPaymentAuthRequest.Failure) request).getError());
-        verify(braintreeClient).sendAnalyticsEvent(PayPalAnalytics.TOKENIZATION_FAILED);
-    }
-
-
-    @Test
-<<<<<<< HEAD
+        verify(braintreeClient).sendAnalyticsEvent(PayPalAnalytics.TOKENIZATION_FAILED, null);
+    }
+
+
+    @Test
     public void createPaymentAuthRequest_whenVaultRequest_sendsPayPalRequestViaInternalClient() {
         PayPalInternalClient payPalInternalClient = new MockPayPalInternalClientBuilder().build();
 
         BraintreeClient braintreeClient =
                 new MockBraintreeClientBuilder().configuration(payPalEnabledConfig).build();
-=======
-    public void requestOneTimePayment_sendsBrowserSwitchStartAnalyticsEvent() {
-        PayPalCheckoutRequest payPalCheckoutRequest = new PayPalCheckoutRequest("1.00");
-        payPalCheckoutRequest.setIntent("authorize");
-        payPalCheckoutRequest.setMerchantAccountId("sample-merchant-account-id");
-
-        PayPalResponse payPalResponse = new PayPalResponse(payPalCheckoutRequest)
-                .approvalUrl("https://example.com/approval/url")
-                .successUrl("https://example.com/success/url")
-                .clientMetadataId("sample-client-metadata-id");
-        PayPalInternalClient payPalInternalClient = new MockPayPalInternalClientBuilder()
-                .sendRequestSuccess(payPalResponse)
-                .build();
-
-        BraintreeClient braintreeClient = new MockBraintreeClientBuilder()
-                .configuration(payPalEnabledConfig)
-                .build();
-
-        PayPalClient sut = new PayPalClient(activity, lifecycle, braintreeClient, payPalInternalClient);
-        sut.tokenizePayPalAccount(activity, payPalCheckoutRequest);
-
-        verify(braintreeClient).sendAnalyticsEvent("paypal.single-payment.selected", null);
-        verify(braintreeClient).sendAnalyticsEvent("paypal.single-payment.browser-switch.started", null);
-    }
-
-    @Test
-    public void requestOneTimePayment_sendsPayPalPayLaterOfferedAnalyticsEvent() {
-        BraintreeClient braintreeClient = new MockBraintreeClientBuilder().build();
-        PayPalInternalClient payPalInternalClient = new MockPayPalInternalClientBuilder().build();
-
-        PayPalClient sut = new PayPalClient(activity, lifecycle, braintreeClient, payPalInternalClient);
-        PayPalCheckoutRequest request = new PayPalCheckoutRequest("1.00");
-        request.setShouldOfferPayLater(true);
-        sut.tokenizePayPalAccount(activity, request);
-
-        verify(braintreeClient).sendAnalyticsEvent("paypal.single-payment.paylater.offered", null);
-    }
-
-    @Test
-    public void tokenizePayPalAccount_sendsPayPalRequestViaInternalClient() {
-        PayPalInternalClient payPalInternalClient = new MockPayPalInternalClientBuilder().build();
-
-        BraintreeClient braintreeClient = new MockBraintreeClientBuilder()
-                .configuration(payPalEnabledConfig)
-                .build();
->>>>>>> 6f232409
 
         PayPalVaultRequest payPalRequest = new PayPalVaultRequest();
 
@@ -282,12 +229,7 @@
         String approvalUrl =
                 "sample-scheme://onetouch/v1/success?PayerID=HERMES-SANDBOX-PAYER-ID&paymentId=HERMES-SANDBOX-PAYMENT-ID&ba_token=EC-HERMES-SANDBOX-EC-TOKEN";
 
-<<<<<<< HEAD
         BrowserSwitchResultInfo browserSwitchResult = mock(BrowserSwitchResultInfo.class);
-=======
-        verify(braintreeClient).sendAnalyticsEvent("paypal.billing-agreement.credit.offered", null);
-    }
->>>>>>> 6f232409
 
         when(browserSwitchResult.getRequestMetadata()).thenReturn(
                 new JSONObject().put("client-metadata-id", "sample-client-metadata-id")
@@ -370,229 +312,8 @@
     }
 
     @Test
-<<<<<<< HEAD
     public void tokenize_whenCancelUriReceived_notifiesCancellationAndSendsAnalyticsEvent()
             throws JSONException {
-=======
-    public void onBrowserSwitchResult_withBillingAgreement_sendsAnalyticsEvents() throws JSONException {
-        PayPalInternalClient payPalInternalClient = new MockPayPalInternalClientBuilder().build();
-
-        String approvalUrl = "sample-scheme://onetouch/v1/success?PayerID=HERMES-SANDBOX-PAYER-ID&paymentId=HERMES-SANDBOX-PAYMENT-ID&ba_token=EC-HERMES-SANDBOX-EC-TOKEN";
-
-        BrowserSwitchResult browserSwitchResult = mock(BrowserSwitchResult.class);
-        when(browserSwitchResult.getStatus()).thenReturn(BrowserSwitchStatus.SUCCESS);
-
-        when(browserSwitchResult.getRequestMetadata()).thenReturn(new JSONObject()
-                .put("client-metadata-id", "sample-client-metadata-id")
-                .put("merchant-account-id", "sample-merchant-account-id")
-                .put("intent", "authorize")
-                .put("approval-url", approvalUrl)
-                .put("success-url", "https://example.com/success")
-                .put("payment-type", "billing-agreement")
-        );
-
-        Uri uri = Uri.parse(approvalUrl);
-        when(browserSwitchResult.getDeepLinkUrl()).thenReturn(uri);
-
-        BraintreeClient braintreeClient = new MockBraintreeClientBuilder().build();
-
-        PayPalClient sut = new PayPalClient(activity, lifecycle, braintreeClient, payPalInternalClient);
-        sut.setListener(listener);
-
-        sut.onBrowserSwitchResult(browserSwitchResult);
-
-        verify(braintreeClient).sendAnalyticsEvent("paypal.billing-agreement.browser-switch.succeeded", "EC-HERMES-SANDBOX-EC-TOKEN");
-    }
-
-    @Test
-    public void onBrowserSwitchResult_withBillingAgreement_whenBATokenIsEmpty_sendsAnalyticsEvents() throws JSONException {
-        PayPalInternalClient payPalInternalClient = new MockPayPalInternalClientBuilder().build();
-
-        String approvalUrl = "sample-scheme://onetouch/v1/success?PayerID=HERMES-SANDBOX-PAYER-ID&paymentId=HERMES-SANDBOX-PAYMENT-ID&ba_token=";
-
-        BrowserSwitchResult browserSwitchResult = mock(BrowserSwitchResult.class);
-        when(browserSwitchResult.getStatus()).thenReturn(BrowserSwitchStatus.SUCCESS);
-
-        when(browserSwitchResult.getRequestMetadata()).thenReturn(new JSONObject()
-                .put("client-metadata-id", "sample-client-metadata-id")
-                .put("merchant-account-id", "sample-merchant-account-id")
-                .put("intent", "authorize")
-                .put("approval-url", approvalUrl)
-                .put("success-url", "https://example.com/success")
-                .put("payment-type", "billing-agreement")
-        );
-
-        Uri uri = Uri.parse(approvalUrl);
-        when(browserSwitchResult.getDeepLinkUrl()).thenReturn(uri);
-
-        BraintreeClient braintreeClient = new MockBraintreeClientBuilder().build();
-
-        PayPalClient sut = new PayPalClient(activity, lifecycle, braintreeClient, payPalInternalClient);
-        sut.setListener(listener);
-
-        sut.onBrowserSwitchResult(browserSwitchResult);
-
-        verify(braintreeClient).sendAnalyticsEvent("paypal.billing-agreement.browser-switch.succeeded", null);
-    }
-
-    @Test
-    public void onBrowserSwitchResult_oneTimePayment_sendsAnalyticsEvents() throws JSONException {
-        PayPalInternalClient payPalInternalClient = new MockPayPalInternalClientBuilder().build();
-
-        String approvalUrl = "sample-scheme://onetouch/v1/success?PayerID=HERMES-SANDBOX-PAYER-ID&paymentId=HERMES-SANDBOX-PAYMENT-ID&token=EC-HERMES-SANDBOX-EC-TOKEN";
-
-        BrowserSwitchResult browserSwitchResult = mock(BrowserSwitchResult.class);
-        when(browserSwitchResult.getStatus()).thenReturn(BrowserSwitchStatus.SUCCESS);
-
-        when(browserSwitchResult.getRequestMetadata()).thenReturn(new JSONObject()
-                .put("client-metadata-id", "sample-client-metadata-id")
-                .put("merchant-account-id", "sample-merchant-account-id")
-                .put("intent", "authorize")
-                .put("approval-url", approvalUrl)
-                .put("success-url", "https://example.com/success")
-                .put("payment-type", "single-payment")
-        );
-
-        Uri uri = Uri.parse(approvalUrl);
-        when(browserSwitchResult.getDeepLinkUrl()).thenReturn(uri);
-
-        BraintreeClient braintreeClient = new MockBraintreeClientBuilder().build();
-
-        PayPalClient sut = new PayPalClient(activity, lifecycle, braintreeClient, payPalInternalClient);
-        sut.setListener(listener);
-
-        sut.onBrowserSwitchResult(browserSwitchResult);
-
-        verify(braintreeClient).sendAnalyticsEvent("paypal.single-payment.browser-switch.succeeded", "EC-HERMES-SANDBOX-EC-TOKEN");
-    }
-
-    public void onBrowserSwitchResult_oneTimePayment_whenTokenIsNull_sendsAnalyticsEvents() throws JSONException {
-        PayPalInternalClient payPalInternalClient = new MockPayPalInternalClientBuilder().build();
-
-        String approvalUrl = "sample-scheme://onetouch/v1/success?PayerID=HERMES-SANDBOX-PAYER-ID&paymentId=HERMES-SANDBOX-PAYMENT-ID";
-
-        BrowserSwitchResult browserSwitchResult = mock(BrowserSwitchResult.class);
-        when(browserSwitchResult.getStatus()).thenReturn(BrowserSwitchStatus.SUCCESS);
-
-        when(browserSwitchResult.getRequestMetadata()).thenReturn(new JSONObject()
-                .put("client-metadata-id", "sample-client-metadata-id")
-                .put("merchant-account-id", "sample-merchant-account-id")
-                .put("intent", "authorize")
-                .put("approval-url", approvalUrl)
-                .put("success-url", "https://example.com/success")
-                .put("payment-type", "single-payment")
-        );
-
-        Uri uri = Uri.parse(approvalUrl);
-        when(browserSwitchResult.getDeepLinkUrl()).thenReturn(uri);
-
-        BraintreeClient braintreeClient = new MockBraintreeClientBuilder().build();
-
-        PayPalClient sut = new PayPalClient(activity, lifecycle, braintreeClient, payPalInternalClient);
-        sut.setListener(listener);
-
-        sut.onBrowserSwitchResult(browserSwitchResult);
-
-        verify(braintreeClient).sendAnalyticsEvent("paypal.single-payment.browser-switch.succeeded", null);
-    }
-
-    public void onBrowserSwitchResult_oneTimePayment_whenTokenIsEmpty_sendsAnalyticsEvents() throws JSONException {
-        PayPalInternalClient payPalInternalClient = new MockPayPalInternalClientBuilder().build();
-
-        String approvalUrl = "sample-scheme://onetouch/v1/success?PayerID=HERMES-SANDBOX-PAYER-ID&paymentId=HERMES-SANDBOX-PAYMENT-ID&token=";
-
-        BrowserSwitchResult browserSwitchResult = mock(BrowserSwitchResult.class);
-        when(browserSwitchResult.getStatus()).thenReturn(BrowserSwitchStatus.SUCCESS);
-
-        when(browserSwitchResult.getRequestMetadata()).thenReturn(new JSONObject()
-                .put("client-metadata-id", "sample-client-metadata-id")
-                .put("merchant-account-id", "sample-merchant-account-id")
-                .put("intent", "authorize")
-                .put("approval-url", approvalUrl)
-                .put("success-url", "https://example.com/success")
-                .put("payment-type", "single-payment")
-        );
-
-        Uri uri = Uri.parse(approvalUrl);
-        when(browserSwitchResult.getDeepLinkUrl()).thenReturn(uri);
-
-        BraintreeClient braintreeClient = new MockBraintreeClientBuilder().build();
-
-        PayPalClient sut = new PayPalClient(activity, lifecycle, braintreeClient, payPalInternalClient);
-        sut.setListener(listener);
-
-        sut.onBrowserSwitchResult(browserSwitchResult);
-
-        verify(braintreeClient).sendAnalyticsEvent("paypal.single-payment.browser-switch.succeeded", null);
-    }
-
-    @Test
-    public void onBrowserSwitchResult_whenPayPalCreditPresent_sendsAnalyticsEvents() throws JSONException {
-        PayPalInternalClient payPalInternalClient = new MockPayPalInternalClientBuilder()
-                .tokenizeSuccess(PayPalAccountNonce.fromJSON(new JSONObject(Fixtures.PAYMENT_METHODS_PAYPAL_ACCOUNT_RESPONSE)))
-                .build();
-
-        String approvalUrl = "sample-scheme://onetouch/v1/success?PayerID=HERMES-SANDBOX-PAYER-ID&paymentId=HERMES-SANDBOX-PAYMENT-ID&token=EC-HERMES-SANDBOX-EC-TOKEN";
-
-        BrowserSwitchResult browserSwitchResult = mock(BrowserSwitchResult.class);
-        when(browserSwitchResult.getStatus()).thenReturn(BrowserSwitchStatus.SUCCESS);
-
-        when(browserSwitchResult.getRequestMetadata()).thenReturn(new JSONObject()
-                .put("client-metadata-id", "sample-client-metadata-id")
-                .put("merchant-account-id", "sample-merchant-account-id")
-                .put("intent", "authorize")
-                .put("approval-url", approvalUrl)
-                .put("success-url", "https://example.com/success")
-                .put("payment-type", "single-payment")
-        );
-
-        Uri uri = Uri.parse(approvalUrl);
-        when(browserSwitchResult.getDeepLinkUrl()).thenReturn(uri);
-
-        BraintreeClient braintreeClient = new MockBraintreeClientBuilder().build();
-        PayPalClient sut = new PayPalClient(activity, lifecycle, braintreeClient, payPalInternalClient);
-        sut.setListener(listener);
-
-        sut.onBrowserSwitchResult(browserSwitchResult);
-
-        verify(braintreeClient).sendAnalyticsEvent("paypal.credit.accepted", "EC-HERMES-SANDBOX-EC-TOKEN");
-    }
-
-    @Test
-    public void onBrowserSwitchResult_whenPayPalCreditPresent_whenTokenIsEmpty_sendsAnalyticsEvents() throws JSONException {
-        PayPalInternalClient payPalInternalClient = new MockPayPalInternalClientBuilder()
-                .tokenizeSuccess(PayPalAccountNonce.fromJSON(new JSONObject(Fixtures.PAYMENT_METHODS_PAYPAL_ACCOUNT_RESPONSE)))
-                .build();
-
-        String approvalUrl = "sample-scheme://onetouch/v1/success?PayerID=HERMES-SANDBOX-PAYER-ID&paymentId=HERMES-SANDBOX-PAYMENT-ID&token=";
-
-        BrowserSwitchResult browserSwitchResult = mock(BrowserSwitchResult.class);
-        when(browserSwitchResult.getStatus()).thenReturn(BrowserSwitchStatus.SUCCESS);
-
-        when(browserSwitchResult.getRequestMetadata()).thenReturn(new JSONObject()
-                .put("client-metadata-id", "sample-client-metadata-id")
-                .put("merchant-account-id", "sample-merchant-account-id")
-                .put("intent", "authorize")
-                .put("approval-url", approvalUrl)
-                .put("success-url", "https://example.com/success")
-                .put("payment-type", "single-payment")
-        );
-
-        Uri uri = Uri.parse(approvalUrl);
-        when(browserSwitchResult.getDeepLinkUrl()).thenReturn(uri);
-
-        BraintreeClient braintreeClient = new MockBraintreeClientBuilder().build();
-        PayPalClient sut = new PayPalClient(activity, lifecycle, braintreeClient, payPalInternalClient);
-        sut.setListener(listener);
-
-        sut.onBrowserSwitchResult(browserSwitchResult);
-
-        verify(braintreeClient).sendAnalyticsEvent("paypal.credit.accepted", null);
-    }
-
-    @Test
-    public void onBrowserSwitchResult_whenCancelUriReceived_notifiesCancellationAndSendsAnalyticsEvent() throws JSONException {
->>>>>>> 6f232409
         PayPalInternalClient payPalInternalClient = new MockPayPalInternalClientBuilder().build();
 
         String approvalUrl = "sample-scheme://onetouch/v1/cancel";
@@ -622,148 +343,12 @@
         PayPalResult result = captor.getValue();
         assertTrue(result instanceof PayPalResult.Cancel);
 
-<<<<<<< HEAD
-        verify(braintreeClient).sendAnalyticsEvent(PayPalAnalytics.BROWSER_LOGIN_CANCELED);
+        verify(braintreeClient).sendAnalyticsEvent(PayPalAnalytics.BROWSER_LOGIN_CANCELED, null);
     }
 
     @Test
     public void tokenize_whenPayPalInternalClientTokenizeResult_callsBackResult()
             throws JSONException {
-=======
-        verify(braintreeClient).sendAnalyticsEvent("paypal.single-payment.browser-switch.canceled", null);
-    }
-
-    @Test
-    public void onBrowserSwitchResult_whenCancelUriReceived_withToken_notifiesCancellationAndSendsAnalyticsEvent() throws JSONException {
-        PayPalInternalClient payPalInternalClient = new MockPayPalInternalClientBuilder().build();
-
-        String approvalUrl = "sample-scheme://onetouch/v1/cancel?token=EC-HERMES-SANDBOX-EC-TOKEN";
-
-        BrowserSwitchResult browserSwitchResult = mock(BrowserSwitchResult.class);
-        when(browserSwitchResult.getStatus()).thenReturn(BrowserSwitchStatus.SUCCESS);
-
-        when(browserSwitchResult.getRequestMetadata()).thenReturn(new JSONObject()
-                .put("client-metadata-id", "sample-client-metadata-id")
-                .put("merchant-account-id", "sample-merchant-account-id")
-                .put("intent", "authorize")
-                .put("approval-url", approvalUrl)
-                .put("success-url", "https://example.com/success")
-                .put("payment-type", "single-payment")
-        );
-
-        Uri uri = Uri.parse(approvalUrl);
-        when(browserSwitchResult.getDeepLinkUrl()).thenReturn(uri);
-
-        BraintreeClient braintreeClient = new MockBraintreeClientBuilder().build();
-        PayPalClient sut = new PayPalClient(activity, lifecycle, braintreeClient, payPalInternalClient);
-        sut.setListener(listener);
-
-        sut.onBrowserSwitchResult(browserSwitchResult);
-
-        ArgumentCaptor<Exception> captor = ArgumentCaptor.forClass(Exception.class);
-        verify(listener).onPayPalFailure(captor.capture());
-
-        Exception exception = captor.getValue();
-        assertTrue(exception instanceof UserCanceledException);
-        assertEquals("User canceled PayPal.", exception.getMessage());
-        assertTrue(((UserCanceledException) exception).isExplicitCancelation());
-
-        verify(braintreeClient).sendAnalyticsEvent("paypal.single-payment.browser-switch.canceled", "EC-HERMES-SANDBOX-EC-TOKEN");
-    }
-
-    @Test
-    public void onBrowserSwitchResult_whenCancelUriReceived_whitEmptyToken_notifiesCancellationAndSendsAnalyticsEvent() throws JSONException {
-        PayPalInternalClient payPalInternalClient = new MockPayPalInternalClientBuilder().build();
-
-        String approvalUrl = "sample-scheme://onetouch/v1/cancel?token=";
-
-        BrowserSwitchResult browserSwitchResult = mock(BrowserSwitchResult.class);
-        when(browserSwitchResult.getStatus()).thenReturn(BrowserSwitchStatus.SUCCESS);
-
-        when(browserSwitchResult.getRequestMetadata()).thenReturn(new JSONObject()
-                .put("client-metadata-id", "sample-client-metadata-id")
-                .put("merchant-account-id", "sample-merchant-account-id")
-                .put("intent", "authorize")
-                .put("approval-url", approvalUrl)
-                .put("success-url", "https://example.com/success")
-                .put("payment-type", "single-payment")
-        );
-
-        Uri uri = Uri.parse(approvalUrl);
-        when(browserSwitchResult.getDeepLinkUrl()).thenReturn(uri);
-
-        BraintreeClient braintreeClient = new MockBraintreeClientBuilder().build();
-        PayPalClient sut = new PayPalClient(activity, lifecycle, braintreeClient, payPalInternalClient);
-        sut.setListener(listener);
-
-        sut.onBrowserSwitchResult(browserSwitchResult);
-
-        ArgumentCaptor<Exception> captor = ArgumentCaptor.forClass(Exception.class);
-        verify(listener).onPayPalFailure(captor.capture());
-
-        Exception exception = captor.getValue();
-        assertTrue(exception instanceof UserCanceledException);
-        assertEquals("User canceled PayPal.", exception.getMessage());
-        assertTrue(((UserCanceledException) exception).isExplicitCancelation());
-
-        verify(braintreeClient).sendAnalyticsEvent("paypal.single-payment.browser-switch.canceled", null);
-    }
-
-    @Test
-    public void onBrowserSwitchResult_whenBrowserSwitchCanceled_forwardsExceptionAndSendsAnalyticsEvent() {
-        PayPalInternalClient payPalInternalClient = new MockPayPalInternalClientBuilder().build();
-        BrowserSwitchResult browserSwitchResult = mock(BrowserSwitchResult.class);
-        when(browserSwitchResult.getStatus()).thenReturn(BrowserSwitchStatus.CANCELED);
-
-        when(browserSwitchResult.getRequestMetadata()).thenReturn(new JSONObject());
-        BraintreeClient braintreeClient = new MockBraintreeClientBuilder().build();
-        PayPalClient sut = new PayPalClient(activity, lifecycle, braintreeClient, payPalInternalClient);
-        sut.setListener(listener);
-
-        sut.onBrowserSwitchResult(browserSwitchResult);
-
-        ArgumentCaptor<Exception> captor = ArgumentCaptor.forClass(Exception.class);
-        verify(listener).onPayPalFailure(captor.capture());
-
-        Exception exception = captor.getValue();
-        assertTrue(exception instanceof UserCanceledException);
-        assertEquals("User canceled PayPal.", exception.getMessage());
-        assertFalse(((UserCanceledException) exception).isExplicitCancelation());
-
-        verify(braintreeClient).sendAnalyticsEvent("paypal.single-payment.browser-switch.canceled", null);
-    }
-
-    @Test
-    public void onBrowserSwitchResult_whenBrowserSwitchCanceled_whitEmptyToken_forwardsExceptionAndSendsAnalyticsEvent() {
-        PayPalInternalClient payPalInternalClient = new MockPayPalInternalClientBuilder().build();
-        BrowserSwitchResult browserSwitchResult = mock(BrowserSwitchResult.class);
-        when(browserSwitchResult.getStatus()).thenReturn(BrowserSwitchStatus.CANCELED);
-
-        String approvalUrl = "sample-scheme://onetouch/v1/cancel?token=";
-        Uri uri = Uri.parse(approvalUrl);
-        when(browserSwitchResult.getDeepLinkUrl()).thenReturn(uri);
-
-        when(browserSwitchResult.getRequestMetadata()).thenReturn(new JSONObject());
-        BraintreeClient braintreeClient = new MockBraintreeClientBuilder().build();
-        PayPalClient sut = new PayPalClient(activity, lifecycle, braintreeClient, payPalInternalClient);
-        sut.setListener(listener);
-
-        sut.onBrowserSwitchResult(browserSwitchResult);
-
-        ArgumentCaptor<Exception> captor = ArgumentCaptor.forClass(Exception.class);
-        verify(listener).onPayPalFailure(captor.capture());
-
-        Exception exception = captor.getValue();
-        assertTrue(exception instanceof UserCanceledException);
-        assertEquals("User canceled PayPal.", exception.getMessage());
-        assertFalse(((UserCanceledException) exception).isExplicitCancelation());
-
-        verify(braintreeClient).sendAnalyticsEvent("paypal.single-payment.browser-switch.canceled", null);
-    }
-
-    @Test
-    public void onBrowserSwitchResult_whenPayPalInternalClientTokenizeResult_forwardsResultToListener() throws JSONException {
->>>>>>> 6f232409
         PayPalAccountNonce payPalAccountNonce = mock(PayPalAccountNonce.class);
         PayPalInternalClient payPalInternalClient =
                 new MockPayPalInternalClientBuilder().tokenizeSuccess(payPalAccountNonce).build();
@@ -796,6 +381,6 @@
         PayPalResult result = captor.getValue();
         assertTrue(result instanceof PayPalResult.Success);
         assertEquals(payPalAccountNonce, ((PayPalResult.Success) result).getNonce());
-        verify(braintreeClient).sendAnalyticsEvent(PayPalAnalytics.TOKENIZATION_SUCCEEDED);
+        verify(braintreeClient).sendAnalyticsEvent(PayPalAnalytics.TOKENIZATION_SUCCEEDED, "EC-HERMES-SANDBOX-EC-TOKEN");
     }
 }