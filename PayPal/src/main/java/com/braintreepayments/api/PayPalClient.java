--- conflicted
+++ resolved
@@ -93,28 +93,17 @@
             braintreeClient.sendAnalyticsEvent("paypal.single-payment.paylater.offered");
         }
 
-<<<<<<< HEAD
         braintreeClient.getConfiguration((configuration, error) -> {
+            if (error != null) {
+                callback.onPayPalPaymentAuthRequest(new PayPalPaymentAuthRequest.Failure(error));
+                return;
+            }
+
             if (payPalConfigInvalid(configuration)) {
                 Exception configInvalidError = createPayPalError();
                 callback.onPayPalPaymentAuthRequest(new PayPalPaymentAuthRequest.Failure(configInvalidError));
                 return;
             }
-=======
-        braintreeClient.getConfiguration(new ConfigurationCallback() {
-            @Override
-            public void onResult(@Nullable final Configuration configuration, @Nullable Exception error) {
-                if (error != null) {
-                    callback.onResult(error);
-                    return;
-                }
-
-                if (payPalConfigInvalid(configuration)) {
-                    Exception configInvalidError = createPayPalError();
-                    callback.onResult(configInvalidError);
-                    return;
-                }
->>>>>>> 3e307147
 
             try {
                 assertCanPerformBrowserSwitch(activity);
@@ -138,28 +127,17 @@
             braintreeClient.sendAnalyticsEvent("paypal.billing-agreement.credit.offered");
         }
 
-<<<<<<< HEAD
         braintreeClient.getConfiguration((configuration, error) -> {
+            if (error != null) {
+                callback.onPayPalPaymentAuthRequest(new PayPalPaymentAuthRequest.Failure(error));
+                return;
+            }
+
             if (payPalConfigInvalid(configuration)) {
                 Exception configInvalidError = createPayPalError();
                 callback.onPayPalPaymentAuthRequest(new PayPalPaymentAuthRequest.Failure(configInvalidError));
                 return;
             }
-=======
-        braintreeClient.getConfiguration(new ConfigurationCallback() {
-            @Override
-            public void onResult(@Nullable final Configuration configuration, @Nullable Exception error) {
-                if (error != null) {
-                    callback.onResult(error);
-                    return;
-                }
-
-                if (payPalConfigInvalid(configuration)) {
-                    Exception configInvalidError = createPayPalError();
-                    callback.onResult(configInvalidError);
-                    return;
-                }
->>>>>>> 3e307147
 
             try {
                 assertCanPerformBrowserSwitch(activity);
