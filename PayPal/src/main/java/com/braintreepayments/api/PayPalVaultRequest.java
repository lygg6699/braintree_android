package com.braintreepayments.api;

import android.os.Parcel;
import android.os.Parcelable;
import android.text.TextUtils;

import androidx.annotation.Nullable;

import org.json.JSONException;
import org.json.JSONObject;

/**
 * Represents the parameters that are needed to start the PayPal Vault flow
 */
public class PayPalVaultRequest extends PayPalRequest implements Parcelable {

    private boolean shouldOfferCredit;

    private String userAuthenticationEmail;

    public PayPalVaultRequest() {
    }

    /**
     * Optional: Offers PayPal Credit if the customer qualifies. Defaults to false.
     *
     * @param shouldOfferCredit Whether to offer PayPal Credit.
     */
    public void setShouldOfferCredit(boolean shouldOfferCredit) {
        this.shouldOfferCredit = shouldOfferCredit;
    }

    public boolean getShouldOfferCredit() {
        return shouldOfferCredit;
    }

<<<<<<< HEAD
    String createRequestBody(Configuration configuration, Authorization authorization,
                             String successUrl, String cancelUrl) throws JSONException {
=======
    /**
     * Optional: User email to initiate a quicker authentication flow in cases where the user has a
     * PayPal Account with the same email.
     *
     * @param userAuthenticationEmail - email address of the payer
     */
    public void setUserAuthenticationEmail(@Nullable String userAuthenticationEmail) {
        this.userAuthenticationEmail = userAuthenticationEmail;
    }

    @Nullable
    public String getUserAuthenticationEmail() {
        return this.userAuthenticationEmail;
    }

    String createRequestBody(Configuration configuration, Authorization authorization, String successUrl, String cancelUrl) throws JSONException {
>>>>>>> 6f232409
        JSONObject parameters = new JSONObject()
                .put(RETURN_URL_KEY, successUrl)
                .put(CANCEL_URL_KEY, cancelUrl)
                .put(OFFER_CREDIT_KEY, shouldOfferCredit);

        if (authorization instanceof ClientToken) {
            parameters.put(AUTHORIZATION_FINGERPRINT_KEY, authorization.getBearer());
        } else {
            parameters.put(TOKENIZATION_KEY, authorization.getBearer());
        }

        String billingAgreementDescription = getBillingAgreementDescription();
        if (!TextUtils.isEmpty(billingAgreementDescription)) {
            parameters.put(DESCRIPTION_KEY, billingAgreementDescription);
        }

        parameters.putOpt(PAYER_EMAIL_KEY, userAuthenticationEmail);

        JSONObject experienceProfile = new JSONObject();
        experienceProfile.put(NO_SHIPPING_KEY, !isShippingAddressRequired());
        experienceProfile.put(LANDING_PAGE_TYPE_KEY, getLandingPageType());
        String displayName = getDisplayName();
        if (TextUtils.isEmpty(displayName)) {
            displayName = configuration.getPayPalDisplayName();
        }
        experienceProfile.put(DISPLAY_NAME_KEY, displayName);

        if (getLocaleCode() != null) {
            experienceProfile.put(LOCALE_CODE_KEY, getLocaleCode());
        }

        if (getShippingAddressOverride() != null) {
            experienceProfile.put(ADDRESS_OVERRIDE_KEY, !isShippingAddressEditable());

            JSONObject shippingAddressJson = new JSONObject();
            parameters.put(SHIPPING_ADDRESS_KEY, shippingAddressJson);

            PostalAddress shippingAddress = getShippingAddressOverride();
            shippingAddressJson.put(PostalAddressParser.LINE_1_KEY,
                    shippingAddress.getStreetAddress());
            shippingAddressJson.put(PostalAddressParser.LINE_2_KEY,
                    shippingAddress.getExtendedAddress());
            shippingAddressJson.put(PostalAddressParser.LOCALITY_KEY,
                    shippingAddress.getLocality());
            shippingAddressJson.put(PostalAddressParser.REGION_KEY, shippingAddress.getRegion());
            shippingAddressJson.put(PostalAddressParser.POSTAL_CODE_UNDERSCORE_KEY,
                    shippingAddress.getPostalCode());
            shippingAddressJson.put(PostalAddressParser.COUNTRY_CODE_UNDERSCORE_KEY,
                    shippingAddress.getCountryCodeAlpha2());
            shippingAddressJson.put(PostalAddressParser.RECIPIENT_NAME_UNDERSCORE_KEY,
                    shippingAddress.getRecipientName());
        } else {
            experienceProfile.put(ADDRESS_OVERRIDE_KEY, false);
        }

        if (getMerchantAccountId() != null) {
            parameters.put(MERCHANT_ACCOUNT_ID, getMerchantAccountId());
        }

        if (getRiskCorrelationId() != null) {
            parameters.put(CORRELATION_ID_KEY, getRiskCorrelationId());
        }

        parameters.put(EXPERIENCE_PROFILE_KEY, experienceProfile);
        return parameters.toString();
    }

    PayPalVaultRequest(Parcel in) {
        super(in);
        shouldOfferCredit = in.readByte() != 0;
    }

    @Override
    public void writeToParcel(Parcel dest, int flags) {
        super.writeToParcel(dest, flags);
        dest.writeByte((byte) (shouldOfferCredit ? 1 : 0));
    }

    @Override
    public int describeContents() {
        return 0;
    }

    public static final Creator<PayPalVaultRequest> CREATOR = new Creator<PayPalVaultRequest>() {
        @Override
        public PayPalVaultRequest createFromParcel(Parcel in) {
            return new PayPalVaultRequest(in);
        }

        @Override
        public PayPalVaultRequest[] newArray(int size) {
            return new PayPalVaultRequest[size];
        }
    };
}<|MERGE_RESOLUTION|>--- conflicted
+++ resolved
@@ -34,10 +34,6 @@
         return shouldOfferCredit;
     }
 
-<<<<<<< HEAD
-    String createRequestBody(Configuration configuration, Authorization authorization,
-                             String successUrl, String cancelUrl) throws JSONException {
-=======
     /**
      * Optional: User email to initiate a quicker authentication flow in cases where the user has a
      * PayPal Account with the same email.
@@ -53,8 +49,9 @@
         return this.userAuthenticationEmail;
     }
 
-    String createRequestBody(Configuration configuration, Authorization authorization, String successUrl, String cancelUrl) throws JSONException {
->>>>>>> 6f232409
+    String createRequestBody(Configuration configuration, Authorization authorization,
+                             String successUrl, String cancelUrl) throws JSONException {
+
         JSONObject parameters = new JSONObject()
                 .put(RETURN_URL_KEY, successUrl)
                 .put(CANCEL_URL_KEY, cancelUrl)
