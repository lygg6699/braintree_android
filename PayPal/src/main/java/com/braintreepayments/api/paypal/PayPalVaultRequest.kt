--- conflicted
+++ resolved
@@ -23,28 +23,21 @@
  *
  * @see [Examples of prominent in-app disclosures](https://support.google.com/googleplay/android-developer/answer/9799150?hl=en.Prominent%20in-app%20disclosure)
  *
-<<<<<<< HEAD
  * @property shouldOfferCredit Offers PayPal Credit if the customer qualifies. Defaults to false.
  * @property recurringBillingDetails Optional: Recurring billing product details.
  * @property recurringBillingPlanType Optional: Recurring billing plan type, or charge pattern.
-=======
- * @property shouldOfferCredit Offers PayPal Credit if the customer qualifies. Defaults to `false`.
  * @property enablePayPalAppSwitch Used to determine if the customer will use the PayPal app switch flow.
  * Defaults to `false`.
  * - Warning: This property is currently in beta and may change or be removed in future releases.
->>>>>>> dddbcc53
  */
 @Parcelize
 class PayPalVaultRequest
 @JvmOverloads constructor(
     override val hasUserLocationConsent: Boolean,
     var shouldOfferCredit: Boolean = false,
-<<<<<<< HEAD
     var recurringBillingDetails: PayPalRecurringBillingDetails? = null,
     var recurringBillingPlanType: PayPalRecurringBillingPlanType? = null,
-=======
     var enablePayPalAppSwitch: Boolean = false,
->>>>>>> dddbcc53
     override var localeCode: String? = null,
     override var billingAgreementDescription: String? = null,
     override var isShippingAddressRequired: Boolean = false,
