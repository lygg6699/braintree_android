--- conflicted
+++ resolved
@@ -55,14 +55,12 @@
  *
  * @property shouldOfferPayLater Offers PayPal Pay Later if the customer qualifies. Defaults to
  * false.
-<<<<<<< HEAD
- *
- * @property contactInformation Contact information of the recipient for the order
-=======
+ *
  * @property shippingCallbackUrl Server side shipping callback URL to be notified when a customer
  * updates their shipping address or options. A callback request will be sent to the merchant server
  * at this URL.
->>>>>>> f8c1635e
+ *
+ * @property contactInformation Contact information of the recipient for the order
  */
 @Parcelize
 class PayPalCheckoutRequest @JvmOverloads constructor(
@@ -73,11 +71,8 @@
     var currencyCode: String? = null,
     var shouldRequestBillingAgreement: Boolean = false,
     var shouldOfferPayLater: Boolean = false,
-<<<<<<< HEAD
+    var shippingCallbackUrl: Uri? = null,
     var contactInformation: PayPalContactInformation? = null,
-=======
-    var shippingCallbackUrl: Uri? = null,
->>>>>>> f8c1635e
     override var localeCode: String? = null,
     override var billingAgreementDescription: String? = null,
     override var isShippingAddressRequired: Boolean = false,
