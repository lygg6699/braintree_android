package com.braintreepayments.api.paypal

import android.net.Uri
import android.text.TextUtils
import com.braintreepayments.api.core.Authorization
import com.braintreepayments.api.core.ClientToken
import com.braintreepayments.api.core.Configuration
import com.braintreepayments.api.core.ExperimentalBetaApi
import com.braintreepayments.api.core.PostalAddress
import com.braintreepayments.api.core.PostalAddressParser
import kotlinx.parcelize.Parcelize
import org.json.JSONArray
import org.json.JSONException
import org.json.JSONObject

/**
 * Represents the parameters that are needed to start the PayPal Checkout flow
 *
 * @property hasUserLocationConsent is a required property that informs the SDK if your application
 * has obtained consent from the user to collect location data in compliance with
 * [Google Play Developer Program policies](https://support.google.com/googleplay/android-developer/answer/10144311#personal-sensitive)
 * This flag enables PayPal to collect necessary information required for Fraud Detection and Risk Management.
 *
 * @see [User Data policies for the Google Play Developer Program ](https://support.google.com/googleplay/android-developer/answer/10144311.personal-sensitive)
 *
 * @see [Examples of prominent in-app disclosures](https://support.google.com/googleplay/android-developer/answer/9799150?hl=en.Prominent%20in-app%20disclosure)
 *
 * @property intent Payment intent. Must be set to [PayPalPaymentIntent.SALE] for immediate payment,
 * [PayPalPaymentIntent.AUTHORIZE] to authorize a payment for capture later, or
 * [PayPalPaymentIntent.ORDER] to create an order.
 *
 * Defaults to authorize.
 *
 * @property amount The transaction amount in currency units (as * determined by setCurrencyCode).
 * For example, "1.20" corresponds to one dollar and twenty cents. Amount must be a non-negative
 * number, may optionally contain exactly 2 decimal places separated by '.' and is
 * limited to 7 digits before the decimal point.
 *
 * @property userAction The call-to-action in the PayPal Checkout flow.
 *
 * By default the final button will show the localized word for "Continue" and implies that the
 * final amount billed is not yet known. Setting the PayPalCheckoutRequest's userAction to
 * [PayPalPaymentUserAction.USER_ACTION_COMMIT] changes the button text to "Pay Now",
 * conveying to the user that billing will take place immediately.
 *
 * @property currencyCode A valid ISO currency code to use for the transaction. Defaults to merchant
 * currency code if not set.
 *
 * If unspecified, the currency code will be chosen based on the active merchant account in the
 * client token.
 *
 * @property shouldRequestBillingAgreement Whether to request billing agreement during checkout.
 *
 * If set to true, this enables the Checkout with Vault flow, where the customer will be prompted to
 * consent to a billing agreement during checkout.
 *
 * @property shouldOfferPayLater Offers PayPal Pay Later if the customer qualifies. Defaults to
 * false.
 *
 * @property shippingCallbackUrl Server side shipping callback URL to be notified when a customer
 * updates their shipping address or options. A callback request will be sent to the merchant server
 * at this URL.
 *
 * @property contactInformation Contact information of the recipient for the order
 */
@Parcelize
class PayPalCheckoutRequest @JvmOverloads constructor(
    val amount: String,
    override val hasUserLocationConsent: Boolean,
    var intent: PayPalPaymentIntent = PayPalPaymentIntent.AUTHORIZE,
    var userAction: PayPalPaymentUserAction = PayPalPaymentUserAction.USER_ACTION_DEFAULT,
    var currencyCode: String? = null,
    var shouldRequestBillingAgreement: Boolean = false,
    var shouldOfferPayLater: Boolean = false,
    var shippingCallbackUrl: Uri? = null,
    var contactInformation: PayPalContactInformation? = null,
    override var localeCode: String? = null,
    override var billingAgreementDescription: String? = null,
    override var isShippingAddressRequired: Boolean = false,
    override var isShippingAddressEditable: Boolean = false,
    override var shippingAddressOverride: PostalAddress? = null,
    override var landingPageType: PayPalLandingPageType? = null,
    override var displayName: String? = null,
    override var merchantAccountId: String? = null,
    override var riskCorrelationId: String? = null,
    override var userAuthenticationEmail: String? = null,
    override var userPhoneNumber: PayPalPhoneNumber? = null,
    override var lineItems: List<PayPalLineItem> = emptyList()
) : PayPalRequest(
    hasUserLocationConsent = hasUserLocationConsent,
    localeCode = localeCode,
    billingAgreementDescription = billingAgreementDescription,
    isShippingAddressRequired = isShippingAddressRequired,
    isShippingAddressEditable = isShippingAddressEditable,
    shippingAddressOverride = shippingAddressOverride,
    landingPageType = landingPageType,
    displayName = displayName,
    merchantAccountId = merchantAccountId,
    riskCorrelationId = riskCorrelationId,
    userAuthenticationEmail = userAuthenticationEmail,
    lineItems = lineItems
) {

    @OptIn(ExperimentalBetaApi::class)
    @Throws(JSONException::class)
    @Suppress("LongMethod", "CyclomaticComplexMethod")
    override fun createRequestBody(
        configuration: Configuration?,
        authorization: Authorization?,
        successUrl: String?,
        cancelUrl: String?,
        appLink: String?
    ): String {
        val parameters = JSONObject()
            .put(RETURN_URL_KEY, successUrl)
            .put(CANCEL_URL_KEY, cancelUrl)
            .put(OFFER_PAY_LATER_KEY, shouldOfferPayLater)

        shippingCallbackUrl?.let {
            if (it.toString().isNotEmpty()) parameters.put(SHIPPING_CALLBACK_URL_KEY, it)
        }

        if (authorization is ClientToken) {
            parameters.put(AUTHORIZATION_FINGERPRINT_KEY, authorization.bearer)
        } else {
            parameters.put(TOKENIZATION_KEY, authorization?.bearer)
        }

        if (shouldRequestBillingAgreement) {
            parameters.put(REQUEST_BILLING_AGREEMENT_KEY, true)
        }

        if (shouldRequestBillingAgreement && !TextUtils.isEmpty(billingAgreementDescription)) {
            val details = JSONObject().put(DESCRIPTION_KEY, billingAgreementDescription)
            parameters.put(BILLING_AGREEMENT_DETAILS_KEY, details)
        }

        userAuthenticationEmail?.let {
            if (it.isNotEmpty()) parameters.put(PAYER_EMAIL_KEY, it)
        }

        userPhoneNumber?.let { parameters.put(PHONE_NUMBER_KEY, it.toJson()) }

<<<<<<< HEAD
        parameters.putOpt(SHOPPER_SESSION_ID, shopperSessionId)
=======
        contactInformation?.let { info ->
            info.recipientEmail?.let { parameters.put(RECIPIENT_EMAIL_KEY, it) }
            info.recipentPhoneNumber?.let { parameters.put(RECIPIENT_PHONE_NUMBER_KEY, it.toJson()) }
        }
>>>>>>> 39d43af9

        if (currencyCode == null) {
            currencyCode = configuration?.payPalCurrencyIsoCode
        }

        parameters
            .put(AMOUNT_KEY, amount)
            .put(CURRENCY_ISO_CODE_KEY, currencyCode)
            .put(INTENT_KEY, intent.stringValue)

        if (lineItems.isNotEmpty()) {
            val jsonLineItems = JSONArray()
            lineItems.forEach { jsonLineItems.put(it.toJson()) }
            parameters.put(LINE_ITEMS_KEY, jsonLineItems)
        }

        val experienceProfile = JSONObject()
        experienceProfile.put(NO_SHIPPING_KEY, !isShippingAddressRequired)
        experienceProfile.put(LANDING_PAGE_TYPE_KEY, landingPageType?.stringValue)
        var displayName = displayName
        if (TextUtils.isEmpty(displayName)) {
            displayName = configuration?.payPalDisplayName
        }
        experienceProfile.put(DISPLAY_NAME_KEY, displayName)

        if (localeCode != null) {
            experienceProfile.put(LOCALE_CODE_KEY, localeCode)
        }

        if (userAction != PayPalPaymentUserAction.USER_ACTION_DEFAULT) {
            experienceProfile.put(USER_ACTION_KEY, userAction.stringValue)
        }

        shippingAddressOverride?.let {
            experienceProfile.put(ADDRESS_OVERRIDE_KEY, !isShippingAddressEditable)

            parameters.put(PostalAddressParser.LINE_1_KEY, it.streetAddress)
            parameters.put(PostalAddressParser.LINE_2_KEY, it.extendedAddress)
            parameters.put(PostalAddressParser.LOCALITY_KEY, it.locality)
            parameters.put(PostalAddressParser.REGION_KEY, it.region)
            parameters.put(
                PostalAddressParser.POSTAL_CODE_UNDERSCORE_KEY,
                it.postalCode
            )
            parameters.put(
                PostalAddressParser.COUNTRY_CODE_UNDERSCORE_KEY,
                it.countryCodeAlpha2
            )
            parameters.put(
                PostalAddressParser.RECIPIENT_NAME_UNDERSCORE_KEY,
                it.recipientName
            )
        } ?: run {
            experienceProfile.put(ADDRESS_OVERRIDE_KEY, false)
        }

        if (merchantAccountId != null) {
            parameters.put(MERCHANT_ACCOUNT_ID, merchantAccountId)
        }

        if (riskCorrelationId != null) {
            parameters.put(CORRELATION_ID_KEY, riskCorrelationId)
        }

        parameters.put(EXPERIENCE_PROFILE_KEY, experienceProfile)
        return parameters.toString()
    }
}<|MERGE_RESOLUTION|>--- conflicted
+++ resolved
@@ -141,14 +141,12 @@
 
         userPhoneNumber?.let { parameters.put(PHONE_NUMBER_KEY, it.toJson()) }
 
-<<<<<<< HEAD
-        parameters.putOpt(SHOPPER_SESSION_ID, shopperSessionId)
-=======
         contactInformation?.let { info ->
             info.recipientEmail?.let { parameters.put(RECIPIENT_EMAIL_KEY, it) }
             info.recipentPhoneNumber?.let { parameters.put(RECIPIENT_PHONE_NUMBER_KEY, it.toJson()) }
         }
->>>>>>> 39d43af9
+
+        parameters.putOpt(SHOPPER_SESSION_ID, shopperSessionId)
 
         if (currencyCode == null) {
             currencyCode = configuration?.payPalCurrencyIsoCode
