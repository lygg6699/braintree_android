--- conflicted
+++ resolved
@@ -90,13 +90,9 @@
     open var merchantAccountId: String? = null,
     open var riskCorrelationId: String? = null,
     open var userAuthenticationEmail: String? = null,
-<<<<<<< HEAD
+    open var userPhoneNumber: PayPalPhoneNumber? = null,
     open var lineItems: List<PayPalLineItem> = emptyList(),
-    open var shippingCallbackUrl: Uri? = null,
-=======
-    open var userPhoneNumber: PayPalPhoneNumber? = null,
-    open var lineItems: List<PayPalLineItem> = emptyList()
->>>>>>> 0dd7b58b
+    open var shippingCallbackUrl: Uri? = null
 ) : Parcelable {
 
     @Throws(JSONException::class)
@@ -138,12 +134,9 @@
         internal const val OS_VERSION_KEY: String = "os_version"
         internal const val OS_TYPE_KEY: String = "os_type"
         internal const val MERCHANT_APP_RETURN_URL_KEY: String = "merchant_app_return_url"
-<<<<<<< HEAD
-        internal const val SHIPPING_CALLBACK_URL_KEY: String = "shipping_callback_url"
-=======
         internal const val PLAN_TYPE_KEY: String = "plan_type"
         internal const val PLAN_METADATA_KEY: String = "plan_metadata"
         internal const val PHONE_NUMBER_KEY: String = "phone_number"
->>>>>>> 0dd7b58b
+        internal const val SHIPPING_CALLBACK_URL_KEY: String = "shipping_callback_url"
     }
 }