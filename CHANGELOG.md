--- conflicted
+++ resolved
@@ -1,18 +1,13 @@
 # Braintree Android SDK Release Notes
-
-<<<<<<< HEAD
-## unreleased 
-
-* PayPal
-  * Add `recurringBillingDetails`, `recurringBillingPlanType`, and `amountBreakdown` properties to `PayPalCheckoutRequest`. Enables RBA metadata to be passed for the PayPal Checkout Vault with Purchase flow
   
-=======
 ## unreleased
 
 * PayPal
   * Fix an issue where `PayPalRequest` was sending `phone_number` instead of `payer_phone`
   * Add `merchant` and `flow_type` as query parameters to the app switch URL.
   * Add `paymentId` to `PayPalAccountNonce`
+  * Add `recurringBillingDetails`, `recurringBillingPlanType`, and `amountBreakdown` properties to `PayPalCheckoutRequest`. Enables RBA metadata to be passed for the PayPal Checkout Vault with Purchase flow
+
 * GooglePay
     * Add `softwareInfo` details to the `merchantInfo` field in the `loadPaymentData` request.
 
@@ -26,7 +21,6 @@
     * Rename `paypal_context_id` to `context_id`
     * Add `context_type` to `event_params`
 
->>>>>>> 4c84ba98
 ## 5.14.0 (2025-07-23)
 
 * PayPal
