--- conflicted
+++ resolved
@@ -1,19 +1,17 @@
 # Braintree Android SDK Release Notes
 
-<<<<<<< HEAD
 ## unreleased
 
 * PayPalNativeCheckout
   * Bump native-checkout version to release `1.2.0`
   * Adding in support for the merchant passed email feature (opt in only)
-=======
+
 ## 4.39.0 (2023-10-16)
 
 * BraintreeCore
   * Remove beta features `PreferredPaymentMethodsClient`, `PreferredPaymentMethodsResult`, and `PreferredPaymentmethodsCallback`
 * GooglePay
   * Fix bug where credit cards were allowed when `GooglePayRequest#setAllowedCreditCards(false)`
->>>>>>> 7949b4c6
 
 ## 4.38.2 (2023-09-18)
 
