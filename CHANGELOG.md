# Braintree Android SDK Release Notes

## unreleased
<<<<<<< HEAD

* Breaking Changes
  * All Modules
    * Bump `minSdkVersion` to API 23
    * Bump target Java version to Java 11
  * UnionPay
    * Remove `union-pay` module
      * UnionPay cards can now be processed as regular cards (through the `card` module) due to their partnership with Discover
  * BraintreeDataCollector
    * Replace `DataCollector#collectDeviceData(context, merchantId, callback)` with 
      `DataCollector#collectDeviceData(context, riskCorrelationId, callback)`
  * PayPalDataCollector
    * Remove `paypal-data-collector` module (use `data-collector`)
  * Venmo
    * Remove `VenmoListener`, `VenmoTokenizeAccountCallback`
    * Add `VenmoLauncher`, `VenmoAuthChallenge`, `VenmoAuthChallengeCallback`, 
      `VenmoAuthChallengeResult`, `VenmoResult`, and 
      `VenmoAuthChallengeResultCallback`
    * Rename `VenmoOnActivityResultCallback` to `VenmoResultCallback`
    * Remove overload constructors, `setListener`, and `onActivityResult` from `VenmoClient`
    * Change `VenmoClient#tokenizeVenmoAccount` parameters
    * Add `VenmoClient#requestAuthChallenge`
  * GooglePay
    * Remove `GooglePayListener` and `GooglePayRequestPaymentCallback`
    * Add `GooglePayLauncher`, `GooglePayIntentData`, `GooglePayIntentDataCallback`, `GooglePayResult`, and `GooglePayResultCallback`
    * Remove overload constructors, `setListener, and `onActivityResult` from `GooglePayClient`
    * Change `GooglePayClient#requestPayment` parameters
    * Add `GooglePayClient#tokenize` 
=======
* GooglePay
  * Bump `play-services-wallet` version to `19.2.1`
  * Add `totalPriceLabel` to `GooglePayRequest`
>>>>>>> 96e7a0c3

## 4.39.0 (2023-10-16)

* BraintreeCore
  * Remove beta features `PreferredPaymentMethodsClient`, `PreferredPaymentMethodsResult`, and `PreferredPaymentmethodsCallback`
* GooglePay
  * Fix bug where credit cards were allowed when `GooglePayRequest#setAllowedCreditCards(false)`

## 4.38.2 (2023-09-18)

* BraintreeCore
  * Internal Fixes

## 4.38.1 (2023-09-14)

* ThreeDSecure
  * Bump Cardinal version to `2.2.7-5`

## 4.38.0 (2023-09-06)

* All Modules
  * Android 14 Support
    * Upgrade `compileSdkVersion` and `targetSdkVersion` to API 34
* ThreeDSecure
  * Bump Cardinal version to `2.2.7-4`
* BraintreeCore
  * Bump `browser-switch` version to `2.6.0`
* PayPalNativeCheckout
  * Bump min SDK version to 23 to prevent crashes on lower Android versions

## 4.37.0 (2023-08-22)

* PayPalNativeCheckout
  * Bump native-checkout version to release `1.1.0`
  * Fix bug where `PayPalNativeCheckoutVaultRequest` flow in the EU results in failed requests when using the nonce in a server side request

## 4.36.0

* BraintreeCore
  * Bump `browser-switch` version to `2.5.0`
* All Modules
  * Revert Kotlin version to `1.7.10`

## 4.35.0

* GooglePay
  * Add `GooglePayCardNonce.getCardNetwork()`

## 4.34.0

* GooglePay
  * Add `GooglePayRequest.setAllowCreditCards()`
* PayPalNativeCheckout (General Availability release)
  * Bump native-checkout version to release `1.0.0`
  * Fix an issue where the return from web fallback was not returning the correct information

## 4.33.0

* PayPalNativeCheckout (BETA)
  * Fix bug where setting `setUserAction()` does not update button as expected
* SEPADirectDebit
  * Add `SEPADirectDebitRequest.setLocale()`
* Venmo
  * Add missing space to Venmo `PaymentContext` GraphQL query (fixes #749)

## 4.32.0

* Bump target Kotlin version to `1.8.0`
* PayPal
  * Undeprecate `PayPalClient(BraintreeClient)` constructor
  * Undeprecate `PayPalClient#onBrowserSwitchResult(BrowserSwitchResult, PayPalBrowserSwitchResultCallback)`
  * Add `PayPalClient#parseBrowserSwitchResult(Context, Intent)` method
  * Add `PayPalClient#clearActiveBrowserSwitchRequests(Context)` method
* LocalPayment
  * Undeprecate `LocalPaymentClient(BraintreeClient)` constructor
  * Undeprecate `LocalPaymentClient#onBrowserSwitchResult(Context, BrowserSwitchResult, LocalPaymentBrowserSwitchResultCallback)`
  * Add `LocalPaymentClient#parseBrowserSwitchResult(Context, Intent)` method
  * Add `LocalPaymentClient#clearActiveBrowserSwitchRequests(Context)` method
* Venmo
  * Fix issue caused by `VenmoActivityResultContract` where a user cancelation is being misinterpreted as an unknown exception because the intent data is `null` (fixes #734)
  * Add the following properties to `VenmoRequest`:
    * `collectCustomerBillingAddress`
    * `collectCustomerShippingAddress`
    * `totalAmount`
    * `subTotalAmount`
    * `discountAmount`
    * `taxAmount`
    * `shippingAmount`
    * `lineItems`

## 4.31.0

* BraintreeDataCollector
  * Remove Kount dependency
  * Kount is no longer supported via Braintree, instead please use our [Fraud Protection Advanced product](https://developer.paypal.com/braintree/articles/guides/fraud-tools/premium/fraud-protection-advanced)

## 4.30.0

* GooglePay
  * Add `GooglePayCardNonce.getBin()`

## 4.29.0

* PayPalNativeCheckout (BETA)
  * Reverting native version upgrade
* ThreeDSecure
  * Bump Cardinal version to `2.2.7-3`
  * Add `setUiType` and `setRenderTypes` to `ThreeDSecureRequest`

## 4.28.0

* PayPalNativeCheckout (BETA)
  * Bump native-checkout version to release `0.112.0`

## 4.27.2

* ThreeDSecure
  * Guard `ThreeDSecureClient` against potential Cardinal SDK runtime exceptions

## 4.27.1

* ThreeDSecure
  * Catch Null Pointer Exception in `ThreeDSecureActivity` to prevent crash (fixes #715)

## 4.27.0

* DataCollector
  * Use `applicationContext` in `DataCollector#collectDeviceData()` callback to prevent potential `Activity` leaks
* GooglePay
  * Fix issue that causes `GooglePayNonce#isNetworkTokenized` to always return `false` after being parceled
* ThreeDSecure
  * Catch `TransactionTooLargeException` to prevent crash on large data (fixes #642)
  * Deprecate 3DS v1. Any attempt to use 3DS v1 will now throw an error. See [Migrating to 3D Secure 2](https://developer.paypal.com/braintree/docs/guides/3d-secure/migration) for more information.

## 4.26.1

* BraintreeDataCollector
  * Bump Magnes dependency to version 5.4.0 (fixes #657)
* PayPal
  * Fix issue that causes a null pointer exception when `PayPalClient` attempts to notify success or failure when the listener is `null`

## 4.26.0

* PayPalNativeCheckout (BETA)

  * Fixes a bug where an error was not thrown inside `PayPalNativeCheckoutClient` when no PayPal response was received from the API

* BraintreeCore
  * Add `BraintreeClient#deliverBrowserSwitchResultFromNewTask()` method to allow browser switch results to be captured manually when `BraintreeClient#launchesBrowserSwitchAsNewTask()` is set to true.
* SharedUtils
  * Replace EncryptedSharedPreferences with SharedPreferences for internal persistent data storage for all payment flows
  * Deprecate `BraintreeSharedPreferencesException`

## 4.25.2

* BraintreeCore
  * Provide more detailed information for Browser Switch errors for PayPal, PayPalNativeCheckout, and ThreeDSecure payment flows
* SamsungPay
  * Support legacy `sourceCardLast4` property when parsing Samsung Pay response

## 4.25.1

* SharedUtils
  * Revert androidx `security-crypto` dependency to `1.1.0-alpha03` (`1.1.0-alpha04` requires a compile target of 33)

## 4.25.0

* SharedUtils
  * Bump androidx `security-crypto` dependency to `1.1.0-alpha04`
* PayPalNativeCheckout (BETA)
  * Bump native-checkout version to `0.8.8`
  * Fix an issue where address override was not being honored in `PayPalNativeCheckoutRequest`
  * Fixes bug in `PayPalNativeCheckoutAccountNonce` where the `intent` was not being set correctly from the `PayPalNativeCheckoutRequest`
  * Breaking changes
    * `PayPalNativeRequest` requires a `returnUrl` to redirect correctly after authentication
* ThreeDSecure
  * Apply `Theme.AppCompat` to `ThreeDSecureActivity`
* SamsungPay
  * Support legacy `singleUseToken` property when parsing Samsung Pay response (fixes #668)

## 4.24.0

* BraintreeCore
  * Allow uppercase characters in default return url scheme
* ThreeDSecure
  * Add `setRequestedExemptionType` to `ThreeDSecureRequest`
* *Please note:* This version is dependent on the Java 8 programming language. Please read [Use Java 8 language features](https://developer.android.com/studio/write/java8-support) in the Android developer guide to learn how to use it in your project. If this causes an issue with your integration, please contact our [support](https://developer.paypal.com/braintree/help) team for further assistance.
  
## 4.23.1

* ThreeDSecure
  * Defensively guard against `ThreeDSecureActivity` launch without extras (fixes #641)

## 4.23.0

* BraintreeCore
  * Bump `browser-switch` version to `2.3.2`

## 4.22.0

* PayPalNativeCheckout (BETA)
  * Bump native-checkout version to `0.8.7`

## 4.21.1

* PayPal
  * Update exception documentation links to point to valid PayPal Braintree documentation URL
* ThreeDSecure
  * Update exception documentation links to point to valid PayPal Braintree documentation URL
* BraintreeCore
  * Update pinned certificates used by `BraintreeGraphQLClient` and `BraintreeHttpClient`

## 4.21.0

* PayPalNativeCheckout (BETA)
  * Pass the risk correlation ID from the Native Checkout SDK if it is not provided in the initial PayPal request
  
## 4.20.0

* SharedUtils
  * Allow `BraintreeSharedPreferences` to gracefully degrade when `EncryptedSharedPreferences` fails (fix for #619)
  * Add new `BraintreeSharedPreferencesException` to notify when an error occurs while interacting with shared preferences

## 4.19.0

* GooglePay
  * Bump `play-services-wallet` version to `19.1.0`
* SharedUtils
  * Add explicit key alias for encrypted shared prefs (potential fix for #604)

## 4.18.0

* Android 13 Support
  * Upgrade `targetSdkVersion` and `compileSdkVersion` to API 33
* ThreeDSecure
  * Bump Cardinal version to `2.2.7-2`
* BraintreeCore
  * Bump `browser-switch` version to `2.3.1`

## 4.17.0

* PayPalNativeCheckout (BETA)
  * Bumping native-checkout version to 0.8.2
  * Fixes an issue where merchants with multiple client IDs would fallback to web on subsequent checkout sessions
  * Remove exit survey when canceling Native Checkout flow

## 4.16.0

* PayPalNativeCheckout (BETA)
  * Bumping native-checkout version to 0.8.1 
  * Adding in Native checkout support for one time password
* BraintreeCore
  * Add `BraintreeClient#launchesBrowserSwitchAsNewTask()` boolean flag to allow the SDK to capture deep link results on behalf of the host application
  * Create `BraintreeDeepLinkActivity` to capture deep link results on behalf of the host application

## 4.15.0

* BraintreeCore
  * Add BraintreeError `code` read-only property.
* PayPalNativeCheckoutClient
  * Add new `PayPalNativeCheckoutClient` that requires only a `BraintreeClient` instance.
  * Add new `PayPalNativeCheckoutClient#launchNativeCheckout` method that launches native checkout without throwing.
  * Deprecate `PayPalNativeCheckoutClient` constructor that requires both `Fragment` and `BraintreeClient` instances.
  * Deprecate `PayPalNativeCheckoutClient#tokenizePayPalAccount` method that throws an exception.

## 4.14.0

* PayPalDataCollector
  * Create new module to allow for device data collection without Kount.
* BraintreeSEPADirectDebit
  * Update nonce to pull in ibanLastFour as expected

## 4.13.0

* DataCollector
  * Reference Kount library only when needed to prevent JVM from loading it when it isn't being used by a merchant.
* SEPADirectDebit
  * Add support for SEPA Direct Debit for approved merchants through the Braintree SDK
  * SEPA Direct Debit is only available to select merchants, please contact your Customer Support Manager or Sales to start processing SEPA bank payments
  * Merchants should use the `BTSepaDirectDebitClient.tokenize` method while passing in the activity and `BTSEPADirectDebitRequest`
* PayPalNativeCheckout (BETA)
  * Requirement - Needs to be built on Java 11
  * Adding in [PayPalNativeCheckout] module to use the native checkout for PayPal
  * Adds `PayPalNativeCheckoutClient` that handles launching the native checkout session, the session
    start parameters are similar to that of `PaypalClient` with the main difference being it doesn't
    use the browserSwitch to checkout on web but instead consumes the native checkout sdk. This provides
    a much more native feel to checking out with PayPal.
  * Adds `PayPalNativeCheckoutAccount` to represent tokenizing a PayPal request
  * Adds `PayPalNativeCheckoutAccountNonce` that represents the value returned from the web
  * Adds `PayPalNativeCheckoutFragment` that shows how to launch the native checkout sdk
  * Adds `PayPalNativeCheckoutCreditFinancing` to represent the PayPal credit financing response
  * Adds `PayPalNativeCheckoutCreditFinancingAmount` to represent the PayPal finance amount
  * Adds `PayPalNativeCheckoutLineItem` to represent a line item for checkout flows
  * Adds `PayPalNativeCheckoutListener` to receive result notifications
  * Adds `PayPalNativeCheckoutPaymentIntent` to represent the payment intent for an order
  * Adds `PayPalNativeCheckoutPaymentResource` to represent the data returned from the internal checkout client
    to fetch the return url
  * Adds `PayPalNativeCheckoutRequest` to represent all items needed to begin the native checkout flow
  * Adds `PayPalNativeCheckoutVaultRequest` to represent all items needed to begin the native vault flow
  * Adds `PayPalNativeRequest` to represent the base items needed for checkout and vault requests
  * Adds `PayPalNativeCheckoutResultCallback` to listen to the result returned from the checkout response

## 4.12.0

* SharedUtils
  * Update `BraintreeSharedPreferences` to no-op when a reference to Android `EncryptedSharedPreferences` cannot be obtained (fixes #561)
* ThreeDSecure
  * Bump Cardinal version to `2.2.6-2`

## 4.11.0

* Add `invalidateClientToken` method to `BraintreeClient` (thanks @josephyanks)
* Add `isExplicitCancelation` parameter to `UserCanceledException`
* Trim tokenization key and client token before parsing

## 4.10.1

* DataCollector
  * Use configuration environment to set Magnes environment correctly

## 4.10.0

* ThreeDSecure  
  * Support AndroidX and remove Jetifier requirement (fixes #315)
  * Bump Cardinal version to `2.2.6-1`
  * Fix null pointer error in V2 UI customization
  * Deprecate `ThreeDSecureV2BaseCustomization`
  * Deliver browser switch result asynchronously on main thread
* SamsungPay
  * Support AndroidX and remove Jetifier requirement
* Local Payment
  * Deliver browser switch result asynchronously on main thread
* PayPal
  * Deliver browser switch result asynchronously on main thread (fixes #500)

## 4.9.0

* Braintree Core
  * Add `ClientTokenProvider` interface for asynchronously fetching client token authorization
  * Add new `BraintreeClient` constructors that accept `ClientTokenProvider`
  * Update pinned certificates used by `BraintreeGraphQLClient`
* Google Pay
  * Add `GooglePayListener` to receive results from the Google Pay flow
  * Deprecate methods requiring a callback in favor of listener pattern 
* ThreeDSecure
  * Add `ThreeDSecureListener` to receive results from the 3DS flow
  * Deprecate methods requiring a callback in favor of listener pattern
* Venmo
  * Add `VenmoListener` to receive results from the Venmo flow
  * Deprecate methods requiring a callback in favor of listener pattern
* PayPal
  * Add `PayPalListener` to receive results from the PayPal flow
  * Deprecate methods requiring a callback in favor of listener pattern
* Local Payment 
  * Add `LocalPaymentListener` to receive results from the Local Payment flow
  * Deprecate methods requiring a callback in favor of listener pattern

## 4.8.3

* PayPal
  * Fix issue where billing agreement description was not showing (fixes #509)

## 4.8.2

* Venmo
  * Fix issue where null value causes VenmoAccountNonce#fromJSON() to throw.

## 4.8.1

* GooglePay
  * Deprecate `googleMerchantId`
  * Bump `play-services-wallet` version to `18.1.3`
* SharedUtils
  * Use byte array to hold `HttpRequest` data. Dispose data immediately after making http request.

## 4.8.0

* BraintreeCore
  * Bump `browser-switch` version to `2.1.1`

## 4.7.0

* SharedPreferences
  * Encrypt shared preferences data stored by SDK (fixes #440)
* Local Payments
  * Add `displayName` to `LocalPaymentRequest`
* DataCollector
  * Fix memory leak from `PayPalDataCollector` (fixes #419)
* Local Payments
  * Add `displayName` to `LocalPaymentRequest`
* PayPal
  * Fix issue that caused user cancelations from PayPal browser flow to be incorrectly reported as failures
* Venmo
  * Make `VenmoRequest` parcelable
* ThreeDSecure
  * Make `pareq` optional on `ThreeDSecureLookup`

## 4.6.0

* Android 12 Support
  * Upgrade `targetSdkVersion` and `compileSdkVersion` to API 31
  * Bump `browser-switch` version to `2.1.0`
  * Fix issue where Venmo app is not detected on Android 12 devices

## 4.5.0

* BraintreeCore
  * Add `BraintreeClient` constructor to allow a custom return url scheme to be used for browser and app switching
* BraintreeDataCollector
  * Bump Magnes dependency to version 5.3.0
  * Add `BraintreeCore` as an `api` dependency (Fixes #437)
* SamsungPay
  * Add additional alias for Amex in `SamsungPay` (fixes #430)

## 4.4.1

* ThreeDSecure
  * Fix issue that causes `ThreeDSecureRequest` to throw a `NullPointerException` when parceling.

## 4.4.0

* Core
  * Bump `browser-switch` version to `2.0.2`
* SamsungPay
  * Add `SamsungPayClient`
  * Add `SamsungPayClient#goToUpdatePage()`
  * Add `SamsungPayClient#activateSamsungPay()`
  * Add `SamsungPayClient#isReadyToPay()`
  * Add `SamsungPayClient#startSamsungPay()`
  * Add `SamsungPayClient#buildCustomSheetPaymentInfo()`
  * Add `SamsungPayClient#updateCustomSheet()`

## 4.3.0

* Core
  * Make `Configuration#getSupportedCardTypes()` public
* ThreeDSecure
  * Make `ThreeDSecureResult#getLookup()` public
  * Bump Cardinal version to `2.2.5-4`
  * Add `cardAddChallengeRequested` to `ThreeDSecureRequest`

## 4.2.0

* Add `VenmoClient#isReadyToPay()` method
* Bump `browser-switch` to `2.0.1` (fixes #409)

## 4.1.0

* Bump Cardinal version to `2.2.5-3`

**Note:** The credentials for integrating with 3DS have changed. If you are using 3DS please update the credentials in your app-level `build.gradle` see [v4 Migration Guide](/v4_MIGRATION_GUIDE.md#3d-secure) 

## 4.0.0

* Make `PayPalRequest` and subclasses `Parcelable`
* Add getters to data classes to improve support for Kotlin synthesized properties
* Add `displayName` property to `VenmoRequest`
* Bump `browser-switch` to `2.0.0`
* Breaking Changes
  * Rename `LocalPaymentTransaction` to `LocalPaymentResult`
  * Rename `LocalPaymentClient#approveTransaction()` to `LocalPaymentClient#approvePayment()` 
  * Make `PayPalCreditFinancing#fromJson()` package-private
  * Make `PayPalCreditFinancingAmount#fromJson()` package-private
  * Make `UnionPayCapabilities#fromJson()` package-private
  * Make `PaymentMethodClient#parsePaymentMethodNonces()` package-private
  * Return `UserCanceledException` on user cancellation
  * Remove `DataCollector#collectPayPalDeviceData()`
  * Remove `DataCollector#collectRiskData()`
  * Make `DataCollector#getPayPalClientMetadataId()` private
  * Remove `PaymentMethodClient`
  * Remove `PaymentMethodType`
  * Remove `PaymentMethodDeleteException`
  * Remove `GetPaymentMethodNoncesCallback`
  * Remove `DeletePaymentMethodNonceCallback`
  * Use primitives instead of boxed types where possible
  * Add nullability annotations to public methods
  * Remove `Context` parameter from `CardClient#tokenize()` method
  * Fix typo in `ThreeDSecureAdditionalInformation#getPaymentAccountIndicator()` method name

**Note:** Includes all changes in [4.0.0-beta1](#400-beta1), [4.0.0-beta2](#400-beta2), and [4.0.0-beta3](#400-beta3)

## 4.0.0-beta3

* Add `PaymentMethodType` enum
* Add `PaymentMethodNonce#getType()` method
* Add wallet enabled metadata tag to `AndroidManifest.xml` in `google-pay` module 
* Bump `browser-switch` to `2.0.0-beta3`
* Callback `BraintreeException` on user cancellation of payment flows
* Add `paymentMethodUsage` to `VenmoRequest`
* Breaking Changes
  * Rename `DownForMaintenanceException` to `ServiceUnavailableException`
  * Remove `GoogleApiClientException`
  * Make `BraintreeWalletConstants` package-private
  * Make `PaymentMethodNonceFactory` package-private
  * Make `GooglePayException` constructor package-private
  * Make `VisaCheckoutAccount` package-private
  * Make `VenmoAccount` package-private
  * Return an `IllegalArgumentException` instead of `GoogleApiClientException` to `GooglePayIsReadyToPayCallback#onResult()` when activity is null
  * Refactor `GetPaymentMethodNoncesCallback` to have a single `onResult()` method instead of `success()` and `failure()`
  * Remove `Context` parameter from `PaymentMethodClient#getPaymentMethodNonces`
  * Rename `PaymentMethodNonce#getNonce()` to `getString()`
  * Move `VenmoAccountNonce` to `Venmo` module
  * Move `AuthenticationInsight` to `Card` module
  * Move `BinData` to `Card` module
  * Move `Card` to `Card` module
  * Move `CardNonce` to `Card` module
  * Move `ThreeDSecureInfo` to `Card` module
  * Move `PayPalAccountNonce` to `PayPal` module
  * Move `PayPalCreditFinancing` to `PayPal` module
  * Move `PayPalCreditFinancingAmount` to `PayPal` module
  * Move `UnionPayCapabilities` to `UnionPay` module
  * Move `UnionPayCard` to `UnionPay` module
  * Move `VisaCheckoutAddress` to `VisaCheckout` module
  * Move `VisaCheckoutNonce` to `VisaCheckout` module
  * Move `VisaCheckoutUserData` to `VisaCheckout` module
  * Remove `PaymentMethodNonce#getTypeLabel()` method
  * Remove `PaymentMethodNoncesCallback`
  * Remove `PaymentMethodNonce#getDescription()` method
  * `BraintreeClient` constructor no longer throws `InvalidArgumentException`
  * Make protected static member variables `OPTIONS_KEY`, `OPERATION_NAME_KEY` on `PaymentMethod` package-private
  * Make `PaymentMethod` constructor package-private
  * Rename `setValidate` to `setShouldValidate` and move it from `PaymentMethod` base class to `Card` subclass 
  * Make `buildJSON()` package-private for `PaymentMethod` base class and all subclasses
  * Remove `buildGraphQL()` method from `PaymentMethod` base class and all subclasses
  * Make `PaymentMethod` `Parcelable` constructor package-private
  * Make `PaymentMethod#writeToParcel()` method package-private
  * Make `PaymentMethod#getDefaultSource()` method package-private
  * Make `PaymentMethod#getDefaultIntegration()` method package-private
  * Make `getApiPath()` method package-private in `PaymentMethod` base class and subclasses
  * Remove `getResponsePaymentMethodType()` method from `PaymentMethod` base class and subclasses
  * Make `BaseCard` class package-private

## 4.0.0-beta2

* Add `setCountryCode` to `GooglePayRequest`
* Add Google Pay support for Elo cards. 
* Add `VenmoRequest` 
* Add new classes for 3DS2 UI Customization:
  * `ThreeDSecureV2UiCustomization`
  * `ThreeDSecureV2ButtonCustomization`
  * `ThreeDSecureV2LabelCustomization`
  * `ThreeDSecureV2TextBoxCustomization`
  * `ThreeDSecureV2ToolbarCustomization`
* Add `PayPalCheckoutRequest`
* Add `PayPalVaultRequest`
* Add `tokenizePayPalAccount` method to `PayPalClient`
* Add `requestBillingAgreement` to `PayPalCheckoutRequest`
* Fix issue where `onBrowserSwitchResult` crashes if `browserSwitchResult` is null
* Add `ThreeDSecureResult`
* Bump `browser-switch` to `2.0.0-beta2`
* Breaking Changes
  * Make `AmericanExpressRewardsBalance#fromJson()` package-private
  * Make `TYPE` and `API_RESOURCE_KEY` in `CardNonce` package-private
  * Make `CardNonce#fromJson()` methods package-private
  * Make `CardNonce` constructor package-private
  * Make `TYPE`, `API_RESOURCE_KEY`, `PAYMENT_METHOD_DATA_KEY`, `TOKENIZATION_DATA_KEY` and `TOKEN_KEY` in `PayPalAccountNonce` package-private
  * Make `PayPalAccountNonce#fromJson()` methods package-private 
  * Make `PayPalAccountNonce` constructor package-private
  * Make `DATA_KEY` and `TOKEN_KEY` in `PaymentMethodNonce` package-private
  * Make `PaymentMethodNonce#fromJson()` package-private
  * Make `PaymentMethodNonce#parsePayentMethodNonces()` methods package-private
  * Make `PaymentMethodNonces` constructor package-private
  * Make `ThreeDSecureAuthenticationResponse#fromJson()` package-private
  * Make `ThreeDSecureAuthenticationResponse` constructor package-private
  * Make `ThreeDSecureInfo#fromJson()` package-private
  * Make `ThreeDSecureInfo#setThreeDSecureAuthenticationResponse()` package-private
  * Make `ThreeDSecureLookup#fromJson()` package-private
  * Make `TYPE` and `API_RESOURCE_KEY` in `VenmoAccountNonce` package-private
  * Make `VenmoAccountNonce#fromJson()` methods package-private
  * Make `VenmoAccountNonce` constructor package-private
  * Make `VenmoAccountNonce` parcelable constructor private
  * Make `TYPE` and `API_RESOURCE_KEY` in `VisaCheckoutNonce` package-private
  * Make `VisaCheckoutNonce#fromJson()` methods package-private
  * Make `VisaCheckoutNonce` constructor package-private
  * Make `API_RESOURCE_KEY` in `GooglePayCardNonce` package-private
  * Make `GooglePayCardNonce#fromJson()` methods package-private
  * Make `GooglePayCardNonce#postalAddressFromJson()` package-private
  * Make `GooglePayCardNonce` constructor package-private
  * Make `API_RESOURCE_KEY` in `LocalPaymentNonce` package-private
  * Make `LocalPaymentNonce#fromJson()` methods package-private
  * Make `LocalPaymentNonce` constructor package-private
  * Make `GooglePayClient#tokenize()` package-private
  * The `shippingMethod` property on `ThreeDSecureRequest` is now an enum rather than a string. Possible values:
    * `SAME_DAY`
    * `EXPEDITED`
    * `PRIORITY`
    * `GROUND`
    * `ELECTRONIC_DELIVERY`
    * `SHIP_TO_STORE`
  * Change default `versionRequested` on `ThreeDSecureRequest` to `ThreeDSecureVersion.VERSION_2`
  * Rename `uiCustomization` on `ThreeDSecureRequest` to `v2UiCustomization` and change parameter to `ThreeDSecureV2UiCustomization`
  * Update setters on `V1UiCustomization` to remove method chaining
  * Change Cardinal dependency from `api` to `implementation`
  * Replace `VenmoClient#authorizeAccount()` with `VenmoClient#tokenizeVenmoAccount()`
  * Rename `VenmoAuthorizeAccountCallback` to `VenmoTokenizeAccountCallback`
  * Remove `activity` parameter from `GooglePayClient#onActivityResult()`
  * Remove `activity` parameter from `GooglePayClient#getTokenizationParameters()`
  * Update `PayPalClient#requestOneTimePayment()` to expect a `PayPalCheckoutRequest` and deprecate method
  * Update `PayPalClient#requestBillingAgreement()` to expect a `PayPalVaultRequest` and deprecate method
  * Make `PayPalRequest` abstract
  * Update `PayPalRequest` setter method names and remove method chaining
  * Make `PayPalAccountBuilder` package-private
  * Remove `ThreeDSecureClient#performVerification()` convenience overload
  * Remove `ThreeDSecureAuthenticationResponse`
  * Remove `errorMessage` and `threeDSecureAuthenticationResponse` properties from `ThreeDSecureInfo`
  * Remove `cardNonce` property from `ThreeDSecureLookup`
  * Remove `ThreeDSecureLookupCallback`
  * Remove `firstName` and `lastName` properties from `ThreeDSecurePostalAddress`
  * Update `ThreeDSecureResultCallback` to expect a `ThreeDSecureResult` parameter
  * Update `ThreeDSecureClient#continuePerformVerification()` to expect a `ThreeDSecureResult` parameter
  * Update callback type in `ThreeDSecureClient#initializeChallengeWithLookupResponse` methods
  * Replace `CardBuilder` with `Card`
  * Replace `BaseCardBuilder` with `BaseCard`
  * Replace `PaymentMethodBuilder` with `PaymentMethod`
  * Replace `UnionPayCardBuilder` with `UnionPayCard`
  * Replace `PayPalAccountBuilder` with `PayPalAccount`
  * Replace `VenmoAccountBuilder` with `VenmoAccount`
  * Replace `VisaCheckoutBuilder` with `VisaCheckoutAccount`
  * Remove builder pattern from the following classes:
    * `PostalAddress`
    * `GooglePayRequest`
    * `ReadyForGooglePayRequest`
    * `LocalPaymentRequest`
    * `ThreeDSecureAdditionalInformation`
    * `ThreeDSecurePostalAddress`
    * `ThreeDSecureRequest`
  * Rename `PayPalPaymentIntent` enums:
    * `INTENT_ORDER` to `ORDER`
    * `INTENT_SALE` to `SALE`
    * `INTENT_AUTHORIZE` to `AUTHORIZE`
  * Remove `paymentRequested` param from `GooglePayRequestPaymentCallback`
  * Refactor `BraintreeClient` constructor to take a `String` instead of `Authorization` and change parameter ordering 
  * Make `Authorization` package-private
  * Make `TokenizationKey` package-private
  * Make `ClientToken` package-private
  * Make `PayPalUAT` package-private

## 3.21.1

* LocalPayment
  * Fixed bug where the configuration was not returned the expected result for Local Payment Methods being enabled

## 3.21.0

* BraintreeDataCollector
  * Remove Kount dependency
  * Deprecate `DataCollector#collectDeviceData(BraintreeFragment, String, BraintreeResponseListener<String>)`
  * Kount is no longer supported via Braintree, instead please use our [Fraud Protection Advanced product](https://developer.paypal.com/braintree/articles/guides/fraud-tools/premium/fraud-protection-advanced)

## 3.20.1

* Update paypal-data-collector to 5.4.0

## 3.20.0

* Bump Cardinal version to `2.2.7-2`
* Update pinned certificates used by `BraintreeGraphQLHttpClient` and `BraintreeHttpClient`

## 3.19.0

* Add `requestBillingAgreement` to `PayPalRequest`

## 3.18.1

* Bump Cardinal version to `2.2.5-4`

## 3.18.0

* Upgrade `targetSdkVersion` and `compileSdkVersion` to API 31
* Bump `browser-switch` version to `1.2.0`
* Fix issue where Venmo and PayPal apps are not detected on Android 12 devices

## 3.17.4

* Revert release 3.17.3 (local repository does not propagate MPI aar file)

## ~3.17.3~

* ~Remove Bintray dependency for Cardinal SDK (fixes #373 - [Cardinal bintray credentials can now be removed](https://developers.braintreepayments.com/guides/3d-secure/client-side/android/v3#generate-a-client-token))~

## 3.17.2

* Bump Cardinal version to `2.2.5-2`
* Add PayPal to `queries` element in `AndroidManifest.xml`

## 3.17.1

* Add Venmo to `queries` element in `AndroidManifest.xml` (fixes issue in Android 11 not properly detecting if Venmo app is installed)

## 4.0.0-beta1

* Add a `client` for each feature:
  * `AmericanExpressClient`
  * `BraintreeClient`
  * `CardClient`
  * `DataCollector`
  * `GooglePayClient`
  * `LocalPaymentClient`
  * `PayPalClient`
  * `PaymentMethodClient`
  * `PreferredPaymentMethodsClient`
  * `ThreeDSecureClient`
  * `UnionPayClient`
  * `VenmoClient`
  * `VisaCheckoutClient`
* Create callback interfaces to enforce callback pattern:
  * `AmericanExpressGetRewardsBalanceCallback`
  * `CardTokenizeCallback`
  * `ConfigurationCallback`
  * `DataCollectorCallback`
  * `DeletePaymentMethodNonceCallback`
  * `GetPaymentMethodNoncesCallback`
  * `LocalPaymentBrowserSwitchResultCallback`
  * `LocalPaymentStartCallback`
  * `PayPalBrowserSwitchResultCallback`
  * `PayPalFlowStartedCallback`
  * `PreferredPaymentMethodsCallback`
  * `ThreeDSecureLookupCallback`
  * `ThreeDSecurePrepareLookupCallback`
  * `ThreeDSecureResultCallback`
  * `UnionPayEnrollCallback`
  * `UnionPayFetchCapabilitiesCallback`
  * `UnionPayTokenizeCallback`
  * `VenmoAuthorizeAccountCallback`
  * `VenmoOnActivityResultCallback`
* Migrate `braintree-android-google-payment` into `braintree_android`
* Migrate `braintree-android-visa-checkout` into `braintree_android`
* Add `Configuration#getEnvironment()`
* Add `Configuration#getPayPalPrivacyUrl()` 
* Add `Configuration#getPayPalUserAgreementUrl()` 
* Add `Configuration#isGooglePayEnabled()`
* Add `Configuration#isLocalPaymentEnabled()`
* Add `Configuration#isSamsungPayEnabled()`
* Add `Configuration#isUnionPayEnabled()`
* Add `Configuration#isVenmoEnabled()`
* Add `Configuration#isVisaCheckoutEnabled()`
* Update Visa Checkout aar dependency to version `6.6.1`
* Add `LocalPaymentTransaction` to represent Local Payment transactions
* Add `amount` setter to `PayPalRequest`
* Breaking Changes
  * Bump `browser-switch` to `2.0.0-beta1`
  * Change `GooglePayCapabilities#isGooglePayEnabled()` parameters
  * Create `american-express` module
  * Create `card` module
  * Create `local-payment` module
  * Create `pay-pal` module
  * Create `union-pay` module
  * Create `venmo` module
  * Remove PayPal `data-collector` module
  * Remove PayPal `paypal-one-touch` module
  * Remove `AmericanExpressListener`
  * Remove `AnalyticsIntentService`
  * Remove `AnalyticsSender`
  * Remove `AmericanExpressRewardsBalance` default constructor
  * Remove `amount` parameter from `PayPalRequest` constructor
  * Remove `approvalUrl` and `paymentId` properties from `LocalPaymentRequest`
  * Remove `Beta` interface
  * Remove `BraintreeApiError`
  * Remove `BraintreeApiErrorResponse`
  * Remove `BraintreeApiHttpClient`
  * Remove `BraintreeBrowserSwitchActivity`
  * Remove `BraintreeCancelListener`
  * Remove `BraintreeErrorListener` 
  * Remove `BraintreeFragment`
  * Remove `BraintreeListener`
  * Remove `BraintreePaymentResult`
  * Remove `BraintreePaymentResultListener`
  * Remove `BrowserSwitchException` constructor
  * Remove `ConfigurationListener`
  * Remove `ConfigurationManager`
  * Remove `Configuration#getCardConfiguration()`
  * Remove `Configuration#getGraphQL()`
  * Remove `Configuration#getGooglePayment()`
  * Remove `Configuration#getKount()`
  * Remove deprecated 3DS `performVerification` methods
  * Remove `InstallationIdentifier`
  * Remove `LocalPaymentResult`
  * Remove `PaymentMethodNonceCreatedListener`
  * Remove `PaymentMethodNonceDeletedListener`
  * Remove `PaymentMethodNoncesUpdatedListener`
  * Remove `PaymentMethodNotAvailableException`
  * Remove `PayPalApprovalCallback`
  * Remove `PayPalApprovalHandler`
  * Remove `PayPalProductAttributes`
  * Remove `PayPalTwoFactorAuth`
  * Remove `PayPalTwoFactorAuthCallback`
  * Remove `PayPalTwoFactorAuthRequest`
  * Remove `PayPalTwoFactorAuthResponse`
  * Remove `PreferredPaymentMethodsListener`
  * Remove `QueuedCallback`
  * Remove `ThreeDSecureLookupListener`
  * Remove `ThreeDSecurePrepareLookupListener`
  * Remove `TokenizationParametersListener`
  * Remove `UnionPayListener`
  * Remove `VisaCheckoutConstants`
  * Remove `VisaCheckoutNotAvailableException`
  * Rename `AmericanExpress` to `AmericanExpressClient`
  * Rename `Card` to `CardClient`
  * Rename `GooglePayment` to `GooglePayClient`
  * Rename `LocalPayment` to `LocalPaymentClient`
  * Rename `PayPal` to `PayPalClient`
  * Rename `PaymentMethod` to `PaymentMethodClient`
  * Rename `PreferredPaymentMethods` to `PreferredPaymentMethodsClient`
  * Rename `ThreeDSecure` to `ThreeDSecureClient`
  * Rename `UnionPay` to `UnionPayClient`
  * Rename `Venmo` to `VenmoClient`
  * Rename `VisaCheckout` to `VisaCheckoutClient`
  * Rename `core` module to `shared-utils`
  * Rename `LocalPaymentResult` to `LocalPaymentNonce`
  * Rename `braintree` module to `braintree-core`
  * Rename `GooglePayment` classes to `GooglePay`
  * Rename `BraintreeRequestCodes.GOOGLE_PAYMENT` to `BraintreeRequestCodes.GOOGLE_PAY`
  * Make `AnalyticsConfiguration` package-private
  * Make `AnalyticsDatabase` package-private
  * Make `AnalyticsEvent` package-private
  * Make `AppHelper` package-private
  * Make `AppSwitchNotAvailableException` constructor package-private
  * Make `AuthenticationException` constructor package-private
  * Make `AuthorizationException` package-private
  * Make `BraintreeApiConfiguration` package-private
  * Make `BraintreeError` constructors package-private
  * Make `BraintreeException` package-private
  * Make `BraintreeGraphQLHttpClient` package-private
  * Make `BraintreeHttpClient` package-private
  * Make `BraintreeSharedPreferences` package-private
  * Make `BraintreeResponseListener` package-private
  * Make `CardConfiguration` package-private
  * Make `ClassHelper` package-private
  * Make `ConfigurationException` constructor package-private
  * Make `DeviceInspector` package-private
  * Make `DownForMaintenanceException` constructor package-private
  * Make `ErrorWithResponse` constructors package-private
  * Make `GraphQLConfiguration` package-private
  * Make `GraphQLConstants` package-private
  * Make `GraphQLQueryHelper` package-private
  * Make `GooglePaymentConfiguration` package-private
  * Make `HttpClient` package-private
  * Make `HttpResponseCallback` package-private
  * Make `IntegrationType` package-private
  * Make `InvalidArgumentException` package-private
  * Make `Json` package-private
  * Make `KountConfiguration` package-private
  * Make `ManifestValidator` package-private
  * Make `MetadataBuilder` package-private
  * Make `PaymentMethodDeleteException` constructor package-private
  * Make `PayPalConfiguration` package-private
  * Make `PayPalDataCollector` package-private
  * Make `PayPalDataCollectorRequest` package-private
  * Make `PayPalPaymentResource` package-private
  * Make `PostalAddressParser` package-private
  * Make `PreferredPaymentMethodsResult` constructor package-private
  * Make `RateLimitException` constructor package-private
  * Make `SamsungPayConfiguration` package-private
  * Make `ServerException` constructor package-private
  * Make `SignatureVerification` package-private
  * Make `StreamHelper` package-private
  * Make `ThreeDSecureV1BrowserSwitchHelper` package-private
  * Make `TLSSocketFactory` package-private
  * Make `UnexpectedException` constructor package-private
  * Make `UnionPayConfiguration` package-private
  * Make `UnprocessableEntityException` constructor package-private
  * Make `UpgradeRequiredException` constructor package-private
  * Make `UUIDHelper` package-private
  * Make `VenmoConfiguration` package-private
  * Make `VisaCheckoutConfiguration` package-private
  * Move all classes to `com.braintreepayments.api` package

## 3.17.0

* Add `bic` (Bank Identification Code) to `LocalPaymentRequest`

## 3.16.1

* Bump Cardinal version to `2.2.5-1`

## 3.16.0

* Add `accountType` to `ThreeDSecureRequest`
* Add `offerPayLater` to `PayPalRequest`

## 3.15.0

* Add `paymentTypeCountryCode` to `LocalPaymentRequest`
* Upgrade PayPal Data Collector to 5.1.1 (fixes #325)

## 3.14.2

* Bump Cardinal version to `2.2.4-1` (fixes [#305](https://github.com/braintree/braintree_android/issues/305))
* Bump `browser-switch` to `1.1.3`

## 3.14.1

* Update `compileSdkVersion` and `targetSdkVersion` to 30

## 3.14.0

* Expose cardholder name on `CardNonce`.
* Expose expiration month and year on `CardNonce`.
* Update `browser-switch` module to `1.1.0`.
* Fix bug where `onError` callback was invoked instead of the `onCancel` callback in the Local Payment Method flow (fixes #299, thanks @vijayantil1)
* Fix bug where `getReturnUrlScheme` is called and an Activity is no longer attached to the fragment (fixes [#308](https://github.com/braintree/braintree_android/issues/308), thanks @hakanbagci)

## 3.13.0

* Update `browser-switch` module to `1.0.0`
* Make PayPalUAT::Environment enum public
* Add Card#tokenize overload to allow a custom `PaymentMethodNonceCallback` to be provided.

## 3.12.0

* Changed `Configuration#isPayPalEnabled` to no longer consider deprecated integration requirements.

## 3.11.1

* Add default `uiCustomization` to `ThreeDSecureRequest` to prevent null pointer exception when interacting with Cardinal SDK

## 3.11.0

* Bump Cardinal version to 2.2.3-2
* Check if Fragment is active before handling Pay with PayPal result (fixes #295, thanks @brudaswen)

## 3.10.0

* Allow new BraintreeFragment instances to be created using FragmentActivity
* Add support for authorizing the Braintree SDK with a `PayPalUAT` (universal access token)
* Fix bug that accepted raw JSON string as valid authorization to `BraintreeFragment.newInstance(...)`
* Add `threeDSecureAuthenticationId` field to `ThreeDSecureInfo`
* Update `braintree-android-google-payment` module to `3.3.1`

## 3.9.0

* Update Cardinal SDK to `2.2.2-1`
* Fix bug in 3DS1 browser switch around accented characters in the redirect button and description (fixes #288)

## 3.8.0

* Add support for basic UI customization of 3DS1 flows. See `ThreeDSecureV1UiCustomization`.

## 3.7.2

* Update Cardinal SDK to `2.2.1-2`
* Use `synchronized` when adding to callback queue in `BraintreeFragment` (thanks @skauss)
* Update paypal-data-collector to 4.1.2

## 3.7.1

* Update `braintree-android-google-payment` module to `3.1.0`
* Fix a bug so that `BraintreeFragment.newInstance` returns a new fragment whenever a new authorization string is passed in (Resolves issue #274. Thanks @krunk4ever and @bramley-stride.)

## 3.7.0

* Update 3DS `prepareLookup` method to function asynchronously to wait for Cardinal SDK
* Add ability to request `AuthenticationInsight` when tokenizing a credit card, which can be used to make a decision about whether to perform 3D Secure verification
* Set error message on `ThreeDSecureInfo` when 3D Secure 2.0 challenge fails
* Include reference to Cardinal's docs for `uiCustomization` property on `ThreeDSecureRequest`.
* Add `requiresUserAuthentication` method to `ThreeDSecureLookup`
* Add support for `PayPalLineItem`

## 3.6.0

* Add authentication and lookup transaction status information to ThreeDSecureInfo
* Add ability to customize UI for 3D Secure challenge views
* Fix race condition that caused inconsistent 3DS version flows

## 3.5.0

* Add 3DSecure authentication details to card nonce

## 3.4.2

* Add `acsTransactionId`, `threeDSecureServerTransactionId` and `paresStatus` fields to `ThreeDSecureInfo`

## 3.4.1

* Update Cardinal SDK to 2.1.4-1

## 3.4.0

* Send analytics timestamps in milliseconds
* Add additional fields to ThreeDSecureInfo
* Fix potential crash when 3DSecure 2.0 JWT is not available

## 3.3.0

* Correctly includes the 3DSecure 2.0 module

## 3.2.0

* Add 3DS 2 Support
* Update 3DS redirect to newest version

## 3.1.0

* BraintreeFragment can now attach to a Fragment (fixes [#252](https://github.com/braintree/braintree_android/issues/252))

## 3.0.1

* Update google-payment to 3.0.1
* Update endpoint for creating local payments

## 3.0.0

* Bump minSdkVersion to 21
* Convert to AndroidX
* BraintreeFragment moves to the support fragment
  * Requires AppCompatActivity to attach the BraintreeFragment to
* Removed Visa Checkout 1.0.0 as a dependency
  * Add Visa Checkout's dependency to your app to get the latest version
* Removed deprecated ThreeDSecureWebView flow
* Removed deprecated Venmo#isVenmoWhitelisted(ContentResolver)
* Removed deprecated method from PostalAddress
* Removed deprecated country setters
* Removed deprecated methods from DataCollector
* Removed deprecated PayPalOneTouchActivity
* Removed deprecated Ideal
* Rename AndroidPay classes to GooglePayment



## 2.21.0

* Deprecate PayPal Future Payments, use PayPal Billing Agreements
* Deprecate AndroidPayConfiguration, use the GooglePaymentConfiguration alias

## 2.20.1

* Fix null address properties on PayPalAccountNonce
  * Those addresses should always be at least an empty PostalAddress

## 2.20.0

* Google Pay
  * Add groundwork for v2 compatibility
* Split PostalAddress into PostalAddress and PostalAddressParser
  * Deprecates PostalAddress.fromJson - use PostalAddressParser.fromJson
  * Add fromUserAddressJsonn to PostalAddressParser
  * Add additional fields

## 2.19.0

* Move Google Payment to a separate module
* Downgrade browser-switch to 0.1.6
* Exclude customtabs from browser-switch dependency

## 2.18.1

* Upgrade browser-switch to 0.1.7 fixes Chrome Custom Tab integration when using Jetifier to use AndroidX

## 2.18.0

* Upgrade Android SDK to 28
* Fix PayPal JavaDoc

## 2.17.0

* Local Payments
* Upgrade PayPal Data Collector to 4.0.3

## 2.16.0

* Add optional merchant account Id to PayPalRequest
* Add openVenmoAppPageInGooglePlay method which opens Venmo on the Google Play

## 2.15.2

* Fix NoClassDefFoundError compile error for PayPalDataCollector

## 2.15.1

* Fix InvalidPathException error

## 2.15.0

* Add `PaymentMethod#deletePaymentMethod` which allows customers to remove their vaulted payment methods
* Fix DataCollector not being available for instant run builds

## 2.14.2

* Fix issue with TLS cipher in API < 21

## 2.14.1

* Removed unused PayPal analytics event

## 2.14.0

* Add shippingAddressEditable to PayPalRequest

## 2.13.2

* Fix issue where address override was not set for PayPal billing agreements

## 2.13.1

* Update 3D Secure redirect URL

## 2.13.0

* 3D Secure
  * Add support for American Express SafeKey params
* Update PayPalDataCollector library to 3.1.6
* Catch possible SQLite exceptions

## 2.12.0

* Move Visa Checkout to separate module
* Update Visa Checkout to 5.5.2
* Update SDK to 27

## 2.11.0

* Add support for Venmo profiles
* Update PayPalDataCollector library to 3.1.5

## 2.10.0

* Update GooglePaymentException to be parcelable
* Add browser switch support to 3D Secure integrations

## 2.9.0

* Internal performance optimizations
* Deprecate `countryName`, `countryCodeAlpha2`, `countryCodeAlpha3`, and `countryCodeNumeric` in favor of `countryCode` in `CardBuilder` and `UnionPayCardBuilder`.

## 2.8.1

* Support `lastFour` in `GooglePayCardNonce`
* Add Google Pay branding

## 2.8.0

* Add support for iDEAL payments

## 2.7.3

* Check package name is valid for PayPal Wallet switch

## 2.7.2

* Fix phoneNumberRequired in GooglePayment

## 2.7.1

* Add AmericanExpress support with getRewardsBalance method
* Use ExecutorService for async database operations

## 2.7.0

* Increase minimum version of Google Play Services Wallet to 11.4.0
* Add support for the Google Payments API
* Deprecate Android Pay
* Add additional billing address params to `CardBuilder`

## 2.6.2

* Fix potential crash due to optional Visa Checkout dependency

## 2.6.1

* Fix potential crash due to optional Google Play Services dependency

## 2.6.0

* Upgrade Kount DataCollector to 3.2
* Stop using dependency ranges (https://github.com/braintree/android-card-form/pull/29)
* Relax `PRNGFixes` check for `PRNGSecureRandomProvider` to prevent race condition with other providers ([#151](https://github.com/braintree/braintree_android/issues/151))
* Stop sending `Content-Type` header for GET requests ([#155](https://github.com/braintree/braintree_android/issues/155))
* Upgrade browser-switch to 0.1.4 to prevent losing Chrome Custom Tab when switching to a password manager or other app
* Add additional bin data to card based payment methods
* Add DOM and database storage to `ThreeDSecureWebView` to improve compatibility with some bank web pages ([#159](https://github.com/braintree/braintree_android/pull/159))
* Update compile and target SDK versions to 26
  * Any support library dependencies must now be 26.0.0 or newer

## 2.5.4

* Use custom task instead of overriding the clean task (fixes [#153](https://github.com/braintree/braintree_android/issues/153))
* Accept third party cookies in ThreeDSecureWebView for Lollipop and above

## 2.5.3

* Add PayPal Credit for Billing Agreements

## 2.5.2

* Include cause in `ConfigurationException` ([#143](https://github.com/braintree/braintree_android/pull/143))
* Ignore ProGuard warnings for Visa Checkout (fixes [#144](https://github.com/braintree/braintree_android/issues/144))
* Fix Android Pay behavior during configuration changes (fixes [#145](https://github.com/braintree/braintree_android/issues/145), [#146](https://github.com/braintree/braintree_android/issues/146), [#147](https://github.com/braintree/braintree_android/issues/147))
* Fix crash when run in an Android Instant App

## 2.5.1

* Fix non-optional `data-collector` dependency in Braintree
* Create `BraintreeRequestCodes` for use with `BraintreeCancelListener#onCancel`
* Move PayPal browser switches to use [browser-switch-android](https://github.com/braintree/browser-switch-android)

## 2.5.0

* Add option to set display name in `PayPalRequest`
* Add option to set landing page type in `PayPalRequest`
* Add option to enable PayPal Credit in `PayPalRequest`
* Add Visa Checkout as a payment method
* Prevent dependency resolution of alpha major versions of support libraries

## 2.4.3

* Improve `GoogleApiClientException` to include error type as well as reason code
* Changes to PayPalDataCollector to make it easier to use

## 2.4.2

* Fix NPE in `AndroidPay#changePaymentMethod` (fixes [#139](https://github.com/braintree/braintree_android/issues/139))
* `Venmo#authorizeAccount` will now correctly vault the payment method when the vault option is true
* Fix missing client metadata ids in `PayPalAccountNonce`s
* Update paypal-data-collector to 3.1.4

## 2.4.1

* Add workaround for [Kount/kount-android-sdk#2](https://github.com/Kount/kount-android-sdk/issues/2)
* Fix error returned by `AndroidPay#changePaymentMethod`

## 2.4.0

* Fix back button during PayPal browser switch on Samsung devices (fixes [#137](https://github.com/braintree/braintree_android/issues/137))
* Add new intent option to `PayPalRequest`
* Fix crash when excluding the PayPal dependency
* Increase `minSdkVersion` to 16
  * API 16 is the first version of Android that supports TLSv1.2. For more information on Braintree's upgrade to TLSv1.2 see [the blog post](https://www.braintreepayments.com/blog/updating-your-production-environment-to-support-tlsv1-2/).

## 2.3.12

* Improve PayPal address validations
* Work around `NullPointerException` in `BraintreeFragment#newInstance` (fixes [#125](https://github.com/braintree/braintree_android/issues/125))
* Document supported locales for PayPal
* Fix rare `NullPointerException` ([#128](https://github.com/braintree/braintree_android/pull/128))

## 2.3.11

* Fix ProGuard rules (fixes [#124](https://github.com/braintree/braintree_android/issues/124))
* Fix `NullPointerException` when using deprecated DataCollector methods
* Update compile and target SDK versions to 25

## 2.3.10

* Add `BraintreeFragment#getListeners` to get a list of all the registered listeners
* Upgrade paypal-data-collector to 3.1.3
* Upgrade Kount DataCollector to 3.1
* Add `AndroidPay#requestAndroidPay` and `AndroidPay#changePaymentMethod` methods to simplify requesting Android Pay from a user and changing the backing payment method.
* Include ProGuard directives in the SDK ([#120](https://github.com/braintree/braintree_android/pull/120))
* Work around bug in `JSONObject#optString`
* Use `FragmentTransaction#commitNow` and `FragmentManager#executePendingTransactions` in `BraintreeFragment#newInstance` to synchronously set up `BraintreeFragment` and avoid race conditions caused by asynchronous `Fragment` setup.

## 2.3.9

* Update `AndroidPayCardNonce` description to include card type and last 4

## 2.3.8

* Support changing user call to action in PayPal flows, see `PayPalRequest#userAction`
* Fix validate option not being sent when set to false in `PaymentMethodBuilder`
* Add merchant supported card types to `Configuration`
* Expose methods on `BraintreeFragment` for getting cached payment methods
* Update `paypal-data-collector` to 3.1.2
* Move Drop-In to [it's own repo](https://github.com/braintree/braintree-android-drop-in)

## 2.3.7

* Update exception message when Android Manifest setup is invalid
* Fix unclosed `InputStream` (fixes [#115](https://github.com/braintree/braintree_android/issues/115))
* Post exception to error listener instead of throwing `IllegalStateException` when `BraintreeFragment` is not attached to an `Activity`
* Restore url when `BraintreeFragment` is recreated (fixes [#117](https://github.com/braintree/braintree_android/issues/117))
* Upgrade gradle build tools to 2.1.3
* Parse and return errors when Android Pay tokenization fails
* Add support for changing the backing card for Android Pay in Drop-In
* Call configuration callback whenever a new Activity is attached to `BraintreeFragment`

## 2.3.6

* Allow vaulting of Venmo accounts. See `Venmo#authorizeAccount`.
* Remove Venmo whitelist check
* Fix `BraintreeCancelListener#onCancel` being invoked twice for PayPal cancellations (fixes [#112](https://github.com/braintree/braintree_android/issues/112))

## 2.3.5

* Change `UnionPayCallback` to include `smsCodeRequired`
* Change `UnionPayCapabilities#isUnionPayEnrollmentRequired` to `UnionPayCapabilities#isSupported`
* Upgrade Google Play Services to [9.0.0,10.0.0)
* Upgrade support annotations to [24.0.0,25.0.0)
* Upgrade build tools to 24.0.0
* Update compile and target API versions to 24
* Fix `NullPointerException` in `AnalyticsIntentService`

## 2.3.4

* Prevent invalid schemes from being used for browser switching (Packages containing underscores would generate invalid schemes)
* Fix `NoClassDefFoundError` in `DataCollector`
* Fix `NullPointerException` in `BraintreeFragment`

## 2.3.3

* Add PayPal Checkout intent option (authorize or sale). See `PayPalRequest#intent`
* Update UnionPay support in demo app custom integration
* Update `android-card-form` to 2.3.1
* Fix `NullPointerException` in `AddPaymentMethodViewController` (fixes [#100](https://github.com/braintree/braintree_android/issues/100))
* Fix `IllegalStateException` when creating a `BraintreeFragment` (fixes [#104](https://github.com/braintree/braintree_android/issues/104))
* Fix `NullPointerException` when `BraintreeFragment` is not attached to an `Activity` (fixes [#105](https://github.com/braintree/braintree_android/issues/105))

## 2.3.2

* Fix `NullPointerException` when handling a PayPal response (fixes [#101](https://github.com/braintree/braintree_android/issues/101))

## 2.3.1

* Fix `NullPointerException`s in `BraintreeFragment` when not attached to an `Activity`
* Fix Chrome Custom Tabs Intent flags interfering with browser switch
* Add new `DataCollector#collectDeviceData` methods that use a callback; deprecate synchronous methods
* Reduce size of assets in Drop-In

## 2.3.0

* UnionPay Beta *Please note*: this API is in beta and subject to change
* Add support for fetching a customer's payment methods
* Return a `RateLimitException` when a merchant account is being rate limited

## 2.2.5

* Fixes
  * Update BraintreeHttpClient to support UTF-8 encoding (fixes [#85](https://github.com/braintree/braintree_android/issues/85))

## 2.2.4

* Update PayPalDataCollector to 3.1.1
* Fixes
  * Update device collector to 2.6.1 (fixes [#87](https://github.com/braintree/braintree_android/issues/87))
  * Fix crash when `BraintreeFragment` has not been attached to an `Activity`
* Features
  * Add `PaymentRequest#defaultFirst` option
  * Add support for Chrome Custom tabs when browser switching

## 2.2.3

* Fixes
  * Fix incorrect `groupId` of dependencies in pom file for 2.2.2

## 2.2.2

:rotating_light: The `groupId`s in this version's pom files are incorrect and dependencies will not resolve. Do not use. :rotating_light:

* Update `PaymentButton` styling when PayPal is the only visible option
* Features
  * Add client side overrides for payment methods in Drop-in and `PaymentButton` to `PaymentRequest`
  * Add support for non-USD currencies and non-US shipping addresses in Android Pay
  * Return email, billing address and shipping address as part of an `AndroidPayCardNonce` from Drop-in
* Fixes
  * Fix back button not doing anything in Drop-in after an Android Pay error is returned
  * Deprecate `DataCollector#collectDeviceData` and add new signature to prevent a NullPointerException when using a fragment that is not attached to an `Activity`

## 2.2.1

* Fixes
  * Fix support annotations being bundled in PayPalDataCollector jar

## 2.2.0

* Open source PayPal SDK
* Deprecate `PayPalOneTouchActivity` and remove from Android manifest
* Add Travis CI build
* Improve errors and manifest validation
* Features
  * Add `CardBuilder#cardholderName`
  * Add `PayPalRequest#billingAgreementDescription`
* Fixes
  * Fix back button not working in Drop-in after adding a payment method
  * Fix failure to return a payment method nonce after browser switch when the fragment was recreated.

## 2.1.2

* Update Google Play Services Wallet to 8.4.0
* Use `ENVIRONMENT_TEST` for Android Pay requests in sandbox
* Add `AndroidPay#isReadyToPay` method

## 2.1.1

* Demo app upgrades
* Update PayPal SDK to 2.4.3 (fixes [#67](https://github.com/braintree/braintree_android/issues/67))
* Update android-card-form to 2.1.1
* Update gradle to 2.8
* Update build tools to 23.0.2
* Features
  * Add support for fraud data collection in Drop-in
* Fixes
  * Add rule to suppress ProGuard warnings
  * Fix Drop-in crash
  * Fix NPE when there is no active network (fixes [#77](https://github.com/braintree/braintree_android/issues/77))

## 2.1.0

* Pay with Venmo
* `PaymentButton#newInstance` now accepts a container id to add `PaymentButton` to that container
* Android Pay assets
* Fixes
  * Add `onInflate` method for Android versions < 23
  * PayPal cancel events (fixes [#63](https://github.com/braintree/braintree_android/issues/63))

## 2.0.1

* Make support annotations an optional dependency
* Cache configuration to prevent unnecessary network requests
* Fixes
  * Fix BraintreeDataCollector as an optional dependency
  * Fix `PaymentRequest` crash when Google Play Services is not present

## 2.0.0

* Increase `minSdkVersion` to 15 (see [Platform Versions](http://developer.android.com/about/dashboards/index.html#Platform) for the current distribution of Android versions)
* Remove Gson dependency
* Replace `Braintree` class with headless `BraintreeFragment`
  * Move methods for creating payment methods from central `Braintree` class to their own classes e.g. `PayPal#authorizeAccount`, `Card#tokenize`
* Add support for Tokenization Keys in addition to Client Tokens
* Rename PaymentMethod to PaymentMethodNonce
* Rename BraintreeData module to BraintreeDataCollector
* Update PayPal
  * Remove [PayPal Android SDK](https://github.com/paypal/PayPal-Android-SDK) dependency
  * Replace in-app log in with browser based log in
  * Add support for PayPal billing agreements and one-time payments
* Convert `PaymentButton` class from a view to a fragment
* Create `PaymentRequest` class for specifying options in Drop-in and the `PaymentButton`
* Remove Venmo One Touch. To join the beta for Pay with Venmo, contact [Braintree Support](mailto:support@braintreepayments.com)
* Remove Coinbase
* Many additional structural and name changes. For more details, see the [migration guide](https://developers.braintreepayments.com/reference/general/client-sdk-migration/android/v2) and the [source code](https://github.com/braintree/braintree_android)

## 1.7.4

* Fixes
  * Increase minimum version of Google Play Services Wallet to 8.0.0 to prevent `VerifyError`

## 1.7.3

* Fixes
  * Fix Android Pay bug caused by shared state between Activities

## 1.7.2

* Update PayPal SDK to 2.11.1 (fixes [#48](https://github.com/braintree/braintree_android/issues/48))

## 1.7.1

* Fixes
  * Fix tokenization failure in Coinbase

## 1.7.0

* Update gradle plugin to 1.3.1
* Update build tools to 23.0.1
* Update `compileSdkVersion` and `targetSdkVersion` to 23
* Update PayPal SDK to 2.10.0
* Increase maximum version of Google Play Services to 9.0.0 ([#50](https://github.com/braintree/braintree_android/pull/50))
* Set compile options to use Java 7
* Features
  * Add support for Coinbase. *Please note:* this API is in beta and subject to change.
* Fixes
  * Fix rare crash when Braintree was recreated
  * Fix 3D Secure bug that prevented a card from being returned
  * Remove use of Apache library ([#43](https://github.com/braintree/braintree_android/issues/43))
  * Remove single line description limitation ([#45](https://github.com/braintree/braintree_android/issues/45))

## 1.6.5

* Update PayPal SDK to 2.9.10
* Fixes
  * Fix incorrect custom integration in demo app
  * Fix incorrect selected payment method in Drop-in after creating a new payment method
  * Fix `NoClassDefFoundError` crash in Drop-in

## 1.6.4

* Update PayPal SDK to 2.9.8
* Improvements
  * Follow Android convention around button and text casing in Drop-in
  * Update android-card-form to [2.0.1](https://github.com/braintree/android-card-form/blob/master/CHANGELOG.md#201)

## 1.6.3

* Improvements
  * BraintreeData can now be optionally excluded
* Fixes
  * Remove optional dependency from full jar

## 1.6.2

* Update PayPal SDK to 2.9.7
* Add support for additional PayPal scopes to `PaymentButton`
* Fixes
  * Return error instead of silently failing setup with bad client tokens
  * Fix `NoClassDefFoundError` in Drop-in caused by optional dependency

## 1.6.1

* Fixes
  * Fix `NoClassDefFoundError` in Drop-in and `PaymentButton` caused by optional dependency ([#34](https://github.com/braintree/braintree_android/issues/34))

## 1.6.0

* Update PayPal SDK to 2.9.6
* Update gradle plugin to 1.2.3
* Update build tools to 22.0.1
* Features
  * Add Android Pay support. *Please note:* this API is in beta and subject to change.
  * Add `Braintree#onActivityResult` method
  * Add support for additional PayPal scopes
    * A `List` of additional scopes may be passed to `Braintree#startPayWithPayPal`
    * `PayPalAccount#getBillingAddress` can be used to retrieve the billing address when the address scope is requested.

## 1.5.1

* Update PayPal SDK to 2.9.5
* Switch to OkHttp for Demo app
* Improvements
  * Add methods to persist state across rotations
* Fixes
  * Fix Demo app crash when `MainActivity` was destroyed ([#26](https://github.com/braintree/braintree_android/pull/26))
  * Fix NPE in Drop-in ([#30](https://github.com/braintree/braintree_android/issues/30))
  * Fix ProGuard support and add ProGuard rules ([#29](https://github.com/braintree/braintree_android/issues/29))
  * Fix Drop-in error handling for non-card errors

## 1.5.0

* Update PayPal SDK to 2.9.4
* Move `CardForm` to [separate repo](https://github.com/braintree/android-card-form)
* Deprecate `Braintree#getInstance` in favor of `Braintree#setup`
* Fixes
  * Remove metadata from assets, fixes [#16](https://github.com/braintree/braintree_android/issues/16)

## 1.4.0

* Update gradle plugin to 1.1.2
* Update build tools to 22
* Update `compileSdkVersion` and `targetSdkVersion` to 22
* Update PayPal SDK to 2.9.0
* Features
  * Add support for 3D Secure. *Please note:* this API is in beta and subject to change.
* Fixes
  * Fix missing expiration date float label (#21)

## 1.3.0

* Remove Drop-In support for Eclipse
* Open source [card form](CardForm) separate from Drop-In
* Update PayPal SDK to 2.8.5
  * card.io is no longer included in the SDK
* Update Espresso to 2.0
* Remove unused PayPal `PROFILE` scope

## 1.2.7

* Update gradle plugin to 0.14.1
* Update build tools to 21.1.1
* Update PayPal SDK to 2.7.3
* Remove `android:allowBackup="false"` from library manifests, apps will now be able to choose if they allow backups
* Remove `ACCESS_WIFI_STATE` permission
* Improvements
  * Add localizations for more locales (da-rDK, en-rAU, es, fr-rCA, iw-rIL, nl, no, pl, pt, ru, sv-rSE, tr, zh-rCN)
  * Add initial right to left language support
  * Add type safety to `Braintree#addListener(Listener)`. Thanks @adstro!

## 1.2.6

* Increase `targetSdkVersion` to 21
* Increase `buildToolsVersion` to 21.0.2
* Fixes
  * Fix max length on `EditText`s
  * Fix crash caused by `PRNGFixes`
* Improvements
  * Update PayPal SDK
  * Add first and last name to `CardBuilder`

## 1.2.5

* Fixes
  * Fix incorrectly named language resource directories

## 1.2.4

* Fixes
  * Work around manifest merging issues on newer build plugins

## 1.2.3

* minSdk is now 10
* Fixes
  * Set max length on card field for unknown card types in Drop-In
  * Update PayPal SDK to fix rotation bug
  * Fix edge cases in expiration entry in Drop-In
* Improvements
  * Error messages are now returned from Drop-In
  * Drop-In auto advances to next field now

## 1.2.2

* Fixes
  * Fix crash caused by too large request code in `PaymentButton`
  * Resume the payment method form after rotation
* Improvements
  * Updated PayPal SDK
    * email scope is now requested in all PayPal requests
  * `correlationId` is now included in the device data string returned from `BraintreeData#collectDeviceData`

## 1.2.1

* Fixes
  * BraintreeApi release now includes the PayPal SDK again. Sorry!
* Improvements
  * All assets are now namespaced to avoid any conflicts on import.
  * Updated PayPal SDK

## 1.2.0

* Features
  * App switch based payments for PayPal and Venmo (One Touch)
    * No changes for existing Pay With PayPal integrations
    * See [the docs](https://developers.braintreepayments.com/android/guides/one-touch) for more information
  * Unified payment button (`PaymentButton`) for PayPal and/or Venmo payments
* Improvements
  * Minor bugfixes and internal tweaks
* Deprecations
  * `PayPalButton` is deprecated in favor of `PaymentButton`

## 1.1.0

* Breaking Change
  * BraintreeData returns `deviceData` instead of `deviceSessionId` on `collectDeviceData`
* Improvements
  * References `sdk-manager-plugin` from vendor to simplify build process

## 1.0.8

* Improvements
  * CardBuilder now accepts billing address fields other than postal code (credit: @chiuki)
* Packaging
  * Fixed an issue building Drop-In in Eclipse

## 1.0.7

* Improvements
  * BraintreeApi no longer depends on OkHttp
  * Added localizations for more locales (UK, FR, DE, IT)

## 1.0.6

* Fixes
  * Fixed disabled submit button in landscape
  * Fixed next field button in landscape
  * Add max length to expiration date and prevent user from typing illegal characters
* Move to sdk-manager-plugin for CI dependencies

## 1.0.5

* Packaging
  * Set Braintree package to default to AAR instead of ZIP

## 1.0.4 - Gradle and Maven will incorrectly download the ZIP instead of AAR, use 1.0.5+

* Improvements
  * Added assets for a wider range of resolutions
  * Enforce maximum length for card and postal code fields
  * Added README for fraud tools
* Packaging
  * Improvements for usage in environments other than Maven or Gradle
* Fixes
  * Fixed lint errors

## 1.0.3

* Fixes
  * Fix crash on Android SDK < 19
* Add PayPal `correlationId` to PayPal account creation

## 1.0.2 - crash on Android SDK < 19, do not use

* Fixes
  * Improved packaging for non-Gradle uses of SDK

## 1.0.1

* Fixes
  * Attach Javadocs and sources to Maven Central build.

## 4.23.0
* Breaking Changes
  * Bump `minSdkVersion` to 21.

## 3.3.1
* Fix `allowedCardNetworks` in `isReadyToPayRequest` to be uppercased. Thanks @fcastagnozzi.

## 3.3.0
* Add support for Google Pay's `existingPaymentMethodRequired` option

## 3.2.0
* Add support for `isNetworkTokenized`

## 3.1.1
Fix setting the correct version in metadata

## 3.1.0

* Add check in `requestPayment` to avoid Null Pointer Exception

## 3.0.1

* Resolve issue where optional shipping parameters were treated as if they were required
* Use GooglePayment PayPal client ID

## 3.0.0

* Convert to AndroidX
* Replace AndroidPayConfiguration with GooglePaymentConfiguration

## 2.0.1

* Disable PayPal payment method in Google Payment when the merchant is not able to process PayPal

## 2.0.0

* Add support for Google Pay v2
* Remove support for Google Pay v1
  * To continue using v1, add google-payment:1.0.0 to your build.gradle
  * v1 will remain the defaul for braintree android until the next major version bump
* Replace all UserAddress objects with PostalAddress objects

## 1.0.0

* Public release of [v.zero](https://www.braintreepayments.com/v.zero) SDK<|MERGE_RESOLUTION|>--- conflicted
+++ resolved
@@ -1,7 +1,6 @@
 # Braintree Android SDK Release Notes
 
 ## unreleased
-<<<<<<< HEAD
 
 * Breaking Changes
   * All Modules
@@ -30,11 +29,12 @@
     * Remove overload constructors, `setListener, and `onActivityResult` from `GooglePayClient`
     * Change `GooglePayClient#requestPayment` parameters
     * Add `GooglePayClient#tokenize` 
-=======
+
+## unreleased 
+
 * GooglePay
   * Bump `play-services-wallet` version to `19.2.1`
   * Add `totalPriceLabel` to `GooglePayRequest`
->>>>>>> 96e7a0c3
 
 ## 4.39.0 (2023-10-16)
 
