--- conflicted
+++ resolved
@@ -23,6 +23,7 @@
   * PayPal
     * Make `PayPalPaymentAuthRequestParams` internal
     * Remove `PayPalPaymentAuthResultInfo`
+    * Add `PayPalRecurringBillingDetails` and `PayPalRecurringBillingPlanType` opt-in request objects. Including these details will provide transparency to users on their billing schedule, dates, and amounts, as well as launch a modernized checkout UI.
   * SEPADirectDebit
     * Make `SEPADirectDebitPaymentAuthRequestParams` internal
     * Remove `SEPADirectDebitPaymentAuthResultInfo`
@@ -41,13 +42,8 @@
   * Bump target Java version to Java 17
 * BraintreeCore
   * Update `endpoint` syntax sent to FPTI for 3D Secure and Venmo flows
-<<<<<<< HEAD
-* PayPal
-    * Add `PayPalRecurringBillingDetails` and `PayPalRecurringBillingPlanType` opt-in request objects. Including these details will provide transparency to users on their billing schedule, dates, and amounts, as well as launch a modernized checkout UI.
-=======
 * ThreeDSecure
   * Update `ThreeDSecureActivity` theme attributes to prevent the Action Bar title from displaying and enforce transparency properly with AppCompat theme attributes
->>>>>>> 41302323
 * Breaking Changes
     * All Modules
       * `countryCodeAlpha2` now returns a 2 character country code instead of a 3 character country code 
