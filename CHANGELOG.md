--- conflicted
+++ resolved
@@ -1,15 +1,12 @@
 # Braintree Android SDK Release Notes
 
 ## unreleased
-<<<<<<< HEAD
 * PayPalNativeCheckout (BETA)
   * Fixes a bug where an error was not thrown inside `PayPalNativeCheckoutClient`
-=======
 
 * SharedUtils
   * Replace EncryptedSharedPreferences with SharedPreferences for internal persistent data storage for all payment flows
   * Deprecate `BraintreeSharedPreferencesException`
->>>>>>> 6cc26cb3
 
 ## 4.25.2
 
