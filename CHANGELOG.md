# Braintree Android SDK Release Notes

## unreleased

<<<<<<< HEAD
* SharedPreferences
  * Encrypt shared preferences in BraintreeSharedPreferences (fixes #440)
=======
* Venmo
  * Make `VenmoRequest` parcelable
>>>>>>> ac7c6f82
* ThreeDSecure
  * Make `pareq` optional on `ThreeDSecureLookup`

## 4.6.0

* Android 12 Support
  * Upgrade `targetSdkVersion` and `compileSdkVersion` to API 31
  * Bump `browser-switch` version to `2.1.0`
  * Fix issue where Venmo app is not detected on Android 12 devices

## 4.5.0

* BraintreeCore
  * Add `BraintreeClient` constructor to allow a custom return url scheme to be used for browser and app switching
* BraintreeDataCollector
  * Bump Magnes dependency to version 5.3.0
  * Add `BraintreeCore` as an `api` dependency (Fixes #437)
* SamsungPay
  * Add additional alias for Amex in `SamsungPay` (fixes #430)

## 4.4.1

* ThreeDSecure
  * Fix issue that causes `ThreeDSecureRequest` to throw a `NullPointerException` when parceling.

## 4.4.0

* Core
  * Bump `browser-switch` version to `2.0.2`
* SamsungPay
  * Add `SamsungPayClient`
  * Add `SamsungPayClient#goToUpdatePage()`
  * Add `SamsungPayClient#activateSamsungPay()`
  * Add `SamsungPayClient#isReadyToPay()`
  * Add `SamsungPayClient#startSamsungPay()`
  * Add `SamsungPayClient#buildCustomSheetPaymentInfo()`
  * Add `SamsungPayClient#updateCustomSheet()`

## 4.3.0

* Core
  * Make `Configuration#getSupportedCardTypes()` public
* ThreeDSecure
  * Make `ThreeDSecureResult#getLookup()` public
  * Bump Cardinal version to `2.2.5-4`
  * Add `cardAddChallengeRequested` to `ThreeDSecureRequest`

## 4.2.0

* Add `VenmoClient#isReadyToPay()` method
* Bump `browser-switch` to `2.0.1` (fixes #409)

## 4.1.0

* Bump Cardinal version to `2.2.5-3`

**Note:** The credentials for integrating with 3DS have changed. If you are using 3DS please update the credentials in your app-level `build.gradle` see [v4 Migration Guide](/v4_MIGRATION_GUIDE.md#3d-secure) 

## 4.0.0

* Make `PayPalRequest` and subclasses `Parcelable`
* Add getters to data classes to improve support for Kotlin synthesized properties
* Add `displayName` property to `VenmoRequest`
* Bump `browser-switch` to `2.0.0`
* Breaking Changes
  * Rename `LocalPaymentTransaction` to `LocalPaymentResult`
  * Rename `LocalPaymentClient#approveTransaction()` to `LocalPaymentClient#approvePayment()` 
  * Make `PayPalCreditFinancing#fromJson()` package-private
  * Make `PayPalCreditFinancingAmount#fromJson()` package-private
  * Make `UnionPayCapabilities#fromJson()` package-private
  * Make `PaymentMethodClient#parsePaymentMethodNonces()` package-private
  * Return `UserCanceledException` on user cancellation
  * Remove `DataCollector#collectPayPalDeviceData()`
  * Remove `DataCollector#collectRiskData()`
  * Make `DataCollector#getPayPalClientMetadataId()` private
  * Remove `PaymentMethodClient`
  * Remove `PaymentMethodType`
  * Remove `PaymentMethodDeleteException`
  * Remove `GetPaymentMethodNoncesCallback`
  * Remove `DeletePaymentMethodNonceCallback`
  * Use primitives instead of boxed types where possible
  * Add nullability annotations to public methods
  * Remove `Context` parameter from `CardClient#tokenize()` method
  * Fix typo in `ThreeDSecureAdditionalInformation#getPaymentAccountIndicator()` method name

**Note:** Includes all changes in [4.0.0-beta1](#400-beta1), [4.0.0-beta2](#400-beta2), and [4.0.0-beta3](#400-beta3)

## 4.0.0-beta3

* Add `PaymentMethodType` enum
* Add `PaymentMethodNonce#getType()` method
* Add wallet enabled metadata tag to `AndroidManifest.xml` in `google-pay` module 
* Bump `browser-switch` to `2.0.0-beta3`
* Callback `BraintreeException` on user cancellation of payment flows
* Add `paymentMethodUsage` to `VenmoRequest`
* Breaking Changes
  * Rename `DownForMaintenanceException` to `ServiceUnavailableException`
  * Remove `GoogleApiClientException`
  * Make `BraintreeWalletConstants` package-private
  * Make `PaymentMethodNonceFactory` package-private
  * Make `GooglePayException` constructor package-private
  * Make `VisaCheckoutAccount` package-private
  * Make `VenmoAccount` package-private
  * Return an `IllegalArgumentException` instead of `GoogleApiClientException` to `GooglePayIsReadyToPayCallback#onResult()` when activity is null
  * Refactor `GetPaymentMethodNoncesCallback` to have a single `onResult()` method instead of `success()` and `failure()`
  * Remove `Context` parameter from `PaymentMethodClient#getPaymentMethodNonces`
  * Rename `PaymentMethodNonce#getNonce()` to `getString()`
  * Move `VenmoAccountNonce` to `Venmo` module
  * Move `AuthenticationInsight` to `Card` module
  * Move `BinData` to `Card` module
  * Move `Card` to `Card` module
  * Move `CardNonce` to `Card` module
  * Move `ThreeDSecureInfo` to `Card` module
  * Move `PayPalAccountNonce` to `PayPal` module
  * Move `PayPalCreditFinancing` to `PayPal` module
  * Move `PayPalCreditFinancingAmount` to `PayPal` module
  * Move `UnionPayCapabilities` to `UnionPay` module
  * Move `UnionPayCard` to `UnionPay` module
  * Move `VisaCheckoutAddress` to `VisaCheckout` module
  * Move `VisaCheckoutNonce` to `VisaCheckout` module
  * Move `VisaCheckoutUserData` to `VisaCheckout` module
  * Remove `PaymentMethodNonce#getTypeLabel()` method
  * Remove `PaymentMethodNoncesCallback`
  * Remove `PaymentMethodNonce#getDescription()` method
  * `BraintreeClient` constructor no longer throws `InvalidArgumentException`
  * Make protected static member variables `OPTIONS_KEY`, `OPERATION_NAME_KEY` on `PaymentMethod` package-private
  * Make `PaymentMethod` constructor package-private
  * Rename `setValidate` to `setShouldValidate` and move it from `PaymentMethod` base class to `Card` subclass 
  * Make `buildJSON()` package-private for `PaymentMethod` base class and all subclasses
  * Remove `buildGraphQL()` method from `PaymentMethod` base class and all subclasses
  * Make `PaymentMethod` `Parcelable` constructor package-private
  * Make `PaymentMethod#writeToParcel()` method package-private
  * Make `PaymentMethod#getDefaultSource()` method package-private
  * Make `PaymentMethod#getDefaultIntegration()` method package-private
  * Make `getApiPath()` method package-private in `PaymentMethod` base class and subclasses
  * Remove `getResponsePaymentMethodType()` method from `PaymentMethod` base class and subclasses
  * Make `BaseCard` class package-private

## 4.0.0-beta2

* Add `setCountryCode` to `GooglePayRequest`
* Add Google Pay support for Elo cards. 
* Add `VenmoRequest` 
* Add new classes for 3DS2 UI Customization:
  * `ThreeDSecureV2UiCustomization`
  * `ThreeDSecureV2ButtonCustomization`
  * `ThreeDSecureV2LabelCustomization`
  * `ThreeDSecureV2TextBoxCustomization`
  * `ThreeDSecureV2ToolbarCustomization`
* Add `PayPalCheckoutRequest`
* Add `PayPalVaultRequest`
* Add `tokenizePayPalAccount` method to `PayPalClient`
* Add `requestBillingAgreement` to `PayPalCheckoutRequest`
* Fix issue where `onBrowserSwitchResult` crashes if `browserSwitchResult` is null
* Add `ThreeDSecureResult`
* Bump `browser-switch` to `2.0.0-beta2`
* Breaking Changes
  * Make `AmericanExpressRewardsBalance#fromJson()` package-private
  * Make `TYPE` and `API_RESOURCE_KEY` in `CardNonce` package-private
  * Make `CardNonce#fromJson()` methods package-private
  * Make `CardNonce` constructor package-private
  * Make `TYPE`, `API_RESOURCE_KEY`, `PAYMENT_METHOD_DATA_KEY`, `TOKENIZATION_DATA_KEY` and `TOKEN_KEY` in `PayPalAccountNonce` package-private
  * Make `PayPalAccountNonce#fromJson()` methods package-private 
  * Make `PayPalAccountNonce` constructor package-private
  * Make `DATA_KEY` and `TOKEN_KEY` in `PaymentMethodNonce` package-private
  * Make `PaymentMethodNonce#fromJson()` package-private
  * Make `PaymentMethodNonce#parsePayentMethodNonces()` methods package-private
  * Make `PaymentMethodNonces` constructor package-private
  * Make `ThreeDSecureAuthenticationResponse#fromJson()` package-private
  * Make `ThreeDSecureAuthenticationResponse` constructor package-private
  * Make `ThreeDSecureInfo#fromJson()` package-private
  * Make `ThreeDSecureInfo#setThreeDSecureAuthenticationResponse()` package-private
  * Make `ThreeDSecureLookup#fromJson()` package-private
  * Make `TYPE` and `API_RESOURCE_KEY` in `VenmoAccountNonce` package-private
  * Make `VenmoAccountNonce#fromJson()` methods package-private
  * Make `VenmoAccountNonce` constructor package-private
  * Make `VenmoAccountNonce` parcelable constructor private
  * Make `TYPE` and `API_RESOURCE_KEY` in `VisaCheckoutNonce` package-private
  * Make `VisaCheckoutNonce#fromJson()` methods package-private
  * Make `VisaCheckoutNonce` constructor package-private
  * Make `API_RESOURCE_KEY` in `GooglePayCardNonce` package-private
  * Make `GooglePayCardNonce#fromJson()` methods package-private
  * Make `GooglePayCardNonce#postalAddressFromJson()` package-private
  * Make `GooglePayCardNonce` constructor package-private
  * Make `API_RESOURCE_KEY` in `LocalPaymentNonce` package-private
  * Make `LocalPaymentNonce#fromJson()` methods package-private
  * Make `LocalPaymentNonce` constructor package-private
  * Make `GooglePayClient#tokenize()` package-private
  * The `shippingMethod` property on `ThreeDSecureRequest` is now an enum rather than a string. Possible values:
    * `SAME_DAY`
    * `EXPEDITED`
    * `PRIORITY`
    * `GROUND`
    * `ELECTRONIC_DELIVERY`
    * `SHIP_TO_STORE`
  * Change default `versionRequested` on `ThreeDSecureRequest` to `ThreeDSecureVersion.VERSION_2`
  * Rename `uiCustomization` on `ThreeDSecureRequest` to `v2UiCustomization` and change parameter to `ThreeDSecureV2UiCustomization`
  * Update setters on `V1UiCustomization` to remove method chaining
  * Change Cardinal dependency from `api` to `implementation`
  * Replace `VenmoClient#authorizeAccount()` with `VenmoClient#tokenizeVenmoAccount()`
  * Rename `VenmoAuthorizeAccountCallback` to `VenmoTokenizeAccountCallback`
  * Remove `activity` parameter from `GooglePayClient#onActivityResult()`
  * Remove `activity` parameter from `GooglePayClient#getTokenizationParameters()`
  * Update `PayPalClient#requestOneTimePayment()` to expect a `PayPalCheckoutRequest` and deprecate method
  * Update `PayPalClient#requestBillingAgreement()` to expect a `PayPalVaultRequest` and deprecate method
  * Make `PayPalRequest` abstract
  * Update `PayPalRequest` setter method names and remove method chaining
  * Make `PayPalAccountBuilder` package-private
  * Remove `ThreeDSecureClient#performVerification()` convenience overload
  * Remove `ThreeDSecureAuthenticationResponse`
  * Remove `errorMessage` and `threeDSecureAuthenticationResponse` properties from `ThreeDSecureInfo`
  * Remove `cardNonce` property from `ThreeDSecureLookup`
  * Remove `ThreeDSecureLookupCallback`
  * Remove `firstName` and `lastName` properties from `ThreeDSecurePostalAddress`
  * Update `ThreeDSecureResultCallback` to expect a `ThreeDSecureResult` parameter
  * Update `ThreeDSecureClient#continuePerformVerification()` to expect a `ThreeDSecureResult` parameter
  * Update callback type in `ThreeDSecureClient#initializeChallengeWithLookupResponse` methods
  * Replace `CardBuilder` with `Card`
  * Replace `BaseCardBuilder` with `BaseCard`
  * Replace `PaymentMethodBuilder` with `PaymentMethod`
  * Replace `UnionPayCardBuilder` with `UnionPayCard`
  * Replace `PayPalAccountBuilder` with `PayPalAccount`
  * Replace `VenmoAccountBuilder` with `VenmoAccount`
  * Replace `VisaCheckoutBuilder` with `VisaCheckoutAccount`
  * Remove builder pattern from the following classes:
    * `PostalAddress`
    * `GooglePayRequest`
    * `ReadyForGooglePayRequest`
    * `LocalPaymentRequest`
    * `ThreeDSecureAdditionalInformation`
    * `ThreeDSecurePostalAddress`
    * `ThreeDSecureRequest`
  * Rename `PayPalPaymentIntent` enums:
    * `INTENT_ORDER` to `ORDER`
    * `INTENT_SALE` to `SALE`
    * `INTENT_AUTHORIZE` to `AUTHORIZE`
  * Remove `paymentRequested` param from `GooglePayRequestPaymentCallback`
  * Refactor `BraintreeClient` constructor to take a `String` instead of `Authorization` and change parameter ordering 
  * Make `Authorization` package-private
  * Make `TokenizationKey` package-private
  * Make `ClientToken` package-private
  * Make `PayPalUAT` package-private

## 3.17.2

* Bump Cardinal version to `2.2.5-2`
* Add PayPal to `queries` element in `AndroidManifest.xml`

## 3.17.1

* Add Venmo to `queries` element in `AndroidManifest.xml` (fixes issue in Android 11 not properly detecting if Venmo app is installed)

## 4.0.0-beta1

* Add a `client` for each feature:
  * `AmericanExpressClient`
  * `BraintreeClient`
  * `CardClient`
  * `DataCollector`
  * `GooglePayClient`
  * `LocalPaymentClient`
  * `PayPalClient`
  * `PaymentMethodClient`
  * `PreferredPaymentMethodsClient`
  * `ThreeDSecureClient`
  * `UnionPayClient`
  * `VenmoClient`
  * `VisaCheckoutClient`
* Create callback interfaces to enforce callback pattern:
  * `AmericanExpressGetRewardsBalanceCallback`
  * `CardTokenizeCallback`
  * `ConfigurationCallback`
  * `DataCollectorCallback`
  * `DeletePaymentMethodNonceCallback`
  * `GetPaymentMethodNoncesCallback`
  * `LocalPaymentBrowserSwitchResultCallback`
  * `LocalPaymentStartCallback`
  * `PayPalBrowserSwitchResultCallback`
  * `PayPalFlowStartedCallback`
  * `PreferredPaymentMethodsCallback`
  * `ThreeDSecureLookupCallback`
  * `ThreeDSecurePrepareLookupCallback`
  * `ThreeDSecureResultCallback`
  * `UnionPayEnrollCallback`
  * `UnionPayFetchCapabilitiesCallback`
  * `UnionPayTokenizeCallback`
  * `VenmoAuthorizeAccountCallback`
  * `VenmoOnActivityResultCallback`
* Migrate `braintree-android-google-payment` into `braintree_android`
* Migrate `braintree-android-visa-checkout` into `braintree_android`
* Add `Configuration#getEnvironment()`
* Add `Configuration#getPayPalPrivacyUrl()` 
* Add `Configuration#getPayPalUserAgreementUrl()` 
* Add `Configuration#isGooglePayEnabled()`
* Add `Configuration#isLocalPaymentEnabled()`
* Add `Configuration#isSamsungPayEnabled()`
* Add `Configuration#isUnionPayEnabled()`
* Add `Configuration#isVenmoEnabled()`
* Add `Configuration#isVisaCheckoutEnabled()`
* Update Visa Checkout aar dependency to version `6.6.1`
* Add `LocalPaymentTransaction` to represent Local Payment transactions
* Add `amount` setter to `PayPalRequest`
* Breaking Changes
  * Bump `browser-switch` to `2.0.0-beta1`
  * Change `GooglePayCapabilities#isGooglePayEnabled()` parameters
  * Create `american-express` module
  * Create `card` module
  * Create `local-payment` module
  * Create `pay-pal` module
  * Create `union-pay` module
  * Create `venmo` module
  * Remove PayPal `data-collector` module
  * Remove PayPal `paypal-one-touch` module
  * Remove `AmericanExpressListener`
  * Remove `AnalyticsIntentService`
  * Remove `AnalyticsSender`
  * Remove `AmericanExpressRewardsBalance` default constructor
  * Remove `amount` parameter from `PayPalRequest` constructor
  * Remove `approvalUrl` and `paymentId` properties from `LocalPaymentRequest`
  * Remove `Beta` interface
  * Remove `BraintreeApiError`
  * Remove `BraintreeApiErrorResponse`
  * Remove `BraintreeApiHttpClient`
  * Remove `BraintreeBrowserSwitchActivity`
  * Remove `BraintreeCancelListener`
  * Remove `BraintreeErrorListener` 
  * Remove `BraintreeFragment`
  * Remove `BraintreeListener`
  * Remove `BraintreePaymentResult`
  * Remove `BraintreePaymentResultListener`
  * Remove `BrowserSwitchException` constructor
  * Remove `ConfigurationListener`
  * Remove `ConfigurationManager`
  * Remove `Configuration#getCardConfiguration()`
  * Remove `Configuration#getGraphQL()`
  * Remove `Configuration#getGooglePayment()`
  * Remove `Configuration#getKount()`
  * Remove deprecated 3DS `performVerification` methods
  * Remove `InstallationIdentifier`
  * Remove `LocalPaymentResult`
  * Remove `PaymentMethodNonceCreatedListener`
  * Remove `PaymentMethodNonceDeletedListener`
  * Remove `PaymentMethodNoncesUpdatedListener`
  * Remove `PaymentMethodNotAvailableException`
  * Remove `PayPalApprovalCallback`
  * Remove `PayPalApprovalHandler`
  * Remove `PayPalProductAttributes`
  * Remove `PayPalTwoFactorAuth`
  * Remove `PayPalTwoFactorAuthCallback`
  * Remove `PayPalTwoFactorAuthRequest`
  * Remove `PayPalTwoFactorAuthResponse`
  * Remove `PreferredPaymentMethodsListener`
  * Remove `QueuedCallback`
  * Remove `ThreeDSecureLookupListener`
  * Remove `ThreeDSecurePrepareLookupListener`
  * Remove `TokenizationParametersListener`
  * Remove `UnionPayListener`
  * Remove `VisaCheckoutConstants`
  * Remove `VisaCheckoutNotAvailableException`
  * Rename `AmericanExpress` to `AmericanExpressClient`
  * Rename `Card` to `CardClient`
  * Rename `GooglePayment` to `GooglePayClient`
  * Rename `LocalPayment` to `LocalPaymentClient`
  * Rename `PayPal` to `PayPalClient`
  * Rename `PaymentMethod` to `PaymentMethodClient`
  * Rename `PreferredPaymentMethods` to `PreferredPaymentMethodsClient`
  * Rename `ThreeDSecure` to `ThreeDSecureClient`
  * Rename `UnionPay` to `UnionPayClient`
  * Rename `Venmo` to `VenmoClient`
  * Rename `VisaCheckout` to `VisaCheckoutClient`
  * Rename `core` module to `shared-utils`
  * Rename `LocalPaymentResult` to `LocalPaymentNonce`
  * Rename `braintree` module to `braintree-core`
  * Rename `GooglePayment` classes to `GooglePay`
  * Rename `BraintreeRequestCodes.GOOGLE_PAYMENT` to `BraintreeRequestCodes.GOOGLE_PAY`
  * Make `AnalyticsConfiguration` package-private
  * Make `AnalyticsDatabase` package-private
  * Make `AnalyticsEvent` package-private
  * Make `AppHelper` package-private
  * Make `AppSwitchNotAvailableException` constructor package-private
  * Make `AuthenticationException` constructor package-private
  * Make `AuthorizationException` package-private
  * Make `BraintreeApiConfiguration` package-private
  * Make `BraintreeError` constructors package-private
  * Make `BraintreeException` package-private
  * Make `BraintreeGraphQLHttpClient` package-private
  * Make `BraintreeHttpClient` package-private
  * Make `BraintreeSharedPreferences` package-private
  * Make `BraintreeResponseListener` package-private
  * Make `CardConfiguration` package-private
  * Make `ClassHelper` package-private
  * Make `ConfigurationException` constructor package-private
  * Make `DeviceInspector` package-private
  * Make `DownForMaintenanceException` constructor package-private
  * Make `ErrorWithResponse` constructors package-private
  * Make `GraphQLConfiguration` package-private
  * Make `GraphQLConstants` package-private
  * Make `GraphQLQueryHelper` package-private
  * Make `GooglePaymentConfiguration` package-private
  * Make `HttpClient` package-private
  * Make `HttpResponseCallback` package-private
  * Make `IntegrationType` package-private
  * Make `InvalidArgumentException` package-private
  * Make `Json` package-private
  * Make `KountConfiguration` package-private
  * Make `ManifestValidator` package-private
  * Make `MetadataBuilder` package-private
  * Make `PaymentMethodDeleteException` constructor package-private
  * Make `PayPalConfiguration` package-private
  * Make `PayPalDataCollector` package-private
  * Make `PayPalDataCollectorRequest` package-private
  * Make `PayPalPaymentResource` package-private
  * Make `PostalAddressParser` package-private
  * Make `PreferredPaymentMethodsResult` constructor package-private
  * Make `RateLimitException` constructor package-private
  * Make `SamsungPayConfiguration` package-private
  * Make `ServerException` constructor package-private
  * Make `SignatureVerification` package-private
  * Make `StreamHelper` package-private
  * Make `ThreeDSecureV1BrowserSwitchHelper` package-private
  * Make `TLSSocketFactory` package-private
  * Make `UnexpectedException` constructor package-private
  * Make `UnionPayConfiguration` package-private
  * Make `UnprocessableEntityException` constructor package-private
  * Make `UpgradeRequiredException` constructor package-private
  * Make `UUIDHelper` package-private
  * Make `VenmoConfiguration` package-private
  * Make `VisaCheckoutConfiguration` package-private
  * Move all classes to `com.braintreepayments.api` package

## 3.17.0

* Add `bic` (Bank Identification Code) to `LocalPaymentRequest`

## 3.16.1

* Bump Cardinal version to `2.2.5-1`

## 3.16.0

* Add `accountType` to `ThreeDSecureRequest`
* Add `offerPayLater` to `PayPalRequest`

## 3.15.0

* Add `paymentTypeCountryCode` to `LocalPaymentRequest`
* Upgrade PayPal Data Collector to 5.1.1 (fixes #325)

## 3.14.2

* Bump Cardinal version to `2.2.4-1` (fixes [#305](https://github.com/braintree/braintree_android/issues/305))
* Bump `browser-switch` to `1.1.3`

## 3.14.1

* Update `compileSdkVersion` and `targetSdkVersion` to 30

## 3.14.0

* Expose cardholder name on `CardNonce`.
* Expose expiration month and year on `CardNonce`.
* Update `browser-switch` module to `1.1.0`.
* Fix bug where `onError` callback was invoked instead of the `onCancel` callback in the Local Payment Method flow (fixes #299, thanks @vijayantil1)
* Fix bug where `getReturnUrlScheme` is called and an Activity is no longer attached to the fragment (fixes [#308](https://github.com/braintree/braintree_android/issues/308), thanks @hakanbagci)

## 3.13.0

* Update `browser-switch` module to `1.0.0`
* Make PayPalUAT::Environment enum public
* Add Card#tokenize overload to allow a custom `PaymentMethodNonceCallback` to be provided.

## 3.12.0

* Changed `Configuration#isPayPalEnabled` to no longer consider deprecated integration requirements.

## 3.11.1

* Add default `uiCustomization` to `ThreeDSecureRequest` to prevent null pointer exception when interacting with Cardinal SDK

## 3.11.0

* Bump Cardinal version to 2.2.3-2
* Check if Fragment is active before handling Pay with PayPal result (fixes #295, thanks @brudaswen)

## 3.10.0

* Allow new BraintreeFragment instances to be created using FragmentActivity
* Add support for authorizing the Braintree SDK with a `PayPalUAT` (universal access token)
* Fix bug that accepted raw JSON string as valid authorization to `BraintreeFragment.newInstance(...)`
* Add `threeDSecureAuthenticationId` field to `ThreeDSecureInfo`
* Update `braintree-android-google-payment` module to `3.3.1`

## 3.9.0

* Update Cardinal SDK to `2.2.2-1`
* Fix bug in 3DS1 browser switch around accented characters in the redirect button and description (fixes #288)

## 3.8.0

* Add support for basic UI customization of 3DS1 flows. See `ThreeDSecureV1UiCustomization`.

## 3.7.2

* Update Cardinal SDK to `2.2.1-2`
* Use `synchronized` when adding to callback queue in `BraintreeFragment` (thanks @skauss)
* Update paypal-data-collector to 4.1.2

## 3.7.1

* Update `braintree-android-google-payment` module to `3.1.0`
* Fix a bug so that `BraintreeFragment.newInstance` returns a new fragment whenever a new authorization string is passed in (Resolves issue #274. Thanks @krunk4ever and @bramley-stride.)

## 3.7.0

* Update 3DS `prepareLookup` method to function asynchronously to wait for Cardinal SDK
* Add ability to request `AuthenticationInsight` when tokenizing a credit card, which can be used to make a decision about whether to perform 3D Secure verification
* Set error message on `ThreeDSecureInfo` when 3D Secure 2.0 challenge fails
* Include reference to Cardinal's docs for `uiCustomization` property on `ThreeDSecureRequest`.
* Add `requiresUserAuthentication` method to `ThreeDSecureLookup`
* Add support for `PayPalLineItem`

## 3.6.0

* Add authentication and lookup transaction status information to ThreeDSecureInfo
* Add ability to customize UI for 3D Secure challenge views
* Fix race condition that caused inconsistent 3DS version flows

## 3.5.0

* Add 3DSecure authentication details to card nonce

## 3.4.2

* Add `acsTransactionId`, `threeDSecureServerTransactionId` and `paresStatus` fields to `ThreeDSecureInfo`

## 3.4.1

* Update Cardinal SDK to 2.1.4-1

## 3.4.0

* Send analytics timestamps in milliseconds
* Add additional fields to ThreeDSecureInfo
* Fix potential crash when 3DSecure 2.0 JWT is not available

## 3.3.0

* Correctly includes the 3DSecure 2.0 module

## 3.2.0

* Add 3DS 2 Support
* Update 3DS redirect to newest version

## 3.1.0

* BraintreeFragment can now attach to a Fragment (fixes [#252](https://github.com/braintree/braintree_android/issues/252))

## 3.0.1

* Update google-payment to 3.0.1
* Update endpoint for creating local payments

## 3.0.0

* Bump minSdkVersion to 21
* Convert to AndroidX
* BraintreeFragment moves to the support fragment
  * Requires AppCompatActivity to attach the BraintreeFragment to
* Removed Visa Checkout 1.0.0 as a dependency
  * Add Visa Checkout's dependency to your app to get the latest version
* Removed deprecated ThreeDSecureWebView flow
* Removed deprecated Venmo#isVenmoWhitelisted(ContentResolver)
* Removed deprecated method from PostalAddress
* Removed deprecated country setters
* Removed deprecated methods from DataCollector
* Removed deprecated PayPalOneTouchActivity
* Removed deprecated Ideal
* Rename AndroidPay classes to GooglePayment



## 2.21.0

* Deprecate PayPal Future Payments, use PayPal Billing Agreements
* Deprecate AndroidPayConfiguration, use the GooglePaymentConfiguration alias

## 2.20.1

* Fix null address properties on PayPalAccountNonce
  * Those addresses should always be at least an empty PostalAddress

## 2.20.0

* Google Pay
  * Add groundwork for v2 compatibility
* Split PostalAddress into PostalAddress and PostalAddressParser
  * Deprecates PostalAddress.fromJson - use PostalAddressParser.fromJson
  * Add fromUserAddressJsonn to PostalAddressParser
  * Add additional fields

## 2.19.0

* Move Google Payment to a separate module
* Downgrade browser-switch to 0.1.6
* Exclude customtabs from browser-switch dependency

## 2.18.1

* Upgrade browser-switch to 0.1.7 fixes Chrome Custom Tab integration when using Jetifier to use AndroidX

## 2.18.0

* Upgrade Android SDK to 28
* Fix PayPal JavaDoc

## 2.17.0

* Local Payments
* Upgrade PayPal Data Collector to 4.0.3

## 2.16.0

* Add optional merchant account Id to PayPalRequest
* Add openVenmoAppPageInGooglePlay method which opens Venmo on the Google Play

## 2.15.2

* Fix NoClassDefFoundError compile error for PayPalDataCollector

## 2.15.1

* Fix InvalidPathException error

## 2.15.0

* Add `PaymentMethod#deletePaymentMethod` which allows customers to remove their vaulted payment methods
* Fix DataCollector not being available for instant run builds

## 2.14.2

* Fix issue with TLS cipher in API < 21

## 2.14.1

* Removed unused PayPal analytics event

## 2.14.0

* Add shippingAddressEditable to PayPalRequest

## 2.13.2

* Fix issue where address override was not set for PayPal billing agreements

## 2.13.1

* Update 3D Secure redirect URL

## 2.13.0

* 3D Secure
  * Add support for American Express SafeKey params
* Update PayPalDataCollector library to 3.1.6
* Catch possible SQLite exceptions

## 2.12.0

* Move Visa Checkout to separate module
* Update Visa Checkout to 5.5.2
* Update SDK to 27

## 2.11.0

* Add support for Venmo profiles
* Update PayPalDataCollector library to 3.1.5

## 2.10.0

* Update GooglePaymentException to be parcelable
* Add browser switch support to 3D Secure integrations

## 2.9.0

* Internal performance optimizations
* Deprecate `countryName`, `countryCodeAlpha2`, `countryCodeAlpha3`, and `countryCodeNumeric` in favor of `countryCode` in `CardBuilder` and `UnionPayCardBuilder`.

## 2.8.1

* Support `lastFour` in `GooglePayCardNonce`
* Add Google Pay branding

## 2.8.0

* Add support for iDEAL payments

## 2.7.3

* Check package name is valid for PayPal Wallet switch

## 2.7.2

* Fix phoneNumberRequired in GooglePayment

## 2.7.1

* Add AmericanExpress support with getRewardsBalance method
* Use ExecutorService for async database operations

## 2.7.0

* Increase minimum version of Google Play Services Wallet to 11.4.0
* Add support for the Google Payments API
* Deprecate Android Pay
* Add additional billing address params to `CardBuilder`

## 2.6.2

* Fix potential crash due to optional Visa Checkout dependency

## 2.6.1

* Fix potential crash due to optional Google Play Services dependency

## 2.6.0

* Upgrade Kount DataCollector to 3.2
* Stop using dependency ranges (https://github.com/braintree/android-card-form/pull/29)
* Relax `PRNGFixes` check for `PRNGSecureRandomProvider` to prevent race condition with other providers ([#151](https://github.com/braintree/braintree_android/issues/151))
* Stop sending `Content-Type` header for GET requests ([#155](https://github.com/braintree/braintree_android/issues/155))
* Upgrade browser-switch to 0.1.4 to prevent losing Chrome Custom Tab when switching to a password manager or other app
* Add additional bin data to card based payment methods
* Add DOM and database storage to `ThreeDSecureWebView` to improve compatibility with some bank web pages ([#159](https://github.com/braintree/braintree_android/pull/159))
* Update compile and target SDK versions to 26
  * Any support library dependencies must now be 26.0.0 or newer

## 2.5.4

* Use custom task instead of overriding the clean task (fixes [#153](https://github.com/braintree/braintree_android/issues/153))
* Accept third party cookies in ThreeDSecureWebView for Lollipop and above

## 2.5.3

* Add PayPal Credit for Billing Agreements

## 2.5.2

* Include cause in `ConfigurationException` ([#143](https://github.com/braintree/braintree_android/pull/143))
* Ignore ProGuard warnings for Visa Checkout (fixes [#144](https://github.com/braintree/braintree_android/issues/144))
* Fix Android Pay behavior during configuration changes (fixes [#145](https://github.com/braintree/braintree_android/issues/145), [#146](https://github.com/braintree/braintree_android/issues/146), [#147](https://github.com/braintree/braintree_android/issues/147))
* Fix crash when run in an Android Instant App

## 2.5.1

* Fix non-optional `data-collector` dependency in Braintree
* Create `BraintreeRequestCodes` for use with `BraintreeCancelListener#onCancel`
* Move PayPal browser switches to use [browser-switch-android](https://github.com/braintree/browser-switch-android)

## 2.5.0

* Add option to set display name in `PayPalRequest`
* Add option to set landing page type in `PayPalRequest`
* Add option to enable PayPal Credit in `PayPalRequest`
* Add Visa Checkout as a payment method
* Prevent dependency resolution of alpha major versions of support libraries

## 2.4.3

* Improve `GoogleApiClientException` to include error type as well as reason code
* Changes to PayPalDataCollector to make it easier to use

## 2.4.2

* Fix NPE in `AndroidPay#changePaymentMethod` (fixes [#139](https://github.com/braintree/braintree_android/issues/139))
* `Venmo#authorizeAccount` will now correctly vault the payment method when the vault option is true
* Fix missing client metadata ids in `PayPalAccountNonce`s
* Update paypal-data-collector to 3.1.4

## 2.4.1

* Add workaround for [Kount/kount-android-sdk#2](https://github.com/Kount/kount-android-sdk/issues/2)
* Fix error returned by `AndroidPay#changePaymentMethod`

## 2.4.0

* Fix back button during PayPal browser switch on Samsung devices (fixes [#137](https://github.com/braintree/braintree_android/issues/137))
* Add new intent option to `PayPalRequest`
* Fix crash when excluding the PayPal dependency
* Increase `minSdkVersion` to 16
  * API 16 is the first version of Android that supports TLSv1.2. For more information on Braintree's upgrade to TLSv1.2 see [the blog post](https://www.braintreepayments.com/blog/updating-your-production-environment-to-support-tlsv1-2/).

## 2.3.12

* Improve PayPal address validations
* Work around `NullPointerException` in `BraintreeFragment#newInstance` (fixes [#125](https://github.com/braintree/braintree_android/issues/125))
* Document supported locales for PayPal
* Fix rare `NullPointerException` ([#128](https://github.com/braintree/braintree_android/pull/128))

## 2.3.11

* Fix ProGuard rules (fixes [#124](https://github.com/braintree/braintree_android/issues/124))
* Fix `NullPointerException` when using deprecated DataCollector methods
* Update compile and target SDK versions to 25

## 2.3.10

* Add `BraintreeFragment#getListeners` to get a list of all the registered listeners
* Upgrade paypal-data-collector to 3.1.3
* Upgrade Kount DataCollector to 3.1
* Add `AndroidPay#requestAndroidPay` and `AndroidPay#changePaymentMethod` methods to simplify requesting Android Pay from a user and changing the backing payment method.
* Include ProGuard directives in the SDK ([#120](https://github.com/braintree/braintree_android/pull/120))
* Work around bug in `JSONObject#optString`
* Use `FragmentTransaction#commitNow` and `FragmentManager#executePendingTransactions` in `BraintreeFragment#newInstance` to synchronously set up `BraintreeFragment` and avoid race conditions caused by asynchronous `Fragment` setup.

## 2.3.9

* Update `AndroidPayCardNonce` description to include card type and last 4

## 2.3.8

* Support changing user call to action in PayPal flows, see `PayPalRequest#userAction`
* Fix validate option not being sent when set to false in `PaymentMethodBuilder`
* Add merchant supported card types to `Configuration`
* Expose methods on `BraintreeFragment` for getting cached payment methods
* Update `paypal-data-collector` to 3.1.2
* Move Drop-In to [it's own repo](https://github.com/braintree/braintree-android-drop-in)

## 2.3.7

* Update exception message when Android Manifest setup is invalid
* Fix unclosed `InputStream` (fixes [#115](https://github.com/braintree/braintree_android/issues/115))
* Post exception to error listener instead of throwing `IllegalStateException` when `BraintreeFragment` is not attached to an `Activity`
* Restore url when `BraintreeFragment` is recreated (fixes [#117](https://github.com/braintree/braintree_android/issues/117))
* Upgrade gradle build tools to 2.1.3
* Parse and return errors when Android Pay tokenization fails
* Add support for changing the backing card for Android Pay in Drop-In
* Call configuration callback whenever a new Activity is attached to `BraintreeFragment`

## 2.3.6

* Allow vaulting of Venmo accounts. See `Venmo#authorizeAccount`.
* Remove Venmo whitelist check
* Fix `BraintreeCancelListener#onCancel` being invoked twice for PayPal cancellations (fixes [#112](https://github.com/braintree/braintree_android/issues/112))

## 2.3.5

* Change `UnionPayCallback` to include `smsCodeRequired`
* Change `UnionPayCapabilities#isUnionPayEnrollmentRequired` to `UnionPayCapabilities#isSupported`
* Upgrade Google Play Services to [9.0.0,10.0.0)
* Upgrade support annotations to [24.0.0,25.0.0)
* Upgrade build tools to 24.0.0
* Update compile and target API versions to 24
* Fix `NullPointerException` in `AnalyticsIntentService`

## 2.3.4

* Prevent invalid schemes from being used for browser switching (Packages containing underscores would generate invalid schemes)
* Fix `NoClassDefFoundError` in `DataCollector`
* Fix `NullPointerException` in `BraintreeFragment`

## 2.3.3

* Add PayPal Checkout intent option (authorize or sale). See `PayPalRequest#intent`
* Update UnionPay support in demo app custom integration
* Update `android-card-form` to 2.3.1
* Fix `NullPointerException` in `AddPaymentMethodViewController` (fixes [#100](https://github.com/braintree/braintree_android/issues/100))
* Fix `IllegalStateException` when creating a `BraintreeFragment` (fixes [#104](https://github.com/braintree/braintree_android/issues/104))
* Fix `NullPointerException` when `BraintreeFragment` is not attached to an `Activity` (fixes [#105](https://github.com/braintree/braintree_android/issues/105))

## 2.3.2

* Fix `NullPointerException` when handling a PayPal response (fixes [#101](https://github.com/braintree/braintree_android/issues/101))

## 2.3.1

* Fix `NullPointerException`s in `BraintreeFragment` when not attached to an `Activity`
* Fix Chrome Custom Tabs Intent flags interfering with browser switch
* Add new `DataCollector#collectDeviceData` methods that use a callback; deprecate synchronous methods
* Reduce size of assets in Drop-In

## 2.3.0

* UnionPay Beta *Please note*: this API is in beta and subject to change
* Add support for fetching a customer's payment methods
* Return a `RateLimitException` when a merchant account is being rate limited

## 2.2.5

* Fixes
  * Update BraintreeHttpClient to support UTF-8 encoding (fixes [#85](https://github.com/braintree/braintree_android/issues/85))

## 2.2.4

* Update PayPalDataCollector to 3.1.1
* Fixes
  * Update device collector to 2.6.1 (fixes [#87](https://github.com/braintree/braintree_android/issues/87))
  * Fix crash when `BraintreeFragment` has not been attached to an `Activity`
* Features
  * Add `PaymentRequest#defaultFirst` option
  * Add support for Chrome Custom tabs when browser switching

## 2.2.3

* Fixes
  * Fix incorrect `groupId` of dependencies in pom file for 2.2.2

## 2.2.2

:rotating_light: The `groupId`s in this version's pom files are incorrect and dependencies will not resolve. Do not use. :rotating_light:

* Update `PaymentButton` styling when PayPal is the only visible option
* Features
  * Add client side overrides for payment methods in Drop-in and `PaymentButton` to `PaymentRequest`
  * Add support for non-USD currencies and non-US shipping addresses in Android Pay
  * Return email, billing address and shipping address as part of an `AndroidPayCardNonce` from Drop-in
* Fixes
  * Fix back button not doing anything in Drop-in after an Android Pay error is returned
  * Deprecate `DataCollector#collectDeviceData` and add new signature to prevent a NullPointerException when using a fragment that is not attached to an `Activity`

## 2.2.1

* Fixes
  * Fix support annotations being bundled in PayPalDataCollector jar

## 2.2.0

* Open source PayPal SDK
* Deprecate `PayPalOneTouchActivity` and remove from Android manifest
* Add Travis CI build
* Improve errors and manifest validation
* Features
  * Add `CardBuilder#cardholderName`
  * Add `PayPalRequest#billingAgreementDescription`
* Fixes
  * Fix back button not working in Drop-in after adding a payment method
  * Fix failure to return a payment method nonce after browser switch when the fragment was recreated.

## 2.1.2

* Update Google Play Services Wallet to 8.4.0
* Use `ENVIRONMENT_TEST` for Android Pay requests in sandbox
* Add `AndroidPay#isReadyToPay` method

## 2.1.1

* Demo app upgrades
* Update PayPal SDK to 2.4.3 (fixes [#67](https://github.com/braintree/braintree_android/issues/67))
* Update android-card-form to 2.1.1
* Update gradle to 2.8
* Update build tools to 23.0.2
* Features
  * Add support for fraud data collection in Drop-in
* Fixes
  * Add rule to suppress ProGuard warnings
  * Fix Drop-in crash
  * Fix NPE when there is no active network (fixes [#77](https://github.com/braintree/braintree_android/issues/77))

## 2.1.0

* Pay with Venmo
* `PaymentButton#newInstance` now accepts a container id to add `PaymentButton` to that container
* Android Pay assets
* Fixes
  * Add `onInflate` method for Android versions < 23
  * PayPal cancel events (fixes [#63](https://github.com/braintree/braintree_android/issues/63))

## 2.0.1

* Make support annotations an optional dependency
* Cache configuration to prevent unnecessary network requests
* Fixes
  * Fix BraintreeDataCollector as an optional dependency
  * Fix `PaymentRequest` crash when Google Play Services is not present

## 2.0.0

* Increase `minSdkVersion` to 15 (see [Platform Versions](http://developer.android.com/about/dashboards/index.html#Platform) for the current distribution of Android versions)
* Remove Gson dependency
* Replace `Braintree` class with headless `BraintreeFragment`
  * Move methods for creating payment methods from central `Braintree` class to their own classes e.g. `PayPal#authorizeAccount`, `Card#tokenize`
* Add support for Tokenization Keys in addition to Client Tokens
* Rename PaymentMethod to PaymentMethodNonce
* Rename BraintreeData module to BraintreeDataCollector
* Update PayPal
  * Remove [PayPal Android SDK](https://github.com/paypal/PayPal-Android-SDK) dependency
  * Replace in-app log in with browser based log in
  * Add support for PayPal billing agreements and one-time payments
* Convert `PaymentButton` class from a view to a fragment
* Create `PaymentRequest` class for specifying options in Drop-in and the `PaymentButton`
* Remove Venmo One Touch. To join the beta for Pay with Venmo, contact [Braintree Support](mailto:support@braintreepayments.com)
* Remove Coinbase
* Many additional structural and name changes. For more details, see the [migration guide](https://developers.braintreepayments.com/reference/general/client-sdk-migration/android/v2) and the [source code](https://github.com/braintree/braintree_android)

## 1.7.4

* Fixes
  * Increase minimum version of Google Play Services Wallet to 8.0.0 to prevent `VerifyError`

## 1.7.3

* Fixes
  * Fix Android Pay bug caused by shared state between Activities

## 1.7.2

* Update PayPal SDK to 2.11.1 (fixes [#48](https://github.com/braintree/braintree_android/issues/48))

## 1.7.1

* Fixes
  * Fix tokenization failure in Coinbase

## 1.7.0

* Update gradle plugin to 1.3.1
* Update build tools to 23.0.1
* Update `compileSdkVersion` and `targetSdkVersion` to 23
* Update PayPal SDK to 2.10.0
* Increase maximum version of Google Play Services to 9.0.0 ([#50](https://github.com/braintree/braintree_android/pull/50))
* Set compile options to use Java 7
* Features
  * Add support for Coinbase. *Please note:* this API is in beta and subject to change.
* Fixes
  * Fix rare crash when Braintree was recreated
  * Fix 3D Secure bug that prevented a card from being returned
  * Remove use of Apache library ([#43](https://github.com/braintree/braintree_android/issues/43))
  * Remove single line description limitation ([#45](https://github.com/braintree/braintree_android/issues/45))

## 1.6.5

* Update PayPal SDK to 2.9.10
* Fixes
  * Fix incorrect custom integration in demo app
  * Fix incorrect selected payment method in Drop-in after creating a new payment method
  * Fix `NoClassDefFoundError` crash in Drop-in

## 1.6.4

* Update PayPal SDK to 2.9.8
* Improvements
  * Follow Android convention around button and text casing in Drop-in
  * Update android-card-form to [2.0.1](https://github.com/braintree/android-card-form/blob/master/CHANGELOG.md#201)

## 1.6.3

* Improvements
  * BraintreeData can now be optionally excluded
* Fixes
  * Remove optional dependency from full jar

## 1.6.2

* Update PayPal SDK to 2.9.7
* Add support for additional PayPal scopes to `PaymentButton`
* Fixes
  * Return error instead of silently failing setup with bad client tokens
  * Fix `NoClassDefFoundError` in Drop-in caused by optional dependency

## 1.6.1

* Fixes
  * Fix `NoClassDefFoundError` in Drop-in and `PaymentButton` caused by optional dependency ([#34](https://github.com/braintree/braintree_android/issues/34))

## 1.6.0

* Update PayPal SDK to 2.9.6
* Update gradle plugin to 1.2.3
* Update build tools to 22.0.1
* Features
  * Add Android Pay support. *Please note:* this API is in beta and subject to change.
  * Add `Braintree#onActivityResult` method
  * Add support for additional PayPal scopes
    * A `List` of additional scopes may be passed to `Braintree#startPayWithPayPal`
    * `PayPalAccount#getBillingAddress` can be used to retrieve the billing address when the address scope is requested.

## 1.5.1

* Update PayPal SDK to 2.9.5
* Switch to OkHttp for Demo app
* Improvements
  * Add methods to persist state across rotations
* Fixes
  * Fix Demo app crash when `MainActivity` was destroyed ([#26](https://github.com/braintree/braintree_android/pull/26))
  * Fix NPE in Drop-in ([#30](https://github.com/braintree/braintree_android/issues/30))
  * Fix ProGuard support and add ProGuard rules ([#29](https://github.com/braintree/braintree_android/issues/29))
  * Fix Drop-in error handling for non-card errors

## 1.5.0

* Update PayPal SDK to 2.9.4
* Move `CardForm` to [separate repo](https://github.com/braintree/android-card-form)
* Deprecate `Braintree#getInstance` in favor of `Braintree#setup`
* Fixes
  * Remove metadata from assets, fixes [#16](https://github.com/braintree/braintree_android/issues/16)

## 1.4.0

* Update gradle plugin to 1.1.2
* Update build tools to 22
* Update `compileSdkVersion` and `targetSdkVersion` to 22
* Update PayPal SDK to 2.9.0
* Features
  * Add support for 3D Secure. *Please note:* this API is in beta and subject to change.
* Fixes
  * Fix missing expiration date float label (#21)

## 1.3.0

* Remove Drop-In support for Eclipse
* Open source [card form](CardForm) separate from Drop-In
* Update PayPal SDK to 2.8.5
  * card.io is no longer included in the SDK
* Update Espresso to 2.0
* Remove unused PayPal `PROFILE` scope

## 1.2.7

* Update gradle plugin to 0.14.1
* Update build tools to 21.1.1
* Update PayPal SDK to 2.7.3
* Remove `android:allowBackup="false"` from library manifests, apps will now be able to choose if they allow backups
* Remove `ACCESS_WIFI_STATE` permission
* Improvements
  * Add localizations for more locales (da-rDK, en-rAU, es, fr-rCA, iw-rIL, nl, no, pl, pt, ru, sv-rSE, tr, zh-rCN)
  * Add initial right to left language support
  * Add type safety to `Braintree#addListener(Listener)`. Thanks @adstro!

## 1.2.6

* Increase `targetSdkVersion` to 21
* Increase `buildToolsVersion` to 21.0.2
* Fixes
  * Fix max length on `EditText`s
  * Fix crash caused by `PRNGFixes`
* Improvements
  * Update PayPal SDK
  * Add first and last name to `CardBuilder`

## 1.2.5

* Fixes
  * Fix incorrectly named language resource directories

## 1.2.4

* Fixes
  * Work around manifest merging issues on newer build plugins

## 1.2.3

* minSdk is now 10
* Fixes
  * Set max length on card field for unknown card types in Drop-In
  * Update PayPal SDK to fix rotation bug
  * Fix edge cases in expiration entry in Drop-In
* Improvements
  * Error messages are now returned from Drop-In
  * Drop-In auto advances to next field now

## 1.2.2

* Fixes
  * Fix crash caused by too large request code in `PaymentButton`
  * Resume the payment method form after rotation
* Improvements
  * Updated PayPal SDK
    * email scope is now requested in all PayPal requests
  * `correlationId` is now included in the device data string returned from `BraintreeData#collectDeviceData`

## 1.2.1

* Fixes
  * BraintreeApi release now includes the PayPal SDK again. Sorry!
* Improvements
  * All assets are now namespaced to avoid any conflicts on import.
  * Updated PayPal SDK

## 1.2.0

* Features
  * App switch based payments for PayPal and Venmo (One Touch)
    * No changes for existing Pay With PayPal integrations
    * See [the docs](https://developers.braintreepayments.com/android/guides/one-touch) for more information
  * Unified payment button (`PaymentButton`) for PayPal and/or Venmo payments
* Improvements
  * Minor bugfixes and internal tweaks
* Deprecations
  * `PayPalButton` is deprecated in favor of `PaymentButton`

## 1.1.0

* Breaking Change
  * BraintreeData returns `deviceData` instead of `deviceSessionId` on `collectDeviceData`
* Improvements
  * References `sdk-manager-plugin` from vendor to simplify build process

## 1.0.8

* Improvements
  * CardBuilder now accepts billing address fields other than postal code (credit: @chiuki)
* Packaging
  * Fixed an issue building Drop-In in Eclipse

## 1.0.7

* Improvements
  * BraintreeApi no longer depends on OkHttp
  * Added localizations for more locales (UK, FR, DE, IT)

## 1.0.6

* Fixes
  * Fixed disabled submit button in landscape
  * Fixed next field button in landscape
  * Add max length to expiration date and prevent user from typing illegal characters
* Move to sdk-manager-plugin for CI dependencies

## 1.0.5

* Packaging
  * Set Braintree package to default to AAR instead of ZIP

## 1.0.4 - Gradle and Maven will incorrectly download the ZIP instead of AAR, use 1.0.5+

* Improvements
  * Added assets for a wider range of resolutions
  * Enforce maximum length for card and postal code fields
  * Added README for fraud tools
* Packaging
  * Improvements for usage in environments other than Maven or Gradle
* Fixes
  * Fixed lint errors

## 1.0.3

* Fixes
  * Fix crash on Android SDK < 19
* Add PayPal `correlationId` to PayPal account creation

## 1.0.2 - crash on Android SDK < 19, do not use

* Fixes
  * Improved packaging for non-Gradle uses of SDK

## 1.0.1

* Fixes
  * Attach Javadocs and sources to Maven Central build.

## unreleased
* Breaking Changes
  * Bump `minSdkVersion` to 21.

## 3.3.1
* Fix `allowedCardNetworks` in `isReadyToPayRequest` to be uppercased. Thanks @fcastagnozzi.

## 3.3.0
* Add support for Google Pay's `existingPaymentMethodRequired` option

## 3.2.0
* Add support for `isNetworkTokenized`

## 3.1.1
Fix setting the correct version in metadata

## 3.1.0

* Add check in `requestPayment` to avoid Null Pointer Exception

## 3.0.1

* Resolve issue where optional shipping parameters were treated as if they were required
* Use GooglePayment PayPal client ID

## 3.0.0

* Convert to AndroidX
* Replace AndroidPayConfiguration with GooglePaymentConfiguration

## 2.0.1

* Disable PayPal payment method in Google Payment when the merchant is not able to process PayPal

## 2.0.0

* Add support for Google Pay v2
* Remove support for Google Pay v1
  * To continue using v1, add google-payment:1.0.0 to your build.gradle
  * v1 will remain the defaul for braintree android until the next major version bump
* Replace all UserAddress objects with PostalAddress objects

## 1.0.0

* Public release of [v.zero](https://www.braintreepayments.com/v.zero) SDK<|MERGE_RESOLUTION|>--- conflicted
+++ resolved
@@ -2,13 +2,10 @@
 
 ## unreleased
 
-<<<<<<< HEAD
 * SharedPreferences
   * Encrypt shared preferences in BraintreeSharedPreferences (fixes #440)
-=======
 * Venmo
   * Make `VenmoRequest` parcelable
->>>>>>> ac7c6f82
 * ThreeDSecure
   * Make `pareq` optional on `ThreeDSecureLookup`
 
