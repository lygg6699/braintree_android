--- conflicted
+++ resolved
@@ -1,18 +1,15 @@
 # Braintree Android SDK Release Notes
 
 ## unreleased
-<<<<<<< HEAD
-
+
+* PayPal
+  * Send `is_vault` in `event_params` analytics
+* Venmo
+  * Send `link_type` and `is_vault` in `event_params` analytics
 * PayPalMessaging (BETA)
   * Add `PayPalMessagingRequest`, `PayPalMessagingColor`, `PayPalMessagingLogoType`, `PayPalMessagingOfferType`, `PayPalMessagingPageType`, `PayPalMessagingTextAlignment`, and `PayPalMessagingListener`
   * Add `PayPalMessagingView(BraintreeClient, Context)` to display PayPal messages to promote offers such as Pay Later and PayPal Credit to customers.
     * To get started call `PayPalMessagingView#start()` with an optional `PayPalMessagingRequest`
-=======
-* PayPal
-  * Send `is_vault` in `event_params` analytics
->>>>>>> 598ace56
-* Venmo
-  * Send `link_type` and `is_vault` in `event_params` analytics
   
 ## 4.45.0 (2024-04-16)
 
