# Braintree Android SDK Release Notes

## unreleased
<<<<<<< HEAD
* Breaking Changes
  * All Modules
    * Bump `minSdkVersion` to API 23
  * UnionPay
    * Remove `union-pay` module
      * UnionPay cards can now be processed as regular cards (through the `card` module) due to their partnership with Discover
  * Venmo
    * Remove `VenmoListener`, `VenmoTokenizeAccountCallback`
    * Add `VenmoLauncher`, `VenmoAuthChallenge`, `VenmoAuthChallengeCallback`, 
      `VenmoAuthChallengeResult`, `VenmoResult`, and 
      `VenmoAuthChallengeResultCallback`
    * Rename `VenmoOnActivityResultCallback` to `VenmoResultCallback`
    * Remove overload constructors, `setListener`, and `onActivityResult` from `VenmoClient`
    * Change `VenmoClient#tokenizeVenmoAccount` parameters
    * Add `VenmoClient#requestAuthChallenge`
=======

* BraintreeCore
  * Remove beta features `PreferredPaymentMethodsClient`, `PreferredPaymentMethodsResult`, and `PreferredPaymentmethodsCallback`
* GooglePay
  * Fix bug where credit cards were allowed when `GooglePayRequest#setAllowedCreditCards(false)`
>>>>>>> 0de5ef63

## 4.38.2 (2023-09-18)

* BraintreeCore
  * Internal Fixes

## 4.38.1 (2023-09-14)

* ThreeDSecure
  * Bump Cardinal version to `2.2.7-5`

## 4.38.0 (2023-09-06)

* All Modules
  * Android 14 Support
    * Upgrade `compileSdkVersion` and `targetSdkVersion` to API 34
* ThreeDSecure
  * Bump Cardinal version to `2.2.7-4`
* BraintreeCore
  * Bump `browser-switch` version to `2.6.0`
* PayPalNativeCheckout
  * Bump min SDK version to 23 to prevent crashes on lower Android versions

## 4.37.0 (2023-08-22)

* PayPalNativeCheckout
  * Bump native-checkout version to release `1.1.0`
  * Fix bug where `PayPalNativeCheckoutVaultRequest` flow in the EU results in failed requests when using the nonce in a server side request

## 4.36.0

* BraintreeCore
  * Bump `browser-switch` version to `2.5.0`
* All Modules
  * Revert Kotlin version to `1.7.10`

## 4.35.0

* GooglePay
  * Add `GooglePayCardNonce.getCardNetwork()`

## 4.34.0

* GooglePay
  * Add `GooglePayRequest.setAllowCreditCards()`
* PayPalNativeCheckout (General Availability release)
  * Bump native-checkout version to release `1.0.0`
  * Fix an issue where the return from web fallback was not returning the correct information

## 4.33.0

* PayPalNativeCheckout (BETA)
  * Fix bug where setting `setUserAction()` does not update button as expected
* SEPADirectDebit
  * Add `SEPADirectDebitRequest.setLocale()`
* Venmo
  * Add missing space to Venmo `PaymentContext` GraphQL query (fixes #749)

## 4.32.0

* Bump target Kotlin version to `1.8.0`
* PayPal
  * Undeprecate `PayPalClient(BraintreeClient)` constructor
  * Undeprecate `PayPalClient#onBrowserSwitchResult(BrowserSwitchResult, PayPalBrowserSwitchResultCallback)`
  * Add `PayPalClient#parseBrowserSwitchResult(Context, Intent)` method
  * Add `PayPalClient#clearActiveBrowserSwitchRequests(Context)` method
* LocalPayment
  * Undeprecate `LocalPaymentClient(BraintreeClient)` constructor
  * Undeprecate `LocalPaymentClient#onBrowserSwitchResult(Context, BrowserSwitchResult, LocalPaymentBrowserSwitchResultCallback)`
  * Add `LocalPaymentClient#parseBrowserSwitchResult(Context, Intent)` method
  * Add `LocalPaymentClient#clearActiveBrowserSwitchRequests(Context)` method
* Venmo
  * Fix issue caused by `VenmoActivityResultContract` where a user cancelation is being misinterpreted as an unknown exception because the intent data is `null` (fixes #734)
  * Add the following properties to `VenmoRequest`:
    * `collectCustomerBillingAddress`
    * `collectCustomerShippingAddress`
    * `totalAmount`
    * `subTotalAmount`
    * `discountAmount`
    * `taxAmount`
    * `shippingAmount`
    * `lineItems`

## 4.31.0

* BraintreeDataCollector
  * Remove Kount dependency
  * Kount is no longer supported via Braintree, instead please use our [Fraud Protection Advanced product](https://developer.paypal.com/braintree/articles/guides/fraud-tools/premium/fraud-protection-advanced)

## 4.30.0

* GooglePay
  * Add `GooglePayCardNonce.getBin()`

## 4.29.0

* PayPalNativeCheckout (BETA)
  * Reverting native version upgrade
* ThreeDSecure
  * Bump Cardinal version to `2.2.7-3`
  * Add `setUiType` and `setRenderTypes` to `ThreeDSecureRequest`

## 4.28.0

* PayPalNativeCheckout (BETA)
  * Bump native-checkout version to release `0.112.0`

## 4.27.2

* ThreeDSecure
  * Guard `ThreeDSecureClient` against potential Cardinal SDK runtime exceptions

## 4.27.1

* ThreeDSecure
  * Catch Null Pointer Exception in `ThreeDSecureActivity` to prevent crash (fixes #715)

## 4.27.0

* DataCollector
  * Use `applicationContext` in `DataCollector#collectDeviceData()` callback to prevent potential `Activity` leaks
* GooglePay
  * Fix issue that causes `GooglePayNonce#isNetworkTokenized` to always return `false` after being parceled
* ThreeDSecure
  * Catch `TransactionTooLargeException` to prevent crash on large data (fixes #642)
  * Deprecate 3DS v1. Any attempt to use 3DS v1 will now throw an error. See [Migrating to 3D Secure 2](https://developer.paypal.com/braintree/docs/guides/3d-secure/migration) for more information.

## 4.26.1

* BraintreeDataCollector
  * Bump Magnes dependency to version 5.4.0 (fixes #657)
* PayPal
  * Fix issue that causes a null pointer exception when `PayPalClient` attempts to notify success or failure when the listener is `null`

## 4.26.0

* PayPalNativeCheckout (BETA)

  * Fixes a bug where an error was not thrown inside `PayPalNativeCheckoutClient` when no PayPal response was received from the API

* BraintreeCore
  * Add `BraintreeClient#deliverBrowserSwitchResultFromNewTask()` method to allow browser switch results to be captured manually when `BraintreeClient#launchesBrowserSwitchAsNewTask()` is set to true.
* SharedUtils
  * Replace EncryptedSharedPreferences with SharedPreferences for internal persistent data storage for all payment flows
  * Deprecate `BraintreeSharedPreferencesException`

## 4.25.2

* BraintreeCore
  * Provide more detailed information for Browser Switch errors for PayPal, PayPalNativeCheckout, and ThreeDSecure payment flows
* SamsungPay
  * Support legacy `sourceCardLast4` property when parsing Samsung Pay response

## 4.25.1

* SharedUtils
  * Revert androidx `security-crypto` dependency to `1.1.0-alpha03` (`1.1.0-alpha04` requires a compile target of 33)

## 4.25.0

* SharedUtils
  * Bump androidx `security-crypto` dependency to `1.1.0-alpha04`
* PayPalNativeCheckout (BETA)
  * Bump native-checkout version to `0.8.8`
  * Fix an issue where address override was not being honored in `PayPalNativeCheckoutRequest`
  * Fixes bug in `PayPalNativeCheckoutAccountNonce` where the `intent` was not being set correctly from the `PayPalNativeCheckoutRequest`
  * Breaking changes
    * `PayPalNativeRequest` requires a `returnUrl` to redirect correctly after authentication
* ThreeDSecure
  * Apply `Theme.AppCompat` to `ThreeDSecureActivity`
* SamsungPay
  * Support legacy `singleUseToken` property when parsing Samsung Pay response (fixes #668)

## 4.24.0

* BraintreeCore
  * Allow uppercase characters in default return url scheme
* ThreeDSecure
  * Add `setRequestedExemptionType` to `ThreeDSecureRequest`
* *Please note:* This version is dependent on the Java 8 programming language. Please read [Use Java 8 language features](https://developer.android.com/studio/write/java8-support) in the Android developer guide to learn how to use it in your project. If this causes an issue with your integration, please contact our [support](https://developer.paypal.com/braintree/help) team for further assistance.
  
## 4.23.1

* ThreeDSecure
  * Defensively guard against `ThreeDSecureActivity` launch without extras (fixes #641)

## 4.23.0

* BraintreeCore
  * Bump `browser-switch` version to `2.3.2`

## 4.22.0

* PayPalNativeCheckout (BETA)
  * Bump native-checkout version to `0.8.7`

## 4.21.1

* PayPal
  * Update exception documentation links to point to valid PayPal Braintree documentation URL
* ThreeDSecure
  * Update exception documentation links to point to valid PayPal Braintree documentation URL
* BraintreeCore
  * Update pinned certificates used by `BraintreeGraphQLClient` and `BraintreeHttpClient`

## 4.21.0

* PayPalNativeCheckout (BETA)
  * Pass the risk correlation ID from the Native Checkout SDK if it is not provided in the initial PayPal request
  
## 4.20.0

* SharedUtils
  * Allow `BraintreeSharedPreferences` to gracefully degrade when `EncryptedSharedPreferences` fails (fix for #619)
  * Add new `BraintreeSharedPreferencesException` to notify when an error occurs while interacting with shared preferences

## 4.19.0

* GooglePay
  * Bump `play-services-wallet` version to `19.1.0`
* SharedUtils
  * Add explicit key alias for encrypted shared prefs (potential fix for #604)

## 4.18.0

* Android 13 Support
  * Upgrade `targetSdkVersion` and `compileSdkVersion` to API 33
* ThreeDSecure
  * Bump Cardinal version to `2.2.7-2`
* BraintreeCore
  * Bump `browser-switch` version to `2.3.1`

## 4.17.0

* PayPalNativeCheckout (BETA)
  * Bumping native-checkout version to 0.8.2
  * Fixes an issue where merchants with multiple client IDs would fallback to web on subsequent checkout sessions
  * Remove exit survey when canceling Native Checkout flow

## 4.16.0

* PayPalNativeCheckout (BETA)
  * Bumping native-checkout version to 0.8.1 
  * Adding in Native checkout support for one time password
* BraintreeCore
  * Add `BraintreeClient#launchesBrowserSwitchAsNewTask()` boolean flag to allow the SDK to capture deep link results on behalf of the host application
  * Create `BraintreeDeepLinkActivity` to capture deep link results on behalf of the host application

## 4.15.0

* BraintreeCore
  * Add BraintreeError `code` read-only property.
* PayPalNativeCheckoutClient
  * Add new `PayPalNativeCheckoutClient` that requires only a `BraintreeClient` instance.
  * Add new `PayPalNativeCheckoutClient#launchNativeCheckout` method that launches native checkout without throwing.
  * Deprecate `PayPalNativeCheckoutClient` constructor that requires both `Fragment` and `BraintreeClient` instances.
  * Deprecate `PayPalNativeCheckoutClient#tokenizePayPalAccount` method that throws an exception.

## 4.14.0

* PayPalDataCollector
  * Create new module to allow for device data collection without Kount.
* BraintreeSEPADirectDebit
  * Update nonce to pull in ibanLastFour as expected

## 4.13.0

* DataCollector
  * Reference Kount library only when needed to prevent JVM from loading it when it isn't being used by a merchant.
* SEPADirectDebit
  * Add support for SEPA Direct Debit for approved merchants through the Braintree SDK
  * SEPA Direct Debit is only available to select merchants, please contact your Customer Support Manager or Sales to start processing SEPA bank payments
  * Merchants should use the `BTSepaDirectDebitClient.tokenize` method while passing in the activity and `BTSEPADirectDebitRequest`
* PayPalNativeCheckout (BETA)
  * Requirement - Needs to be built on Java 11
  * Adding in [PayPalNativeCheckout] module to use the native checkout for PayPal
  * Adds `PayPalNativeCheckoutClient` that handles launching the native checkout session, the session
    start parameters are similar to that of `PaypalClient` with the main difference being it doesn't
    use the browserSwitch to checkout on web but instead consumes the native checkout sdk. This provides
    a much more native feel to checking out with PayPal.
  * Adds `PayPalNativeCheckoutAccount` to represent tokenizing a PayPal request
  * Adds `PayPalNativeCheckoutAccountNonce` that represents the value returned from the web
  * Adds `PayPalNativeCheckoutFragment` that shows how to launch the native checkout sdk
  * Adds `PayPalNativeCheckoutCreditFinancing` to represent the PayPal credit financing response
  * Adds `PayPalNativeCheckoutCreditFinancingAmount` to represent the PayPal finance amount
  * Adds `PayPalNativeCheckoutLineItem` to represent a line item for checkout flows
  * Adds `PayPalNativeCheckoutListener` to receive result notifications
  * Adds `PayPalNativeCheckoutPaymentIntent` to represent the payment intent for an order
  * Adds `PayPalNativeCheckoutPaymentResource` to represent the data returned from the internal checkout client
    to fetch the return url
  * Adds `PayPalNativeCheckoutRequest` to represent all items needed to begin the native checkout flow
  * Adds `PayPalNativeCheckoutVaultRequest` to represent all items needed to begin the native vault flow
  * Adds `PayPalNativeRequest` to represent the base items needed for checkout and vault requests
  * Adds `PayPalNativeCheckoutResultCallback` to listen to the result returned from the checkout response

## 4.12.0

* SharedUtils
  * Update `BraintreeSharedPreferences` to no-op when a reference to Android `EncryptedSharedPreferences` cannot be obtained (fixes #561)
* ThreeDSecure
  * Bump Cardinal version to `2.2.6-2`

## 4.11.0

* Add `invalidateClientToken` method to `BraintreeClient` (thanks @josephyanks)
* Add `isExplicitCancelation` parameter to `UserCanceledException`
* Trim tokenization key and client token before parsing

## 4.10.1

* DataCollector
  * Use configuration environment to set Magnes environment correctly

## 4.10.0

* ThreeDSecure  
  * Support AndroidX and remove Jetifier requirement (fixes #315)
  * Bump Cardinal version to `2.2.6-1`
  * Fix null pointer error in V2 UI customization
  * Deprecate `ThreeDSecureV2BaseCustomization`
  * Deliver browser switch result asynchronously on main thread
* SamsungPay
  * Support AndroidX and remove Jetifier requirement
* Local Payment
  * Deliver browser switch result asynchronously on main thread
* PayPal
  * Deliver browser switch result asynchronously on main thread (fixes #500)

## 4.9.0

* Braintree Core
  * Add `ClientTokenProvider` interface for asynchronously fetching client token authorization
  * Add new `BraintreeClient` constructors that accept `ClientTokenProvider`
  * Update pinned certificates used by `BraintreeGraphQLClient`
* Google Pay
  * Add `GooglePayListener` to receive results from the Google Pay flow
  * Deprecate methods requiring a callback in favor of listener pattern 
* ThreeDSecure
  * Add `ThreeDSecureListener` to receive results from the 3DS flow
  * Deprecate methods requiring a callback in favor of listener pattern
* Venmo
  * Add `VenmoListener` to receive results from the Venmo flow
  * Deprecate methods requiring a callback in favor of listener pattern
* PayPal
  * Add `PayPalListener` to receive results from the PayPal flow
  * Deprecate methods requiring a callback in favor of listener pattern
* Local Payment 
  * Add `LocalPaymentListener` to receive results from the Local Payment flow
  * Deprecate methods requiring a callback in favor of listener pattern

## 4.8.3

* PayPal
  * Fix issue where billing agreement description was not showing (fixes #509)

## 4.8.2

* Venmo
  * Fix issue where null value causes VenmoAccountNonce#fromJSON() to throw.

## 4.8.1

* GooglePay
  * Deprecate `googleMerchantId`
  * Bump `play-services-wallet` version to `18.1.3`
* SharedUtils
  * Use byte array to hold `HttpRequest` data. Dispose data immediately after making http request.

## 4.8.0

* BraintreeCore
  * Bump `browser-switch` version to `2.1.1`

## 4.7.0

* SharedPreferences
  * Encrypt shared preferences data stored by SDK (fixes #440)
* Local Payments
  * Add `displayName` to `LocalPaymentRequest`
* DataCollector
  * Fix memory leak from `PayPalDataCollector` (fixes #419)
* Local Payments
  * Add `displayName` to `LocalPaymentRequest`
* PayPal
  * Fix issue that caused user cancelations from PayPal browser flow to be incorrectly reported as failures
* Venmo
  * Make `VenmoRequest` parcelable
* ThreeDSecure
  * Make `pareq` optional on `ThreeDSecureLookup`

## 4.6.0

* Android 12 Support
  * Upgrade `targetSdkVersion` and `compileSdkVersion` to API 31
  * Bump `browser-switch` version to `2.1.0`
  * Fix issue where Venmo app is not detected on Android 12 devices

## 4.5.0

* BraintreeCore
  * Add `BraintreeClient` constructor to allow a custom return url scheme to be used for browser and app switching
* BraintreeDataCollector
  * Bump Magnes dependency to version 5.3.0
  * Add `BraintreeCore` as an `api` dependency (Fixes #437)
* SamsungPay
  * Add additional alias for Amex in `SamsungPay` (fixes #430)

## 4.4.1

* ThreeDSecure
  * Fix issue that causes `ThreeDSecureRequest` to throw a `NullPointerException` when parceling.

## 4.4.0

* Core
  * Bump `browser-switch` version to `2.0.2`
* SamsungPay
  * Add `SamsungPayClient`
  * Add `SamsungPayClient#goToUpdatePage()`
  * Add `SamsungPayClient#activateSamsungPay()`
  * Add `SamsungPayClient#isReadyToPay()`
  * Add `SamsungPayClient#startSamsungPay()`
  * Add `SamsungPayClient#buildCustomSheetPaymentInfo()`
  * Add `SamsungPayClient#updateCustomSheet()`

## 4.3.0

* Core
  * Make `Configuration#getSupportedCardTypes()` public
* ThreeDSecure
  * Make `ThreeDSecureResult#getLookup()` public
  * Bump Cardinal version to `2.2.5-4`
  * Add `cardAddChallengeRequested` to `ThreeDSecureRequest`

## 4.2.0

* Add `VenmoClient#isReadyToPay()` method
* Bump `browser-switch` to `2.0.1` (fixes #409)

## 4.1.0

* Bump Cardinal version to `2.2.5-3`

**Note:** The credentials for integrating with 3DS have changed. If you are using 3DS please update the credentials in your app-level `build.gradle` see [v4 Migration Guide](/v4_MIGRATION_GUIDE.md#3d-secure) 

## 4.0.0

* Make `PayPalRequest` and subclasses `Parcelable`
* Add getters to data classes to improve support for Kotlin synthesized properties
* Add `displayName` property to `VenmoRequest`
* Bump `browser-switch` to `2.0.0`
* Breaking Changes
  * Rename `LocalPaymentTransaction` to `LocalPaymentResult`
  * Rename `LocalPaymentClient#approveTransaction()` to `LocalPaymentClient#approvePayment()` 
  * Make `PayPalCreditFinancing#fromJson()` package-private
  * Make `PayPalCreditFinancingAmount#fromJson()` package-private
  * Make `UnionPayCapabilities#fromJson()` package-private
  * Make `PaymentMethodClient#parsePaymentMethodNonces()` package-private
  * Return `UserCanceledException` on user cancellation
  * Remove `DataCollector#collectPayPalDeviceData()`
  * Remove `DataCollector#collectRiskData()`
  * Make `DataCollector#getPayPalClientMetadataId()` private
  * Remove `PaymentMethodClient`
  * Remove `PaymentMethodType`
  * Remove `PaymentMethodDeleteException`
  * Remove `GetPaymentMethodNoncesCallback`
  * Remove `DeletePaymentMethodNonceCallback`
  * Use primitives instead of boxed types where possible
  * Add nullability annotations to public methods
  * Remove `Context` parameter from `CardClient#tokenize()` method
  * Fix typo in `ThreeDSecureAdditionalInformation#getPaymentAccountIndicator()` method name

**Note:** Includes all changes in [4.0.0-beta1](#400-beta1), [4.0.0-beta2](#400-beta2), and [4.0.0-beta3](#400-beta3)

## 4.0.0-beta3

* Add `PaymentMethodType` enum
* Add `PaymentMethodNonce#getType()` method
* Add wallet enabled metadata tag to `AndroidManifest.xml` in `google-pay` module 
* Bump `browser-switch` to `2.0.0-beta3`
* Callback `BraintreeException` on user cancellation of payment flows
* Add `paymentMethodUsage` to `VenmoRequest`
* Breaking Changes
  * Rename `DownForMaintenanceException` to `ServiceUnavailableException`
  * Remove `GoogleApiClientException`
  * Make `BraintreeWalletConstants` package-private
  * Make `PaymentMethodNonceFactory` package-private
  * Make `GooglePayException` constructor package-private
  * Make `VisaCheckoutAccount` package-private
  * Make `VenmoAccount` package-private
  * Return an `IllegalArgumentException` instead of `GoogleApiClientException` to `GooglePayIsReadyToPayCallback#onResult()` when activity is null
  * Refactor `GetPaymentMethodNoncesCallback` to have a single `onResult()` method instead of `success()` and `failure()`
  * Remove `Context` parameter from `PaymentMethodClient#getPaymentMethodNonces`
  * Rename `PaymentMethodNonce#getNonce()` to `getString()`
  * Move `VenmoAccountNonce` to `Venmo` module
  * Move `AuthenticationInsight` to `Card` module
  * Move `BinData` to `Card` module
  * Move `Card` to `Card` module
  * Move `CardNonce` to `Card` module
  * Move `ThreeDSecureInfo` to `Card` module
  * Move `PayPalAccountNonce` to `PayPal` module
  * Move `PayPalCreditFinancing` to `PayPal` module
  * Move `PayPalCreditFinancingAmount` to `PayPal` module
  * Move `UnionPayCapabilities` to `UnionPay` module
  * Move `UnionPayCard` to `UnionPay` module
  * Move `VisaCheckoutAddress` to `VisaCheckout` module
  * Move `VisaCheckoutNonce` to `VisaCheckout` module
  * Move `VisaCheckoutUserData` to `VisaCheckout` module
  * Remove `PaymentMethodNonce#getTypeLabel()` method
  * Remove `PaymentMethodNoncesCallback`
  * Remove `PaymentMethodNonce#getDescription()` method
  * `BraintreeClient` constructor no longer throws `InvalidArgumentException`
  * Make protected static member variables `OPTIONS_KEY`, `OPERATION_NAME_KEY` on `PaymentMethod` package-private
  * Make `PaymentMethod` constructor package-private
  * Rename `setValidate` to `setShouldValidate` and move it from `PaymentMethod` base class to `Card` subclass 
  * Make `buildJSON()` package-private for `PaymentMethod` base class and all subclasses
  * Remove `buildGraphQL()` method from `PaymentMethod` base class and all subclasses
  * Make `PaymentMethod` `Parcelable` constructor package-private
  * Make `PaymentMethod#writeToParcel()` method package-private
  * Make `PaymentMethod#getDefaultSource()` method package-private
  * Make `PaymentMethod#getDefaultIntegration()` method package-private
  * Make `getApiPath()` method package-private in `PaymentMethod` base class and subclasses
  * Remove `getResponsePaymentMethodType()` method from `PaymentMethod` base class and subclasses
  * Make `BaseCard` class package-private

## 4.0.0-beta2

* Add `setCountryCode` to `GooglePayRequest`
* Add Google Pay support for Elo cards. 
* Add `VenmoRequest` 
* Add new classes for 3DS2 UI Customization:
  * `ThreeDSecureV2UiCustomization`
  * `ThreeDSecureV2ButtonCustomization`
  * `ThreeDSecureV2LabelCustomization`
  * `ThreeDSecureV2TextBoxCustomization`
  * `ThreeDSecureV2ToolbarCustomization`
* Add `PayPalCheckoutRequest`
* Add `PayPalVaultRequest`
* Add `tokenizePayPalAccount` method to `PayPalClient`
* Add `requestBillingAgreement` to `PayPalCheckoutRequest`
* Fix issue where `onBrowserSwitchResult` crashes if `browserSwitchResult` is null
* Add `ThreeDSecureResult`
* Bump `browser-switch` to `2.0.0-beta2`
* Breaking Changes
  * Make `AmericanExpressRewardsBalance#fromJson()` package-private
  * Make `TYPE` and `API_RESOURCE_KEY` in `CardNonce` package-private
  * Make `CardNonce#fromJson()` methods package-private
  * Make `CardNonce` constructor package-private
  * Make `TYPE`, `API_RESOURCE_KEY`, `PAYMENT_METHOD_DATA_KEY`, `TOKENIZATION_DATA_KEY` and `TOKEN_KEY` in `PayPalAccountNonce` package-private
  * Make `PayPalAccountNonce#fromJson()` methods package-private 
  * Make `PayPalAccountNonce` constructor package-private
  * Make `DATA_KEY` and `TOKEN_KEY` in `PaymentMethodNonce` package-private
  * Make `PaymentMethodNonce#fromJson()` package-private
  * Make `PaymentMethodNonce#parsePayentMethodNonces()` methods package-private
  * Make `PaymentMethodNonces` constructor package-private
  * Make `ThreeDSecureAuthenticationResponse#fromJson()` package-private
  * Make `ThreeDSecureAuthenticationResponse` constructor package-private
  * Make `ThreeDSecureInfo#fromJson()` package-private
  * Make `ThreeDSecureInfo#setThreeDSecureAuthenticationResponse()` package-private
  * Make `ThreeDSecureLookup#fromJson()` package-private
  * Make `TYPE` and `API_RESOURCE_KEY` in `VenmoAccountNonce` package-private
  * Make `VenmoAccountNonce#fromJson()` methods package-private
  * Make `VenmoAccountNonce` constructor package-private
  * Make `VenmoAccountNonce` parcelable constructor private
  * Make `TYPE` and `API_RESOURCE_KEY` in `VisaCheckoutNonce` package-private
  * Make `VisaCheckoutNonce#fromJson()` methods package-private
  * Make `VisaCheckoutNonce` constructor package-private
  * Make `API_RESOURCE_KEY` in `GooglePayCardNonce` package-private
  * Make `GooglePayCardNonce#fromJson()` methods package-private
  * Make `GooglePayCardNonce#postalAddressFromJson()` package-private
  * Make `GooglePayCardNonce` constructor package-private
  * Make `API_RESOURCE_KEY` in `LocalPaymentNonce` package-private
  * Make `LocalPaymentNonce#fromJson()` methods package-private
  * Make `LocalPaymentNonce` constructor package-private
  * Make `GooglePayClient#tokenize()` package-private
  * The `shippingMethod` property on `ThreeDSecureRequest` is now an enum rather than a string. Possible values:
    * `SAME_DAY`
    * `EXPEDITED`
    * `PRIORITY`
    * `GROUND`
    * `ELECTRONIC_DELIVERY`
    * `SHIP_TO_STORE`
  * Change default `versionRequested` on `ThreeDSecureRequest` to `ThreeDSecureVersion.VERSION_2`
  * Rename `uiCustomization` on `ThreeDSecureRequest` to `v2UiCustomization` and change parameter to `ThreeDSecureV2UiCustomization`
  * Update setters on `V1UiCustomization` to remove method chaining
  * Change Cardinal dependency from `api` to `implementation`
  * Replace `VenmoClient#authorizeAccount()` with `VenmoClient#tokenizeVenmoAccount()`
  * Rename `VenmoAuthorizeAccountCallback` to `VenmoTokenizeAccountCallback`
  * Remove `activity` parameter from `GooglePayClient#onActivityResult()`
  * Remove `activity` parameter from `GooglePayClient#getTokenizationParameters()`
  * Update `PayPalClient#requestOneTimePayment()` to expect a `PayPalCheckoutRequest` and deprecate method
  * Update `PayPalClient#requestBillingAgreement()` to expect a `PayPalVaultRequest` and deprecate method
  * Make `PayPalRequest` abstract
  * Update `PayPalRequest` setter method names and remove method chaining
  * Make `PayPalAccountBuilder` package-private
  * Remove `ThreeDSecureClient#performVerification()` convenience overload
  * Remove `ThreeDSecureAuthenticationResponse`
  * Remove `errorMessage` and `threeDSecureAuthenticationResponse` properties from `ThreeDSecureInfo`
  * Remove `cardNonce` property from `ThreeDSecureLookup`
  * Remove `ThreeDSecureLookupCallback`
  * Remove `firstName` and `lastName` properties from `ThreeDSecurePostalAddress`
  * Update `ThreeDSecureResultCallback` to expect a `ThreeDSecureResult` parameter
  * Update `ThreeDSecureClient#continuePerformVerification()` to expect a `ThreeDSecureResult` parameter
  * Update callback type in `ThreeDSecureClient#initializeChallengeWithLookupResponse` methods
  * Replace `CardBuilder` with `Card`
  * Replace `BaseCardBuilder` with `BaseCard`
  * Replace `PaymentMethodBuilder` with `PaymentMethod`
  * Replace `UnionPayCardBuilder` with `UnionPayCard`
  * Replace `PayPalAccountBuilder` with `PayPalAccount`
  * Replace `VenmoAccountBuilder` with `VenmoAccount`
  * Replace `VisaCheckoutBuilder` with `VisaCheckoutAccount`
  * Remove builder pattern from the following classes:
    * `PostalAddress`
    * `GooglePayRequest`
    * `ReadyForGooglePayRequest`
    * `LocalPaymentRequest`
    * `ThreeDSecureAdditionalInformation`
    * `ThreeDSecurePostalAddress`
    * `ThreeDSecureRequest`
  * Rename `PayPalPaymentIntent` enums:
    * `INTENT_ORDER` to `ORDER`
    * `INTENT_SALE` to `SALE`
    * `INTENT_AUTHORIZE` to `AUTHORIZE`
  * Remove `paymentRequested` param from `GooglePayRequestPaymentCallback`
  * Refactor `BraintreeClient` constructor to take a `String` instead of `Authorization` and change parameter ordering 
  * Make `Authorization` package-private
  * Make `TokenizationKey` package-private
  * Make `ClientToken` package-private
  * Make `PayPalUAT` package-private

## 3.21.1

* LocalPayment
  * Fixed bug where the configuration was not returned the expected result for Local Payment Methods being enabled

## 3.21.0

* BraintreeDataCollector
  * Remove Kount dependency
  * Deprecate `DataCollector#collectDeviceData(BraintreeFragment, String, BraintreeResponseListener<String>)`
  * Kount is no longer supported via Braintree, instead please use our [Fraud Protection Advanced product](https://developer.paypal.com/braintree/articles/guides/fraud-tools/premium/fraud-protection-advanced)

## 3.20.1

* Update paypal-data-collector to 5.4.0

## 3.20.0

* Bump Cardinal version to `2.2.7-2`
* Update pinned certificates used by `BraintreeGraphQLHttpClient` and `BraintreeHttpClient`

## 3.19.0

* Add `requestBillingAgreement` to `PayPalRequest`

## 3.18.1

* Bump Cardinal version to `2.2.5-4`

## 3.18.0

* Upgrade `targetSdkVersion` and `compileSdkVersion` to API 31
* Bump `browser-switch` version to `1.2.0`
* Fix issue where Venmo and PayPal apps are not detected on Android 12 devices

## 3.17.4

* Revert release 3.17.3 (local repository does not propagate MPI aar file)

## ~3.17.3~

* ~Remove Bintray dependency for Cardinal SDK (fixes #373 - [Cardinal bintray credentials can now be removed](https://developers.braintreepayments.com/guides/3d-secure/client-side/android/v3#generate-a-client-token))~

## 3.17.2

* Bump Cardinal version to `2.2.5-2`
* Add PayPal to `queries` element in `AndroidManifest.xml`

## 3.17.1

* Add Venmo to `queries` element in `AndroidManifest.xml` (fixes issue in Android 11 not properly detecting if Venmo app is installed)

## 4.0.0-beta1

* Add a `client` for each feature:
  * `AmericanExpressClient`
  * `BraintreeClient`
  * `CardClient`
  * `DataCollector`
  * `GooglePayClient`
  * `LocalPaymentClient`
  * `PayPalClient`
  * `PaymentMethodClient`
  * `PreferredPaymentMethodsClient`
  * `ThreeDSecureClient`
  * `UnionPayClient`
  * `VenmoClient`
  * `VisaCheckoutClient`
* Create callback interfaces to enforce callback pattern:
  * `AmericanExpressGetRewardsBalanceCallback`
  * `CardTokenizeCallback`
  * `ConfigurationCallback`
  * `DataCollectorCallback`
  * `DeletePaymentMethodNonceCallback`
  * `GetPaymentMethodNoncesCallback`
  * `LocalPaymentBrowserSwitchResultCallback`
  * `LocalPaymentStartCallback`
  * `PayPalBrowserSwitchResultCallback`
  * `PayPalFlowStartedCallback`
  * `PreferredPaymentMethodsCallback`
  * `ThreeDSecureLookupCallback`
  * `ThreeDSecurePrepareLookupCallback`
  * `ThreeDSecureResultCallback`
  * `UnionPayEnrollCallback`
  * `UnionPayFetchCapabilitiesCallback`
  * `UnionPayTokenizeCallback`
  * `VenmoAuthorizeAccountCallback`
  * `VenmoOnActivityResultCallback`
* Migrate `braintree-android-google-payment` into `braintree_android`
* Migrate `braintree-android-visa-checkout` into `braintree_android`
* Add `Configuration#getEnvironment()`
* Add `Configuration#getPayPalPrivacyUrl()` 
* Add `Configuration#getPayPalUserAgreementUrl()` 
* Add `Configuration#isGooglePayEnabled()`
* Add `Configuration#isLocalPaymentEnabled()`
* Add `Configuration#isSamsungPayEnabled()`
* Add `Configuration#isUnionPayEnabled()`
* Add `Configuration#isVenmoEnabled()`
* Add `Configuration#isVisaCheckoutEnabled()`
* Update Visa Checkout aar dependency to version `6.6.1`
* Add `LocalPaymentTransaction` to represent Local Payment transactions
* Add `amount` setter to `PayPalRequest`
* Breaking Changes
  * Bump `browser-switch` to `2.0.0-beta1`
  * Change `GooglePayCapabilities#isGooglePayEnabled()` parameters
  * Create `american-express` module
  * Create `card` module
  * Create `local-payment` module
  * Create `pay-pal` module
  * Create `union-pay` module
  * Create `venmo` module
  * Remove PayPal `data-collector` module
  * Remove PayPal `paypal-one-touch` module
  * Remove `AmericanExpressListener`
  * Remove `AnalyticsIntentService`
  * Remove `AnalyticsSender`
  * Remove `AmericanExpressRewardsBalance` default constructor
  * Remove `amount` parameter from `PayPalRequest` constructor
  * Remove `approvalUrl` and `paymentId` properties from `LocalPaymentRequest`
  * Remove `Beta` interface
  * Remove `BraintreeApiError`
  * Remove `BraintreeApiErrorResponse`
  * Remove `BraintreeApiHttpClient`
  * Remove `BraintreeBrowserSwitchActivity`
  * Remove `BraintreeCancelListener`
  * Remove `BraintreeErrorListener` 
  * Remove `BraintreeFragment`
  * Remove `BraintreeListener`
  * Remove `BraintreePaymentResult`
  * Remove `BraintreePaymentResultListener`
  * Remove `BrowserSwitchException` constructor
  * Remove `ConfigurationListener`
  * Remove `ConfigurationManager`
  * Remove `Configuration#getCardConfiguration()`
  * Remove `Configuration#getGraphQL()`
  * Remove `Configuration#getGooglePayment()`
  * Remove `Configuration#getKount()`
  * Remove deprecated 3DS `performVerification` methods
  * Remove `InstallationIdentifier`
  * Remove `LocalPaymentResult`
  * Remove `PaymentMethodNonceCreatedListener`
  * Remove `PaymentMethodNonceDeletedListener`
  * Remove `PaymentMethodNoncesUpdatedListener`
  * Remove `PaymentMethodNotAvailableException`
  * Remove `PayPalApprovalCallback`
  * Remove `PayPalApprovalHandler`
  * Remove `PayPalProductAttributes`
  * Remove `PayPalTwoFactorAuth`
  * Remove `PayPalTwoFactorAuthCallback`
  * Remove `PayPalTwoFactorAuthRequest`
  * Remove `PayPalTwoFactorAuthResponse`
  * Remove `PreferredPaymentMethodsListener`
  * Remove `QueuedCallback`
  * Remove `ThreeDSecureLookupListener`
  * Remove `ThreeDSecurePrepareLookupListener`
  * Remove `TokenizationParametersListener`
  * Remove `UnionPayListener`
  * Remove `VisaCheckoutConstants`
  * Remove `VisaCheckoutNotAvailableException`
  * Rename `AmericanExpress` to `AmericanExpressClient`
  * Rename `Card` to `CardClient`
  * Rename `GooglePayment` to `GooglePayClient`
  * Rename `LocalPayment` to `LocalPaymentClient`
  * Rename `PayPal` to `PayPalClient`
  * Rename `PaymentMethod` to `PaymentMethodClient`
  * Rename `PreferredPaymentMethods` to `PreferredPaymentMethodsClient`
  * Rename `ThreeDSecure` to `ThreeDSecureClient`
  * Rename `UnionPay` to `UnionPayClient`
  * Rename `Venmo` to `VenmoClient`
  * Rename `VisaCheckout` to `VisaCheckoutClient`
  * Rename `core` module to `shared-utils`
  * Rename `LocalPaymentResult` to `LocalPaymentNonce`
  * Rename `braintree` module to `braintree-core`
  * Rename `GooglePayment` classes to `GooglePay`
  * Rename `BraintreeRequestCodes.GOOGLE_PAYMENT` to `BraintreeRequestCodes.GOOGLE_PAY`
  * Make `AnalyticsConfiguration` package-private
  * Make `AnalyticsDatabase` package-private
  * Make `AnalyticsEvent` package-private
  * Make `AppHelper` package-private
  * Make `AppSwitchNotAvailableException` constructor package-private
  * Make `AuthenticationException` constructor package-private
  * Make `AuthorizationException` package-private
  * Make `BraintreeApiConfiguration` package-private
  * Make `BraintreeError` constructors package-private
  * Make `BraintreeException` package-private
  * Make `BraintreeGraphQLHttpClient` package-private
  * Make `BraintreeHttpClient` package-private
  * Make `BraintreeSharedPreferences` package-private
  * Make `BraintreeResponseListener` package-private
  * Make `CardConfiguration` package-private
  * Make `ClassHelper` package-private
  * Make `ConfigurationException` constructor package-private
  * Make `DeviceInspector` package-private
  * Make `DownForMaintenanceException` constructor package-private
  * Make `ErrorWithResponse` constructors package-private
  * Make `GraphQLConfiguration` package-private
  * Make `GraphQLConstants` package-private
  * Make `GraphQLQueryHelper` package-private
  * Make `GooglePaymentConfiguration` package-private
  * Make `HttpClient` package-private
  * Make `HttpResponseCallback` package-private
  * Make `IntegrationType` package-private
  * Make `InvalidArgumentException` package-private
  * Make `Json` package-private
  * Make `KountConfiguration` package-private
  * Make `ManifestValidator` package-private
  * Make `MetadataBuilder` package-private
  * Make `PaymentMethodDeleteException` constructor package-private
  * Make `PayPalConfiguration` package-private
  * Make `PayPalDataCollector` package-private
  * Make `PayPalDataCollectorRequest` package-private
  * Make `PayPalPaymentResource` package-private
  * Make `PostalAddressParser` package-private
  * Make `PreferredPaymentMethodsResult` constructor package-private
  * Make `RateLimitException` constructor package-private
  * Make `SamsungPayConfiguration` package-private
  * Make `ServerException` constructor package-private
  * Make `SignatureVerification` package-private
  * Make `StreamHelper` package-private
  * Make `ThreeDSecureV1BrowserSwitchHelper` package-private
  * Make `TLSSocketFactory` package-private
  * Make `UnexpectedException` constructor package-private
  * Make `UnionPayConfiguration` package-private
  * Make `UnprocessableEntityException` constructor package-private
  * Make `UpgradeRequiredException` constructor package-private
  * Make `UUIDHelper` package-private
  * Make `VenmoConfiguration` package-private
  * Make `VisaCheckoutConfiguration` package-private
  * Move all classes to `com.braintreepayments.api` package

## 3.17.0

* Add `bic` (Bank Identification Code) to `LocalPaymentRequest`

## 3.16.1

* Bump Cardinal version to `2.2.5-1`

## 3.16.0

* Add `accountType` to `ThreeDSecureRequest`
* Add `offerPayLater` to `PayPalRequest`

## 3.15.0

* Add `paymentTypeCountryCode` to `LocalPaymentRequest`
* Upgrade PayPal Data Collector to 5.1.1 (fixes #325)

## 3.14.2

* Bump Cardinal version to `2.2.4-1` (fixes [#305](https://github.com/braintree/braintree_android/issues/305))
* Bump `browser-switch` to `1.1.3`

## 3.14.1

* Update `compileSdkVersion` and `targetSdkVersion` to 30

## 3.14.0

* Expose cardholder name on `CardNonce`.
* Expose expiration month and year on `CardNonce`.
* Update `browser-switch` module to `1.1.0`.
* Fix bug where `onError` callback was invoked instead of the `onCancel` callback in the Local Payment Method flow (fixes #299, thanks @vijayantil1)
* Fix bug where `getReturnUrlScheme` is called and an Activity is no longer attached to the fragment (fixes [#308](https://github.com/braintree/braintree_android/issues/308), thanks @hakanbagci)

## 3.13.0

* Update `browser-switch` module to `1.0.0`
* Make PayPalUAT::Environment enum public
* Add Card#tokenize overload to allow a custom `PaymentMethodNonceCallback` to be provided.

## 3.12.0

* Changed `Configuration#isPayPalEnabled` to no longer consider deprecated integration requirements.

## 3.11.1

* Add default `uiCustomization` to `ThreeDSecureRequest` to prevent null pointer exception when interacting with Cardinal SDK

## 3.11.0

* Bump Cardinal version to 2.2.3-2
* Check if Fragment is active before handling Pay with PayPal result (fixes #295, thanks @brudaswen)

## 3.10.0

* Allow new BraintreeFragment instances to be created using FragmentActivity
* Add support for authorizing the Braintree SDK with a `PayPalUAT` (universal access token)
* Fix bug that accepted raw JSON string as valid authorization to `BraintreeFragment.newInstance(...)`
* Add `threeDSecureAuthenticationId` field to `ThreeDSecureInfo`
* Update `braintree-android-google-payment` module to `3.3.1`

## 3.9.0

* Update Cardinal SDK to `2.2.2-1`
* Fix bug in 3DS1 browser switch around accented characters in the redirect button and description (fixes #288)

## 3.8.0

* Add support for basic UI customization of 3DS1 flows. See `ThreeDSecureV1UiCustomization`.

## 3.7.2

* Update Cardinal SDK to `2.2.1-2`
* Use `synchronized` when adding to callback queue in `BraintreeFragment` (thanks @skauss)
* Update paypal-data-collector to 4.1.2

## 3.7.1

* Update `braintree-android-google-payment` module to `3.1.0`
* Fix a bug so that `BraintreeFragment.newInstance` returns a new fragment whenever a new authorization string is passed in (Resolves issue #274. Thanks @krunk4ever and @bramley-stride.)

## 3.7.0

* Update 3DS `prepareLookup` method to function asynchronously to wait for Cardinal SDK
* Add ability to request `AuthenticationInsight` when tokenizing a credit card, which can be used to make a decision about whether to perform 3D Secure verification
* Set error message on `ThreeDSecureInfo` when 3D Secure 2.0 challenge fails
* Include reference to Cardinal's docs for `uiCustomization` property on `ThreeDSecureRequest`.
* Add `requiresUserAuthentication` method to `ThreeDSecureLookup`
* Add support for `PayPalLineItem`

## 3.6.0

* Add authentication and lookup transaction status information to ThreeDSecureInfo
* Add ability to customize UI for 3D Secure challenge views
* Fix race condition that caused inconsistent 3DS version flows

## 3.5.0

* Add 3DSecure authentication details to card nonce

## 3.4.2

* Add `acsTransactionId`, `threeDSecureServerTransactionId` and `paresStatus` fields to `ThreeDSecureInfo`

## 3.4.1

* Update Cardinal SDK to 2.1.4-1

## 3.4.0

* Send analytics timestamps in milliseconds
* Add additional fields to ThreeDSecureInfo
* Fix potential crash when 3DSecure 2.0 JWT is not available

## 3.3.0

* Correctly includes the 3DSecure 2.0 module

## 3.2.0

* Add 3DS 2 Support
* Update 3DS redirect to newest version

## 3.1.0

* BraintreeFragment can now attach to a Fragment (fixes [#252](https://github.com/braintree/braintree_android/issues/252))

## 3.0.1

* Update google-payment to 3.0.1
* Update endpoint for creating local payments

## 3.0.0

* Bump minSdkVersion to 21
* Convert to AndroidX
* BraintreeFragment moves to the support fragment
  * Requires AppCompatActivity to attach the BraintreeFragment to
* Removed Visa Checkout 1.0.0 as a dependency
  * Add Visa Checkout's dependency to your app to get the latest version
* Removed deprecated ThreeDSecureWebView flow
* Removed deprecated Venmo#isVenmoWhitelisted(ContentResolver)
* Removed deprecated method from PostalAddress
* Removed deprecated country setters
* Removed deprecated methods from DataCollector
* Removed deprecated PayPalOneTouchActivity
* Removed deprecated Ideal
* Rename AndroidPay classes to GooglePayment



## 2.21.0

* Deprecate PayPal Future Payments, use PayPal Billing Agreements
* Deprecate AndroidPayConfiguration, use the GooglePaymentConfiguration alias

## 2.20.1

* Fix null address properties on PayPalAccountNonce
  * Those addresses should always be at least an empty PostalAddress

## 2.20.0

* Google Pay
  * Add groundwork for v2 compatibility
* Split PostalAddress into PostalAddress and PostalAddressParser
  * Deprecates PostalAddress.fromJson - use PostalAddressParser.fromJson
  * Add fromUserAddressJsonn to PostalAddressParser
  * Add additional fields

## 2.19.0

* Move Google Payment to a separate module
* Downgrade browser-switch to 0.1.6
* Exclude customtabs from browser-switch dependency

## 2.18.1

* Upgrade browser-switch to 0.1.7 fixes Chrome Custom Tab integration when using Jetifier to use AndroidX

## 2.18.0

* Upgrade Android SDK to 28
* Fix PayPal JavaDoc

## 2.17.0

* Local Payments
* Upgrade PayPal Data Collector to 4.0.3

## 2.16.0

* Add optional merchant account Id to PayPalRequest
* Add openVenmoAppPageInGooglePlay method which opens Venmo on the Google Play

## 2.15.2

* Fix NoClassDefFoundError compile error for PayPalDataCollector

## 2.15.1

* Fix InvalidPathException error

## 2.15.0

* Add `PaymentMethod#deletePaymentMethod` which allows customers to remove their vaulted payment methods
* Fix DataCollector not being available for instant run builds

## 2.14.2

* Fix issue with TLS cipher in API < 21

## 2.14.1

* Removed unused PayPal analytics event

## 2.14.0

* Add shippingAddressEditable to PayPalRequest

## 2.13.2

* Fix issue where address override was not set for PayPal billing agreements

## 2.13.1

* Update 3D Secure redirect URL

## 2.13.0

* 3D Secure
  * Add support for American Express SafeKey params
* Update PayPalDataCollector library to 3.1.6
* Catch possible SQLite exceptions

## 2.12.0

* Move Visa Checkout to separate module
* Update Visa Checkout to 5.5.2
* Update SDK to 27

## 2.11.0

* Add support for Venmo profiles
* Update PayPalDataCollector library to 3.1.5

## 2.10.0

* Update GooglePaymentException to be parcelable
* Add browser switch support to 3D Secure integrations

## 2.9.0

* Internal performance optimizations
* Deprecate `countryName`, `countryCodeAlpha2`, `countryCodeAlpha3`, and `countryCodeNumeric` in favor of `countryCode` in `CardBuilder` and `UnionPayCardBuilder`.

## 2.8.1

* Support `lastFour` in `GooglePayCardNonce`
* Add Google Pay branding

## 2.8.0

* Add support for iDEAL payments

## 2.7.3

* Check package name is valid for PayPal Wallet switch

## 2.7.2

* Fix phoneNumberRequired in GooglePayment

## 2.7.1

* Add AmericanExpress support with getRewardsBalance method
* Use ExecutorService for async database operations

## 2.7.0

* Increase minimum version of Google Play Services Wallet to 11.4.0
* Add support for the Google Payments API
* Deprecate Android Pay
* Add additional billing address params to `CardBuilder`

## 2.6.2

* Fix potential crash due to optional Visa Checkout dependency

## 2.6.1

* Fix potential crash due to optional Google Play Services dependency

## 2.6.0

* Upgrade Kount DataCollector to 3.2
* Stop using dependency ranges (https://github.com/braintree/android-card-form/pull/29)
* Relax `PRNGFixes` check for `PRNGSecureRandomProvider` to prevent race condition with other providers ([#151](https://github.com/braintree/braintree_android/issues/151))
* Stop sending `Content-Type` header for GET requests ([#155](https://github.com/braintree/braintree_android/issues/155))
* Upgrade browser-switch to 0.1.4 to prevent losing Chrome Custom Tab when switching to a password manager or other app
* Add additional bin data to card based payment methods
* Add DOM and database storage to `ThreeDSecureWebView` to improve compatibility with some bank web pages ([#159](https://github.com/braintree/braintree_android/pull/159))
* Update compile and target SDK versions to 26
  * Any support library dependencies must now be 26.0.0 or newer

## 2.5.4

* Use custom task instead of overriding the clean task (fixes [#153](https://github.com/braintree/braintree_android/issues/153))
* Accept third party cookies in ThreeDSecureWebView for Lollipop and above

## 2.5.3

* Add PayPal Credit for Billing Agreements

## 2.5.2

* Include cause in `ConfigurationException` ([#143](https://github.com/braintree/braintree_android/pull/143))
* Ignore ProGuard warnings for Visa Checkout (fixes [#144](https://github.com/braintree/braintree_android/issues/144))
* Fix Android Pay behavior during configuration changes (fixes [#145](https://github.com/braintree/braintree_android/issues/145), [#146](https://github.com/braintree/braintree_android/issues/146), [#147](https://github.com/braintree/braintree_android/issues/147))
* Fix crash when run in an Android Instant App

## 2.5.1

* Fix non-optional `data-collector` dependency in Braintree
* Create `BraintreeRequestCodes` for use with `BraintreeCancelListener#onCancel`
* Move PayPal browser switches to use [browser-switch-android](https://github.com/braintree/browser-switch-android)

## 2.5.0

* Add option to set display name in `PayPalRequest`
* Add option to set landing page type in `PayPalRequest`
* Add option to enable PayPal Credit in `PayPalRequest`
* Add Visa Checkout as a payment method
* Prevent dependency resolution of alpha major versions of support libraries

## 2.4.3

* Improve `GoogleApiClientException` to include error type as well as reason code
* Changes to PayPalDataCollector to make it easier to use

## 2.4.2

* Fix NPE in `AndroidPay#changePaymentMethod` (fixes [#139](https://github.com/braintree/braintree_android/issues/139))
* `Venmo#authorizeAccount` will now correctly vault the payment method when the vault option is true
* Fix missing client metadata ids in `PayPalAccountNonce`s
* Update paypal-data-collector to 3.1.4

## 2.4.1

* Add workaround for [Kount/kount-android-sdk#2](https://github.com/Kount/kount-android-sdk/issues/2)
* Fix error returned by `AndroidPay#changePaymentMethod`

## 2.4.0

* Fix back button during PayPal browser switch on Samsung devices (fixes [#137](https://github.com/braintree/braintree_android/issues/137))
* Add new intent option to `PayPalRequest`
* Fix crash when excluding the PayPal dependency
* Increase `minSdkVersion` to 16
  * API 16 is the first version of Android that supports TLSv1.2. For more information on Braintree's upgrade to TLSv1.2 see [the blog post](https://www.braintreepayments.com/blog/updating-your-production-environment-to-support-tlsv1-2/).

## 2.3.12

* Improve PayPal address validations
* Work around `NullPointerException` in `BraintreeFragment#newInstance` (fixes [#125](https://github.com/braintree/braintree_android/issues/125))
* Document supported locales for PayPal
* Fix rare `NullPointerException` ([#128](https://github.com/braintree/braintree_android/pull/128))

## 2.3.11

* Fix ProGuard rules (fixes [#124](https://github.com/braintree/braintree_android/issues/124))
* Fix `NullPointerException` when using deprecated DataCollector methods
* Update compile and target SDK versions to 25

## 2.3.10

* Add `BraintreeFragment#getListeners` to get a list of all the registered listeners
* Upgrade paypal-data-collector to 3.1.3
* Upgrade Kount DataCollector to 3.1
* Add `AndroidPay#requestAndroidPay` and `AndroidPay#changePaymentMethod` methods to simplify requesting Android Pay from a user and changing the backing payment method.
* Include ProGuard directives in the SDK ([#120](https://github.com/braintree/braintree_android/pull/120))
* Work around bug in `JSONObject#optString`
* Use `FragmentTransaction#commitNow` and `FragmentManager#executePendingTransactions` in `BraintreeFragment#newInstance` to synchronously set up `BraintreeFragment` and avoid race conditions caused by asynchronous `Fragment` setup.

## 2.3.9

* Update `AndroidPayCardNonce` description to include card type and last 4

## 2.3.8

* Support changing user call to action in PayPal flows, see `PayPalRequest#userAction`
* Fix validate option not being sent when set to false in `PaymentMethodBuilder`
* Add merchant supported card types to `Configuration`
* Expose methods on `BraintreeFragment` for getting cached payment methods
* Update `paypal-data-collector` to 3.1.2
* Move Drop-In to [it's own repo](https://github.com/braintree/braintree-android-drop-in)

## 2.3.7

* Update exception message when Android Manifest setup is invalid
* Fix unclosed `InputStream` (fixes [#115](https://github.com/braintree/braintree_android/issues/115))
* Post exception to error listener instead of throwing `IllegalStateException` when `BraintreeFragment` is not attached to an `Activity`
* Restore url when `BraintreeFragment` is recreated (fixes [#117](https://github.com/braintree/braintree_android/issues/117))
* Upgrade gradle build tools to 2.1.3
* Parse and return errors when Android Pay tokenization fails
* Add support for changing the backing card for Android Pay in Drop-In
* Call configuration callback whenever a new Activity is attached to `BraintreeFragment`

## 2.3.6

* Allow vaulting of Venmo accounts. See `Venmo#authorizeAccount`.
* Remove Venmo whitelist check
* Fix `BraintreeCancelListener#onCancel` being invoked twice for PayPal cancellations (fixes [#112](https://github.com/braintree/braintree_android/issues/112))

## 2.3.5

* Change `UnionPayCallback` to include `smsCodeRequired`
* Change `UnionPayCapabilities#isUnionPayEnrollmentRequired` to `UnionPayCapabilities#isSupported`
* Upgrade Google Play Services to [9.0.0,10.0.0)
* Upgrade support annotations to [24.0.0,25.0.0)
* Upgrade build tools to 24.0.0
* Update compile and target API versions to 24
* Fix `NullPointerException` in `AnalyticsIntentService`

## 2.3.4

* Prevent invalid schemes from being used for browser switching (Packages containing underscores would generate invalid schemes)
* Fix `NoClassDefFoundError` in `DataCollector`
* Fix `NullPointerException` in `BraintreeFragment`

## 2.3.3

* Add PayPal Checkout intent option (authorize or sale). See `PayPalRequest#intent`
* Update UnionPay support in demo app custom integration
* Update `android-card-form` to 2.3.1
* Fix `NullPointerException` in `AddPaymentMethodViewController` (fixes [#100](https://github.com/braintree/braintree_android/issues/100))
* Fix `IllegalStateException` when creating a `BraintreeFragment` (fixes [#104](https://github.com/braintree/braintree_android/issues/104))
* Fix `NullPointerException` when `BraintreeFragment` is not attached to an `Activity` (fixes [#105](https://github.com/braintree/braintree_android/issues/105))

## 2.3.2

* Fix `NullPointerException` when handling a PayPal response (fixes [#101](https://github.com/braintree/braintree_android/issues/101))

## 2.3.1

* Fix `NullPointerException`s in `BraintreeFragment` when not attached to an `Activity`
* Fix Chrome Custom Tabs Intent flags interfering with browser switch
* Add new `DataCollector#collectDeviceData` methods that use a callback; deprecate synchronous methods
* Reduce size of assets in Drop-In

## 2.3.0

* UnionPay Beta *Please note*: this API is in beta and subject to change
* Add support for fetching a customer's payment methods
* Return a `RateLimitException` when a merchant account is being rate limited

## 2.2.5

* Fixes
  * Update BraintreeHttpClient to support UTF-8 encoding (fixes [#85](https://github.com/braintree/braintree_android/issues/85))

## 2.2.4

* Update PayPalDataCollector to 3.1.1
* Fixes
  * Update device collector to 2.6.1 (fixes [#87](https://github.com/braintree/braintree_android/issues/87))
  * Fix crash when `BraintreeFragment` has not been attached to an `Activity`
* Features
  * Add `PaymentRequest#defaultFirst` option
  * Add support for Chrome Custom tabs when browser switching

## 2.2.3

* Fixes
  * Fix incorrect `groupId` of dependencies in pom file for 2.2.2

## 2.2.2

:rotating_light: The `groupId`s in this version's pom files are incorrect and dependencies will not resolve. Do not use. :rotating_light:

* Update `PaymentButton` styling when PayPal is the only visible option
* Features
  * Add client side overrides for payment methods in Drop-in and `PaymentButton` to `PaymentRequest`
  * Add support for non-USD currencies and non-US shipping addresses in Android Pay
  * Return email, billing address and shipping address as part of an `AndroidPayCardNonce` from Drop-in
* Fixes
  * Fix back button not doing anything in Drop-in after an Android Pay error is returned
  * Deprecate `DataCollector#collectDeviceData` and add new signature to prevent a NullPointerException when using a fragment that is not attached to an `Activity`

## 2.2.1

* Fixes
  * Fix support annotations being bundled in PayPalDataCollector jar

## 2.2.0

* Open source PayPal SDK
* Deprecate `PayPalOneTouchActivity` and remove from Android manifest
* Add Travis CI build
* Improve errors and manifest validation
* Features
  * Add `CardBuilder#cardholderName`
  * Add `PayPalRequest#billingAgreementDescription`
* Fixes
  * Fix back button not working in Drop-in after adding a payment method
  * Fix failure to return a payment method nonce after browser switch when the fragment was recreated.

## 2.1.2

* Update Google Play Services Wallet to 8.4.0
* Use `ENVIRONMENT_TEST` for Android Pay requests in sandbox
* Add `AndroidPay#isReadyToPay` method

## 2.1.1

* Demo app upgrades
* Update PayPal SDK to 2.4.3 (fixes [#67](https://github.com/braintree/braintree_android/issues/67))
* Update android-card-form to 2.1.1
* Update gradle to 2.8
* Update build tools to 23.0.2
* Features
  * Add support for fraud data collection in Drop-in
* Fixes
  * Add rule to suppress ProGuard warnings
  * Fix Drop-in crash
  * Fix NPE when there is no active network (fixes [#77](https://github.com/braintree/braintree_android/issues/77))

## 2.1.0

* Pay with Venmo
* `PaymentButton#newInstance` now accepts a container id to add `PaymentButton` to that container
* Android Pay assets
* Fixes
  * Add `onInflate` method for Android versions < 23
  * PayPal cancel events (fixes [#63](https://github.com/braintree/braintree_android/issues/63))

## 2.0.1

* Make support annotations an optional dependency
* Cache configuration to prevent unnecessary network requests
* Fixes
  * Fix BraintreeDataCollector as an optional dependency
  * Fix `PaymentRequest` crash when Google Play Services is not present

## 2.0.0

* Increase `minSdkVersion` to 15 (see [Platform Versions](http://developer.android.com/about/dashboards/index.html#Platform) for the current distribution of Android versions)
* Remove Gson dependency
* Replace `Braintree` class with headless `BraintreeFragment`
  * Move methods for creating payment methods from central `Braintree` class to their own classes e.g. `PayPal#authorizeAccount`, `Card#tokenize`
* Add support for Tokenization Keys in addition to Client Tokens
* Rename PaymentMethod to PaymentMethodNonce
* Rename BraintreeData module to BraintreeDataCollector
* Update PayPal
  * Remove [PayPal Android SDK](https://github.com/paypal/PayPal-Android-SDK) dependency
  * Replace in-app log in with browser based log in
  * Add support for PayPal billing agreements and one-time payments
* Convert `PaymentButton` class from a view to a fragment
* Create `PaymentRequest` class for specifying options in Drop-in and the `PaymentButton`
* Remove Venmo One Touch. To join the beta for Pay with Venmo, contact [Braintree Support](mailto:support@braintreepayments.com)
* Remove Coinbase
* Many additional structural and name changes. For more details, see the [migration guide](https://developers.braintreepayments.com/reference/general/client-sdk-migration/android/v2) and the [source code](https://github.com/braintree/braintree_android)

## 1.7.4

* Fixes
  * Increase minimum version of Google Play Services Wallet to 8.0.0 to prevent `VerifyError`

## 1.7.3

* Fixes
  * Fix Android Pay bug caused by shared state between Activities

## 1.7.2

* Update PayPal SDK to 2.11.1 (fixes [#48](https://github.com/braintree/braintree_android/issues/48))

## 1.7.1

* Fixes
  * Fix tokenization failure in Coinbase

## 1.7.0

* Update gradle plugin to 1.3.1
* Update build tools to 23.0.1
* Update `compileSdkVersion` and `targetSdkVersion` to 23
* Update PayPal SDK to 2.10.0
* Increase maximum version of Google Play Services to 9.0.0 ([#50](https://github.com/braintree/braintree_android/pull/50))
* Set compile options to use Java 7
* Features
  * Add support for Coinbase. *Please note:* this API is in beta and subject to change.
* Fixes
  * Fix rare crash when Braintree was recreated
  * Fix 3D Secure bug that prevented a card from being returned
  * Remove use of Apache library ([#43](https://github.com/braintree/braintree_android/issues/43))
  * Remove single line description limitation ([#45](https://github.com/braintree/braintree_android/issues/45))

## 1.6.5

* Update PayPal SDK to 2.9.10
* Fixes
  * Fix incorrect custom integration in demo app
  * Fix incorrect selected payment method in Drop-in after creating a new payment method
  * Fix `NoClassDefFoundError` crash in Drop-in

## 1.6.4

* Update PayPal SDK to 2.9.8
* Improvements
  * Follow Android convention around button and text casing in Drop-in
  * Update android-card-form to [2.0.1](https://github.com/braintree/android-card-form/blob/master/CHANGELOG.md#201)

## 1.6.3

* Improvements
  * BraintreeData can now be optionally excluded
* Fixes
  * Remove optional dependency from full jar

## 1.6.2

* Update PayPal SDK to 2.9.7
* Add support for additional PayPal scopes to `PaymentButton`
* Fixes
  * Return error instead of silently failing setup with bad client tokens
  * Fix `NoClassDefFoundError` in Drop-in caused by optional dependency

## 1.6.1

* Fixes
  * Fix `NoClassDefFoundError` in Drop-in and `PaymentButton` caused by optional dependency ([#34](https://github.com/braintree/braintree_android/issues/34))

## 1.6.0

* Update PayPal SDK to 2.9.6
* Update gradle plugin to 1.2.3
* Update build tools to 22.0.1
* Features
  * Add Android Pay support. *Please note:* this API is in beta and subject to change.
  * Add `Braintree#onActivityResult` method
  * Add support for additional PayPal scopes
    * A `List` of additional scopes may be passed to `Braintree#startPayWithPayPal`
    * `PayPalAccount#getBillingAddress` can be used to retrieve the billing address when the address scope is requested.

## 1.5.1

* Update PayPal SDK to 2.9.5
* Switch to OkHttp for Demo app
* Improvements
  * Add methods to persist state across rotations
* Fixes
  * Fix Demo app crash when `MainActivity` was destroyed ([#26](https://github.com/braintree/braintree_android/pull/26))
  * Fix NPE in Drop-in ([#30](https://github.com/braintree/braintree_android/issues/30))
  * Fix ProGuard support and add ProGuard rules ([#29](https://github.com/braintree/braintree_android/issues/29))
  * Fix Drop-in error handling for non-card errors

## 1.5.0

* Update PayPal SDK to 2.9.4
* Move `CardForm` to [separate repo](https://github.com/braintree/android-card-form)
* Deprecate `Braintree#getInstance` in favor of `Braintree#setup`
* Fixes
  * Remove metadata from assets, fixes [#16](https://github.com/braintree/braintree_android/issues/16)

## 1.4.0

* Update gradle plugin to 1.1.2
* Update build tools to 22
* Update `compileSdkVersion` and `targetSdkVersion` to 22
* Update PayPal SDK to 2.9.0
* Features
  * Add support for 3D Secure. *Please note:* this API is in beta and subject to change.
* Fixes
  * Fix missing expiration date float label (#21)

## 1.3.0

* Remove Drop-In support for Eclipse
* Open source [card form](CardForm) separate from Drop-In
* Update PayPal SDK to 2.8.5
  * card.io is no longer included in the SDK
* Update Espresso to 2.0
* Remove unused PayPal `PROFILE` scope

## 1.2.7

* Update gradle plugin to 0.14.1
* Update build tools to 21.1.1
* Update PayPal SDK to 2.7.3
* Remove `android:allowBackup="false"` from library manifests, apps will now be able to choose if they allow backups
* Remove `ACCESS_WIFI_STATE` permission
* Improvements
  * Add localizations for more locales (da-rDK, en-rAU, es, fr-rCA, iw-rIL, nl, no, pl, pt, ru, sv-rSE, tr, zh-rCN)
  * Add initial right to left language support
  * Add type safety to `Braintree#addListener(Listener)`. Thanks @adstro!

## 1.2.6

* Increase `targetSdkVersion` to 21
* Increase `buildToolsVersion` to 21.0.2
* Fixes
  * Fix max length on `EditText`s
  * Fix crash caused by `PRNGFixes`
* Improvements
  * Update PayPal SDK
  * Add first and last name to `CardBuilder`

## 1.2.5

* Fixes
  * Fix incorrectly named language resource directories

## 1.2.4

* Fixes
  * Work around manifest merging issues on newer build plugins

## 1.2.3

* minSdk is now 10
* Fixes
  * Set max length on card field for unknown card types in Drop-In
  * Update PayPal SDK to fix rotation bug
  * Fix edge cases in expiration entry in Drop-In
* Improvements
  * Error messages are now returned from Drop-In
  * Drop-In auto advances to next field now

## 1.2.2

* Fixes
  * Fix crash caused by too large request code in `PaymentButton`
  * Resume the payment method form after rotation
* Improvements
  * Updated PayPal SDK
    * email scope is now requested in all PayPal requests
  * `correlationId` is now included in the device data string returned from `BraintreeData#collectDeviceData`

## 1.2.1

* Fixes
  * BraintreeApi release now includes the PayPal SDK again. Sorry!
* Improvements
  * All assets are now namespaced to avoid any conflicts on import.
  * Updated PayPal SDK

## 1.2.0

* Features
  * App switch based payments for PayPal and Venmo (One Touch)
    * No changes for existing Pay With PayPal integrations
    * See [the docs](https://developers.braintreepayments.com/android/guides/one-touch) for more information
  * Unified payment button (`PaymentButton`) for PayPal and/or Venmo payments
* Improvements
  * Minor bugfixes and internal tweaks
* Deprecations
  * `PayPalButton` is deprecated in favor of `PaymentButton`

## 1.1.0

* Breaking Change
  * BraintreeData returns `deviceData` instead of `deviceSessionId` on `collectDeviceData`
* Improvements
  * References `sdk-manager-plugin` from vendor to simplify build process

## 1.0.8

* Improvements
  * CardBuilder now accepts billing address fields other than postal code (credit: @chiuki)
* Packaging
  * Fixed an issue building Drop-In in Eclipse

## 1.0.7

* Improvements
  * BraintreeApi no longer depends on OkHttp
  * Added localizations for more locales (UK, FR, DE, IT)

## 1.0.6

* Fixes
  * Fixed disabled submit button in landscape
  * Fixed next field button in landscape
  * Add max length to expiration date and prevent user from typing illegal characters
* Move to sdk-manager-plugin for CI dependencies

## 1.0.5

* Packaging
  * Set Braintree package to default to AAR instead of ZIP

## 1.0.4 - Gradle and Maven will incorrectly download the ZIP instead of AAR, use 1.0.5+

* Improvements
  * Added assets for a wider range of resolutions
  * Enforce maximum length for card and postal code fields
  * Added README for fraud tools
* Packaging
  * Improvements for usage in environments other than Maven or Gradle
* Fixes
  * Fixed lint errors

## 1.0.3

* Fixes
  * Fix crash on Android SDK < 19
* Add PayPal `correlationId` to PayPal account creation

## 1.0.2 - crash on Android SDK < 19, do not use

* Fixes
  * Improved packaging for non-Gradle uses of SDK

## 1.0.1

* Fixes
  * Attach Javadocs and sources to Maven Central build.

## 4.23.0
* Breaking Changes
  * Bump `minSdkVersion` to 21.

## 3.3.1
* Fix `allowedCardNetworks` in `isReadyToPayRequest` to be uppercased. Thanks @fcastagnozzi.

## 3.3.0
* Add support for Google Pay's `existingPaymentMethodRequired` option

## 3.2.0
* Add support for `isNetworkTokenized`

## 3.1.1
Fix setting the correct version in metadata

## 3.1.0

* Add check in `requestPayment` to avoid Null Pointer Exception

## 3.0.1

* Resolve issue where optional shipping parameters were treated as if they were required
* Use GooglePayment PayPal client ID

## 3.0.0

* Convert to AndroidX
* Replace AndroidPayConfiguration with GooglePaymentConfiguration

## 2.0.1

* Disable PayPal payment method in Google Payment when the merchant is not able to process PayPal

## 2.0.0

* Add support for Google Pay v2
* Remove support for Google Pay v1
  * To continue using v1, add google-payment:1.0.0 to your build.gradle
  * v1 will remain the defaul for braintree android until the next major version bump
* Replace all UserAddress objects with PostalAddress objects

## 1.0.0

* Public release of [v.zero](https://www.braintreepayments.com/v.zero) SDK<|MERGE_RESOLUTION|>--- conflicted
+++ resolved
@@ -1,7 +1,7 @@
 # Braintree Android SDK Release Notes
 
 ## unreleased
-<<<<<<< HEAD
+
 * Breaking Changes
   * All Modules
     * Bump `minSdkVersion` to API 23
@@ -17,13 +17,13 @@
     * Remove overload constructors, `setListener`, and `onActivityResult` from `VenmoClient`
     * Change `VenmoClient#tokenizeVenmoAccount` parameters
     * Add `VenmoClient#requestAuthChallenge`
-=======
+
+## unreleased
 
 * BraintreeCore
   * Remove beta features `PreferredPaymentMethodsClient`, `PreferredPaymentMethodsResult`, and `PreferredPaymentmethodsCallback`
 * GooglePay
   * Fix bug where credit cards were allowed when `GooglePayRequest#setAllowedCreditCards(false)`
->>>>>>> 0de5ef63
 
 ## 4.38.2 (2023-09-18)
 
