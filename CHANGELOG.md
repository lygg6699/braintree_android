# Braintree Android SDK Release Notes

## unreleased

<<<<<<< HEAD
* Local Payment
  * Fixes Google Play Store Rejection
    * See [developer documentation](link) for required updates for user location data compliance
    * Add `hasUserLocationConsent` property to `LocalPaymentRequest`
    * Deprecate existing constructor that does not pass in `hasUserLocationConsent`
* PayPal
  * Fixes Google Play Store Rejection
    * See [developer documentation](link) for required updates for user location data compliance
    * Add `hasUserLocationConsent` property to `PayPalCheckoutRequest`, `PayPalVaultRequest` and `PayPalRequest`
    * Deprecate existing constructors that do not pass in `hasUserLocationConsent`
* BraintreeDataCollector
  * Bump Magnes SDK to version 5.5.0
  * Fixes Google Play Store Rejection
    * See [developer documentation](link) for required updates for user location data compliance
    * Add `DataCollectorRequest` to pass in `hasUserLocationConsent`
    * Update `DataCollector.collectDeviceData()` to take in `DataCollectorRequest`
    * Deprecate existing `DataCollector.collectDeviceData()`
* PayPalDataCollector
  * Fixes Google Play Store Rejection
    * See [developer documentation](link) for required updates for user location data compliance
    * Add `PayPalDataCollectorRequest` to pass in `hasUserLocationConsent`
    * Update `PayPalDataCollector.collectDeviceData()` to take in `PayPalDataCollectorRequest`
    * Deprecate existing `PayPalDataCollector.collectDeviceData()`
=======
* GooglePay
  * Add `GooglePayClient#isReadyToPay(Context, ReadyForGooglePayRequest, GooglePayIsReadyToPayCallback)` method
  * Deprecate  `GooglePayClient#isReadyToPay(FragmentActivity, ReadyForGooglePayRequest, GooglePayIsReadyToPayCallback)` method
>>>>>>> 7883ad32

## 4.43.0 (2024-03-19)

* Move from Braintree to PayPal analytics service (FPTI)
* Venmo
  * Fix bug where SDK is not sending metadata as expected when creating payment context or constructing App Link URL

## 4.42.0 (2024-03-12)

* PayPal
  * Add optional property `PayPalVaultRequest.setUserAuthenticationEmail()`
* BraintreeCore
  * Send `paypal_context_id` in `analytics_event` to PayPal's analytics service (FPTI) when available
* Venmo
  * Add `setIsFinalAmount()` to `VenmoRequest`
  * Add `setFallbackToWeb()` to `VenmoRequest`
    * If set to `true` customers will fallback to a web based Venmo flow if the Venmo app is not installed
    * This method uses App Links instead of Deep Links
  * Add `VenmoClient#parseBrowserSwitchResult(Context, Intent)` method
  * Add `VenmoClient#clearActiveBrowserSwitchRequests(Context)` method
  * Add `VenmoClient#onBrowserSwitchResult(BrowserSwitchResult, VenmoOnActivityResultCallback)` method
* ThreeDSecure
  * Call cleanup method to resolve `Cardinal.getInstance` memory leak

## 4.41.0 (2024-01-18)

* PayPal
  * Add imageUrl, upcCode, and upcType to PayPalLineItem
* PayPalNativeCheckout
  * Bump native-checkout version to release `1.2.1`
  * Upgraded the data-collector SDK to version 3.21.0 which made updates to Device Data collection related to Google Play's User Data Policy. For more info read the [release notes](https://github.com/paypal/android-checkout-sdk/releases/tag/v1.2.1)

## 4.40.1 (2023-12-13)

* BraintreeCore
  * Bump `browser-switch` version to `2.6.1` (fixes #799)
* PayPal
  * Fix issue where inaccurate error message was being returned on authorization or configuration error (fixes #821)
* Venmo
  * Fix NPE when `VenmoListener` is null (fixes #832)

## 4.40.0 (2023-11-16)

* PayPalNativeCheckout
  * Bump native-checkout version to release `1.2.0`
  * Add `setUserAuthenticationEmail()` to `PayPalNativeRequest`
* GooglePay
  * Bump `play-services-wallet` version to `19.2.1`
  * Add `totalPriceLabel` to `GooglePayRequest`

## 4.39.0 (2023-10-16)

* BraintreeCore
  * Remove beta features `PreferredPaymentMethodsClient`, `PreferredPaymentMethodsResult`, and `PreferredPaymentmethodsCallback`
* GooglePay
  * Fix bug where credit cards were allowed when `GooglePayRequest#setAllowedCreditCards(false)`

## 4.38.2 (2023-09-18)

* BraintreeCore
  * Internal Fixes

## 4.38.1 (2023-09-14)

* ThreeDSecure
  * Bump Cardinal version to `2.2.7-5`

## 4.38.0 (2023-09-06)

* All Modules
  * Android 14 Support
    * Upgrade `compileSdkVersion` and `targetSdkVersion` to API 34
* ThreeDSecure
  * Bump Cardinal version to `2.2.7-4`
* BraintreeCore
  * Bump `browser-switch` version to `2.6.0`
* PayPalNativeCheckout
  * Bump min SDK version to 23 to prevent crashes on lower Android versions

## 4.37.0 (2023-08-22)

* PayPalNativeCheckout
  * Bump native-checkout version to release `1.1.0`
  * Fix bug where `PayPalNativeCheckoutVaultRequest` flow in the EU results in failed requests when using the nonce in a server side request

## 4.36.0

* BraintreeCore
  * Bump `browser-switch` version to `2.5.0`
* All Modules
  * Revert Kotlin version to `1.7.10`

## 4.35.0

* GooglePay
  * Add `GooglePayCardNonce.getCardNetwork()`

## 4.34.0

* GooglePay
  * Add `GooglePayRequest.setAllowCreditCards()`
* PayPalNativeCheckout (General Availability release)
  * Bump native-checkout version to release `1.0.0`
  * Fix an issue where the return from web fallback was not returning the correct information

## 4.33.0

* PayPalNativeCheckout (BETA)
  * Fix bug where setting `setUserAction()` does not update button as expected
* SEPADirectDebit
  * Add `SEPADirectDebitRequest.setLocale()`
* Venmo
  * Add missing space to Venmo `PaymentContext` GraphQL query (fixes #749)

## 4.32.0

* Bump target Kotlin version to `1.8.0`
* PayPal
  * Undeprecate `PayPalClient(BraintreeClient)` constructor
  * Undeprecate `PayPalClient#onBrowserSwitchResult(BrowserSwitchResult, PayPalBrowserSwitchResultCallback)`
  * Add `PayPalClient#parseBrowserSwitchResult(Context, Intent)` method
  * Add `PayPalClient#clearActiveBrowserSwitchRequests(Context)` method
* LocalPayment
  * Undeprecate `LocalPaymentClient(BraintreeClient)` constructor
  * Undeprecate `LocalPaymentClient#onBrowserSwitchResult(Context, BrowserSwitchResult, LocalPaymentBrowserSwitchResultCallback)`
  * Add `LocalPaymentClient#parseBrowserSwitchResult(Context, Intent)` method
  * Add `LocalPaymentClient#clearActiveBrowserSwitchRequests(Context)` method
* Venmo
  * Fix issue caused by `VenmoActivityResultContract` where a user cancelation is being misinterpreted as an unknown exception because the intent data is `null` (fixes #734)
  * Add the following properties to `VenmoRequest`:
    * `collectCustomerBillingAddress`
    * `collectCustomerShippingAddress`
    * `totalAmount`
    * `subTotalAmount`
    * `discountAmount`
    * `taxAmount`
    * `shippingAmount`
    * `lineItems`

## 4.31.0

* BraintreeDataCollector
  * Remove Kount dependency
  * Kount is no longer supported via Braintree, instead please use our [Fraud Protection Advanced product](https://developer.paypal.com/braintree/articles/guides/fraud-tools/premium/fraud-protection-advanced)

## 4.30.0

* GooglePay
  * Add `GooglePayCardNonce.getBin()`

## 4.29.0

* PayPalNativeCheckout (BETA)
  * Reverting native version upgrade
* ThreeDSecure
  * Bump Cardinal version to `2.2.7-3`
  * Add `setUiType` and `setRenderTypes` to `ThreeDSecureRequest`

## 4.28.0

* PayPalNativeCheckout (BETA)
  * Bump native-checkout version to release `0.112.0`

## 4.27.2

* ThreeDSecure
  * Guard `ThreeDSecureClient` against potential Cardinal SDK runtime exceptions

## 4.27.1

* ThreeDSecure
  * Catch Null Pointer Exception in `ThreeDSecureActivity` to prevent crash (fixes #715)

## 4.27.0

* DataCollector
  * Use `applicationContext` in `DataCollector#collectDeviceData()` callback to prevent potential `Activity` leaks
* GooglePay
  * Fix issue that causes `GooglePayNonce#isNetworkTokenized` to always return `false` after being parceled
* ThreeDSecure
  * Catch `TransactionTooLargeException` to prevent crash on large data (fixes #642)
  * Deprecate 3DS v1. Any attempt to use 3DS v1 will now throw an error. See [Migrating to 3D Secure 2](https://developer.paypal.com/braintree/docs/guides/3d-secure/migration) for more information.

## 4.26.1

* BraintreeDataCollector
  * Bump Magnes dependency to version 5.4.0 (fixes #657)
* PayPal
  * Fix issue that causes a null pointer exception when `PayPalClient` attempts to notify success or failure when the listener is `null`

## 4.26.0

* PayPalNativeCheckout (BETA)

  * Fixes a bug where an error was not thrown inside `PayPalNativeCheckoutClient` when no PayPal response was received from the API

* BraintreeCore
  * Add `BraintreeClient#deliverBrowserSwitchResultFromNewTask()` method to allow browser switch results to be captured manually when `BraintreeClient#launchesBrowserSwitchAsNewTask()` is set to true.
* SharedUtils
  * Replace EncryptedSharedPreferences with SharedPreferences for internal persistent data storage for all payment flows
  * Deprecate `BraintreeSharedPreferencesException`

## 4.25.2

* BraintreeCore
  * Provide more detailed information for Browser Switch errors for PayPal, PayPalNativeCheckout, and ThreeDSecure payment flows
* SamsungPay
  * Support legacy `sourceCardLast4` property when parsing Samsung Pay response

## 4.25.1

* SharedUtils
  * Revert androidx `security-crypto` dependency to `1.1.0-alpha03` (`1.1.0-alpha04` requires a compile target of 33)

## 4.25.0

* SharedUtils
  * Bump androidx `security-crypto` dependency to `1.1.0-alpha04`
* PayPalNativeCheckout (BETA)
  * Bump native-checkout version to `0.8.8`
  * Fix an issue where address override was not being honored in `PayPalNativeCheckoutRequest`
  * Fixes bug in `PayPalNativeCheckoutAccountNonce` where the `intent` was not being set correctly from the `PayPalNativeCheckoutRequest`
  * Breaking changes
    * `PayPalNativeRequest` requires a `returnUrl` to redirect correctly after authentication
* ThreeDSecure
  * Apply `Theme.AppCompat` to `ThreeDSecureActivity`
* SamsungPay
  * Support legacy `singleUseToken` property when parsing Samsung Pay response (fixes #668)

## 4.24.0

* BraintreeCore
  * Allow uppercase characters in default return url scheme
* ThreeDSecure
  * Add `setRequestedExemptionType` to `ThreeDSecureRequest`
* *Please note:* This version is dependent on the Java 8 programming language. Please read [Use Java 8 language features](https://developer.android.com/studio/write/java8-support) in the Android developer guide to learn how to use it in your project. If this causes an issue with your integration, please contact our [support](https://developer.paypal.com/braintree/help) team for further assistance.
  
## 4.23.1

* ThreeDSecure
  * Defensively guard against `ThreeDSecureActivity` launch without extras (fixes #641)

## 4.23.0

* BraintreeCore
  * Bump `browser-switch` version to `2.3.2`

## 4.22.0

* PayPalNativeCheckout (BETA)
  * Bump native-checkout version to `0.8.7`

## 4.21.1

* PayPal
  * Update exception documentation links to point to valid PayPal Braintree documentation URL
* ThreeDSecure
  * Update exception documentation links to point to valid PayPal Braintree documentation URL
* BraintreeCore
  * Update pinned certificates used by `BraintreeGraphQLClient` and `BraintreeHttpClient`

## 4.21.0

* PayPalNativeCheckout (BETA)
  * Pass the risk correlation ID from the Native Checkout SDK if it is not provided in the initial PayPal request
  
## 4.20.0

* SharedUtils
  * Allow `BraintreeSharedPreferences` to gracefully degrade when `EncryptedSharedPreferences` fails (fix for #619)
  * Add new `BraintreeSharedPreferencesException` to notify when an error occurs while interacting with shared preferences

## 4.19.0

* GooglePay
  * Bump `play-services-wallet` version to `19.1.0`
* SharedUtils
  * Add explicit key alias for encrypted shared prefs (potential fix for #604)

## 4.18.0

* Android 13 Support
  * Upgrade `targetSdkVersion` and `compileSdkVersion` to API 33
* ThreeDSecure
  * Bump Cardinal version to `2.2.7-2`
* BraintreeCore
  * Bump `browser-switch` version to `2.3.1`

## 4.17.0

* PayPalNativeCheckout (BETA)
  * Bumping native-checkout version to 0.8.2
  * Fixes an issue where merchants with multiple client IDs would fallback to web on subsequent checkout sessions
  * Remove exit survey when canceling Native Checkout flow

## 4.16.0

* PayPalNativeCheckout (BETA)
  * Bumping native-checkout version to 0.8.1 
  * Adding in Native checkout support for one time password
* BraintreeCore
  * Add `BraintreeClient#launchesBrowserSwitchAsNewTask()` boolean flag to allow the SDK to capture deep link results on behalf of the host application
  * Create `BraintreeDeepLinkActivity` to capture deep link results on behalf of the host application

## 4.15.0

* BraintreeCore
  * Add BraintreeError `code` read-only property.
* PayPalNativeCheckoutClient
  * Add new `PayPalNativeCheckoutClient` that requires only a `BraintreeClient` instance.
  * Add new `PayPalNativeCheckoutClient#launchNativeCheckout` method that launches native checkout without throwing.
  * Deprecate `PayPalNativeCheckoutClient` constructor that requires both `Fragment` and `BraintreeClient` instances.
  * Deprecate `PayPalNativeCheckoutClient#tokenizePayPalAccount` method that throws an exception.

## 4.14.0

* PayPalDataCollector
  * Create new module to allow for device data collection without Kount.
* BraintreeSEPADirectDebit
  * Update nonce to pull in ibanLastFour as expected

## 4.13.0

* DataCollector
  * Reference Kount library only when needed to prevent JVM from loading it when it isn't being used by a merchant.
* SEPADirectDebit
  * Add support for SEPA Direct Debit for approved merchants through the Braintree SDK
  * SEPA Direct Debit is only available to select merchants, please contact your Customer Support Manager or Sales to start processing SEPA bank payments
  * Merchants should use the `BTSepaDirectDebitClient.tokenize` method while passing in the activity and `BTSEPADirectDebitRequest`
* PayPalNativeCheckout (BETA)
  * Requirement - Needs to be built on Java 11
  * Adding in [PayPalNativeCheckout] module to use the native checkout for PayPal
  * Adds `PayPalNativeCheckoutClient` that handles launching the native checkout session, the session
    start parameters are similar to that of `PaypalClient` with the main difference being it doesn't
    use the browserSwitch to checkout on web but instead consumes the native checkout sdk. This provides
    a much more native feel to checking out with PayPal.
  * Adds `PayPalNativeCheckoutAccount` to represent tokenizing a PayPal request
  * Adds `PayPalNativeCheckoutAccountNonce` that represents the value returned from the web
  * Adds `PayPalNativeCheckoutFragment` that shows how to launch the native checkout sdk
  * Adds `PayPalNativeCheckoutCreditFinancing` to represent the PayPal credit financing response
  * Adds `PayPalNativeCheckoutCreditFinancingAmount` to represent the PayPal finance amount
  * Adds `PayPalNativeCheckoutLineItem` to represent a line item for checkout flows
  * Adds `PayPalNativeCheckoutListener` to receive result notifications
  * Adds `PayPalNativeCheckoutPaymentIntent` to represent the payment intent for an order
  * Adds `PayPalNativeCheckoutPaymentResource` to represent the data returned from the internal checkout client
    to fetch the return url
  * Adds `PayPalNativeCheckoutRequest` to represent all items needed to begin the native checkout flow
  * Adds `PayPalNativeCheckoutVaultRequest` to represent all items needed to begin the native vault flow
  * Adds `PayPalNativeRequest` to represent the base items needed for checkout and vault requests
  * Adds `PayPalNativeCheckoutResultCallback` to listen to the result returned from the checkout response

## 4.12.0

* SharedUtils
  * Update `BraintreeSharedPreferences` to no-op when a reference to Android `EncryptedSharedPreferences` cannot be obtained (fixes #561)
* ThreeDSecure
  * Bump Cardinal version to `2.2.6-2`

## 4.11.0

* Add `invalidateClientToken` method to `BraintreeClient` (thanks @josephyanks)
* Add `isExplicitCancelation` parameter to `UserCanceledException`
* Trim tokenization key and client token before parsing

## 4.10.1

* DataCollector
  * Use configuration environment to set Magnes environment correctly

## 4.10.0

* ThreeDSecure  
  * Support AndroidX and remove Jetifier requirement (fixes #315)
  * Bump Cardinal version to `2.2.6-1`
  * Fix null pointer error in V2 UI customization
  * Deprecate `ThreeDSecureV2BaseCustomization`
  * Deliver browser switch result asynchronously on main thread
* SamsungPay
  * Support AndroidX and remove Jetifier requirement
* Local Payment
  * Deliver browser switch result asynchronously on main thread
* PayPal
  * Deliver browser switch result asynchronously on main thread (fixes #500)

## 4.9.0

* Braintree Core
  * Add `ClientTokenProvider` interface for asynchronously fetching client token authorization
  * Add new `BraintreeClient` constructors that accept `ClientTokenProvider`
  * Update pinned certificates used by `BraintreeGraphQLClient`
* Google Pay
  * Add `GooglePayListener` to receive results from the Google Pay flow
  * Deprecate methods requiring a callback in favor of listener pattern 
* ThreeDSecure
  * Add `ThreeDSecureListener` to receive results from the 3DS flow
  * Deprecate methods requiring a callback in favor of listener pattern
* Venmo
  * Add `VenmoListener` to receive results from the Venmo flow
  * Deprecate methods requiring a callback in favor of listener pattern
* PayPal
  * Add `PayPalListener` to receive results from the PayPal flow
  * Deprecate methods requiring a callback in favor of listener pattern
* Local Payment 
  * Add `LocalPaymentListener` to receive results from the Local Payment flow
  * Deprecate methods requiring a callback in favor of listener pattern

## 4.8.3

* PayPal
  * Fix issue where billing agreement description was not showing (fixes #509)

## 4.8.2

* Venmo
  * Fix issue where null value causes VenmoAccountNonce#fromJSON() to throw.

## 4.8.1

* GooglePay
  * Deprecate `googleMerchantId`
  * Bump `play-services-wallet` version to `18.1.3`
* SharedUtils
  * Use byte array to hold `HttpRequest` data. Dispose data immediately after making http request.

## 4.8.0

* BraintreeCore
  * Bump `browser-switch` version to `2.1.1`

## 4.7.0

* SharedPreferences
  * Encrypt shared preferences data stored by SDK (fixes #440)
* Local Payments
  * Add `displayName` to `LocalPaymentRequest`
* DataCollector
  * Fix memory leak from `PayPalDataCollector` (fixes #419)
* Local Payments
  * Add `displayName` to `LocalPaymentRequest`
* PayPal
  * Fix issue that caused user cancelations from PayPal browser flow to be incorrectly reported as failures
* Venmo
  * Make `VenmoRequest` parcelable
* ThreeDSecure
  * Make `pareq` optional on `ThreeDSecureLookup`

## 4.6.0

* Android 12 Support
  * Upgrade `targetSdkVersion` and `compileSdkVersion` to API 31
  * Bump `browser-switch` version to `2.1.0`
  * Fix issue where Venmo app is not detected on Android 12 devices

## 4.5.0

* BraintreeCore
  * Add `BraintreeClient` constructor to allow a custom return url scheme to be used for browser and app switching
* BraintreeDataCollector
  * Bump Magnes dependency to version 5.3.0
  * Add `BraintreeCore` as an `api` dependency (Fixes #437)
* SamsungPay
  * Add additional alias for Amex in `SamsungPay` (fixes #430)

## 4.4.1

* ThreeDSecure
  * Fix issue that causes `ThreeDSecureRequest` to throw a `NullPointerException` when parceling.

## 4.4.0

* Core
  * Bump `browser-switch` version to `2.0.2`
* SamsungPay
  * Add `SamsungPayClient`
  * Add `SamsungPayClient#goToUpdatePage()`
  * Add `SamsungPayClient#activateSamsungPay()`
  * Add `SamsungPayClient#isReadyToPay()`
  * Add `SamsungPayClient#startSamsungPay()`
  * Add `SamsungPayClient#buildCustomSheetPaymentInfo()`
  * Add `SamsungPayClient#updateCustomSheet()`

## 4.3.0

* Core
  * Make `Configuration#getSupportedCardTypes()` public
* ThreeDSecure
  * Make `ThreeDSecureResult#getLookup()` public
  * Bump Cardinal version to `2.2.5-4`
  * Add `cardAddChallengeRequested` to `ThreeDSecureRequest`

## 4.2.0

* Add `VenmoClient#isReadyToPay()` method
* Bump `browser-switch` to `2.0.1` (fixes #409)

## 4.1.0

* Bump Cardinal version to `2.2.5-3`

**Note:** The credentials for integrating with 3DS have changed. If you are using 3DS please update the credentials in your app-level `build.gradle` see [v4 Migration Guide](/v4_MIGRATION_GUIDE.md#3d-secure) 

## 4.0.0

* Make `PayPalRequest` and subclasses `Parcelable`
* Add getters to data classes to improve support for Kotlin synthesized properties
* Add `displayName` property to `VenmoRequest`
* Bump `browser-switch` to `2.0.0`
* Breaking Changes
  * Rename `LocalPaymentTransaction` to `LocalPaymentResult`
  * Rename `LocalPaymentClient#approveTransaction()` to `LocalPaymentClient#approvePayment()` 
  * Make `PayPalCreditFinancing#fromJson()` package-private
  * Make `PayPalCreditFinancingAmount#fromJson()` package-private
  * Make `UnionPayCapabilities#fromJson()` package-private
  * Make `PaymentMethodClient#parsePaymentMethodNonces()` package-private
  * Return `UserCanceledException` on user cancellation
  * Remove `DataCollector#collectPayPalDeviceData()`
  * Remove `DataCollector#collectRiskData()`
  * Make `DataCollector#getPayPalClientMetadataId()` private
  * Remove `PaymentMethodClient`
  * Remove `PaymentMethodType`
  * Remove `PaymentMethodDeleteException`
  * Remove `GetPaymentMethodNoncesCallback`
  * Remove `DeletePaymentMethodNonceCallback`
  * Use primitives instead of boxed types where possible
  * Add nullability annotations to public methods
  * Remove `Context` parameter from `CardClient#tokenize()` method
  * Fix typo in `ThreeDSecureAdditionalInformation#getPaymentAccountIndicator()` method name

**Note:** Includes all changes in [4.0.0-beta1](#400-beta1), [4.0.0-beta2](#400-beta2), and [4.0.0-beta3](#400-beta3)

## 4.0.0-beta3

* Add `PaymentMethodType` enum
* Add `PaymentMethodNonce#getType()` method
* Add wallet enabled metadata tag to `AndroidManifest.xml` in `google-pay` module 
* Bump `browser-switch` to `2.0.0-beta3`
* Callback `BraintreeException` on user cancellation of payment flows
* Add `paymentMethodUsage` to `VenmoRequest`
* Breaking Changes
  * Rename `DownForMaintenanceException` to `ServiceUnavailableException`
  * Remove `GoogleApiClientException`
  * Make `BraintreeWalletConstants` package-private
  * Make `PaymentMethodNonceFactory` package-private
  * Make `GooglePayException` constructor package-private
  * Make `VisaCheckoutAccount` package-private
  * Make `VenmoAccount` package-private
  * Return an `IllegalArgumentException` instead of `GoogleApiClientException` to `GooglePayIsReadyToPayCallback#onResult()` when activity is null
  * Refactor `GetPaymentMethodNoncesCallback` to have a single `onResult()` method instead of `success()` and `failure()`
  * Remove `Context` parameter from `PaymentMethodClient#getPaymentMethodNonces`
  * Rename `PaymentMethodNonce#getNonce()` to `getString()`
  * Move `VenmoAccountNonce` to `Venmo` module
  * Move `AuthenticationInsight` to `Card` module
  * Move `BinData` to `Card` module
  * Move `Card` to `Card` module
  * Move `CardNonce` to `Card` module
  * Move `ThreeDSecureInfo` to `Card` module
  * Move `PayPalAccountNonce` to `PayPal` module
  * Move `PayPalCreditFinancing` to `PayPal` module
  * Move `PayPalCreditFinancingAmount` to `PayPal` module
  * Move `UnionPayCapabilities` to `UnionPay` module
  * Move `UnionPayCard` to `UnionPay` module
  * Move `VisaCheckoutAddress` to `VisaCheckout` module
  * Move `VisaCheckoutNonce` to `VisaCheckout` module
  * Move `VisaCheckoutUserData` to `VisaCheckout` module
  * Remove `PaymentMethodNonce#getTypeLabel()` method
  * Remove `PaymentMethodNoncesCallback`
  * Remove `PaymentMethodNonce#getDescription()` method
  * `BraintreeClient` constructor no longer throws `InvalidArgumentException`
  * Make protected static member variables `OPTIONS_KEY`, `OPERATION_NAME_KEY` on `PaymentMethod` package-private
  * Make `PaymentMethod` constructor package-private
  * Rename `setValidate` to `setShouldValidate` and move it from `PaymentMethod` base class to `Card` subclass 
  * Make `buildJSON()` package-private for `PaymentMethod` base class and all subclasses
  * Remove `buildGraphQL()` method from `PaymentMethod` base class and all subclasses
  * Make `PaymentMethod` `Parcelable` constructor package-private
  * Make `PaymentMethod#writeToParcel()` method package-private
  * Make `PaymentMethod#getDefaultSource()` method package-private
  * Make `PaymentMethod#getDefaultIntegration()` method package-private
  * Make `getApiPath()` method package-private in `PaymentMethod` base class and subclasses
  * Remove `getResponsePaymentMethodType()` method from `PaymentMethod` base class and subclasses
  * Make `BaseCard` class package-private

## 4.0.0-beta2

* Add `setCountryCode` to `GooglePayRequest`
* Add Google Pay support for Elo cards. 
* Add `VenmoRequest` 
* Add new classes for 3DS2 UI Customization:
  * `ThreeDSecureV2UiCustomization`
  * `ThreeDSecureV2ButtonCustomization`
  * `ThreeDSecureV2LabelCustomization`
  * `ThreeDSecureV2TextBoxCustomization`
  * `ThreeDSecureV2ToolbarCustomization`
* Add `PayPalCheckoutRequest`
* Add `PayPalVaultRequest`
* Add `tokenizePayPalAccount` method to `PayPalClient`
* Add `requestBillingAgreement` to `PayPalCheckoutRequest`
* Fix issue where `onBrowserSwitchResult` crashes if `browserSwitchResult` is null
* Add `ThreeDSecureResult`
* Bump `browser-switch` to `2.0.0-beta2`
* Breaking Changes
  * Make `AmericanExpressRewardsBalance#fromJson()` package-private
  * Make `TYPE` and `API_RESOURCE_KEY` in `CardNonce` package-private
  * Make `CardNonce#fromJson()` methods package-private
  * Make `CardNonce` constructor package-private
  * Make `TYPE`, `API_RESOURCE_KEY`, `PAYMENT_METHOD_DATA_KEY`, `TOKENIZATION_DATA_KEY` and `TOKEN_KEY` in `PayPalAccountNonce` package-private
  * Make `PayPalAccountNonce#fromJson()` methods package-private 
  * Make `PayPalAccountNonce` constructor package-private
  * Make `DATA_KEY` and `TOKEN_KEY` in `PaymentMethodNonce` package-private
  * Make `PaymentMethodNonce#fromJson()` package-private
  * Make `PaymentMethodNonce#parsePayentMethodNonces()` methods package-private
  * Make `PaymentMethodNonces` constructor package-private
  * Make `ThreeDSecureAuthenticationResponse#fromJson()` package-private
  * Make `ThreeDSecureAuthenticationResponse` constructor package-private
  * Make `ThreeDSecureInfo#fromJson()` package-private
  * Make `ThreeDSecureInfo#setThreeDSecureAuthenticationResponse()` package-private
  * Make `ThreeDSecureLookup#fromJson()` package-private
  * Make `TYPE` and `API_RESOURCE_KEY` in `VenmoAccountNonce` package-private
  * Make `VenmoAccountNonce#fromJson()` methods package-private
  * Make `VenmoAccountNonce` constructor package-private
  * Make `VenmoAccountNonce` parcelable constructor private
  * Make `TYPE` and `API_RESOURCE_KEY` in `VisaCheckoutNonce` package-private
  * Make `VisaCheckoutNonce#fromJson()` methods package-private
  * Make `VisaCheckoutNonce` constructor package-private
  * Make `API_RESOURCE_KEY` in `GooglePayCardNonce` package-private
  * Make `GooglePayCardNonce#fromJson()` methods package-private
  * Make `GooglePayCardNonce#postalAddressFromJson()` package-private
  * Make `GooglePayCardNonce` constructor package-private
  * Make `API_RESOURCE_KEY` in `LocalPaymentNonce` package-private
  * Make `LocalPaymentNonce#fromJson()` methods package-private
  * Make `LocalPaymentNonce` constructor package-private
  * Make `GooglePayClient#tokenize()` package-private
  * The `shippingMethod` property on `ThreeDSecureRequest` is now an enum rather than a string. Possible values:
    * `SAME_DAY`
    * `EXPEDITED`
    * `PRIORITY`
    * `GROUND`
    * `ELECTRONIC_DELIVERY`
    * `SHIP_TO_STORE`
  * Change default `versionRequested` on `ThreeDSecureRequest` to `ThreeDSecureVersion.VERSION_2`
  * Rename `uiCustomization` on `ThreeDSecureRequest` to `v2UiCustomization` and change parameter to `ThreeDSecureV2UiCustomization`
  * Update setters on `V1UiCustomization` to remove method chaining
  * Change Cardinal dependency from `api` to `implementation`
  * Replace `VenmoClient#authorizeAccount()` with `VenmoClient#tokenizeVenmoAccount()`
  * Rename `VenmoAuthorizeAccountCallback` to `VenmoTokenizeAccountCallback`
  * Remove `activity` parameter from `GooglePayClient#onActivityResult()`
  * Remove `activity` parameter from `GooglePayClient#getTokenizationParameters()`
  * Update `PayPalClient#requestOneTimePayment()` to expect a `PayPalCheckoutRequest` and deprecate method
  * Update `PayPalClient#requestBillingAgreement()` to expect a `PayPalVaultRequest` and deprecate method
  * Make `PayPalRequest` abstract
  * Update `PayPalRequest` setter method names and remove method chaining
  * Make `PayPalAccountBuilder` package-private
  * Remove `ThreeDSecureClient#performVerification()` convenience overload
  * Remove `ThreeDSecureAuthenticationResponse`
  * Remove `errorMessage` and `threeDSecureAuthenticationResponse` properties from `ThreeDSecureInfo`
  * Remove `cardNonce` property from `ThreeDSecureLookup`
  * Remove `ThreeDSecureLookupCallback`
  * Remove `firstName` and `lastName` properties from `ThreeDSecurePostalAddress`
  * Update `ThreeDSecureResultCallback` to expect a `ThreeDSecureResult` parameter
  * Update `ThreeDSecureClient#continuePerformVerification()` to expect a `ThreeDSecureResult` parameter
  * Update callback type in `ThreeDSecureClient#initializeChallengeWithLookupResponse` methods
  * Replace `CardBuilder` with `Card`
  * Replace `BaseCardBuilder` with `BaseCard`
  * Replace `PaymentMethodBuilder` with `PaymentMethod`
  * Replace `UnionPayCardBuilder` with `UnionPayCard`
  * Replace `PayPalAccountBuilder` with `PayPalAccount`
  * Replace `VenmoAccountBuilder` with `VenmoAccount`
  * Replace `VisaCheckoutBuilder` with `VisaCheckoutAccount`
  * Remove builder pattern from the following classes:
    * `PostalAddress`
    * `GooglePayRequest`
    * `ReadyForGooglePayRequest`
    * `LocalPaymentRequest`
    * `ThreeDSecureAdditionalInformation`
    * `ThreeDSecurePostalAddress`
    * `ThreeDSecureRequest`
  * Rename `PayPalPaymentIntent` enums:
    * `INTENT_ORDER` to `ORDER`
    * `INTENT_SALE` to `SALE`
    * `INTENT_AUTHORIZE` to `AUTHORIZE`
  * Remove `paymentRequested` param from `GooglePayRequestPaymentCallback`
  * Refactor `BraintreeClient` constructor to take a `String` instead of `Authorization` and change parameter ordering 
  * Make `Authorization` package-private
  * Make `TokenizationKey` package-private
  * Make `ClientToken` package-private
  * Make `PayPalUAT` package-private

## 3.21.1

* LocalPayment
  * Fixed bug where the configuration was not returned the expected result for Local Payment Methods being enabled

## 3.21.0

* BraintreeDataCollector
  * Remove Kount dependency
  * Deprecate `DataCollector#collectDeviceData(BraintreeFragment, String, BraintreeResponseListener<String>)`
  * Kount is no longer supported via Braintree, instead please use our [Fraud Protection Advanced product](https://developer.paypal.com/braintree/articles/guides/fraud-tools/premium/fraud-protection-advanced)

## 3.20.1

* Update paypal-data-collector to 5.4.0

## 3.20.0

* Bump Cardinal version to `2.2.7-2`
* Update pinned certificates used by `BraintreeGraphQLHttpClient` and `BraintreeHttpClient`

## 3.19.0

* Add `requestBillingAgreement` to `PayPalRequest`

## 3.18.1

* Bump Cardinal version to `2.2.5-4`

## 3.18.0

* Upgrade `targetSdkVersion` and `compileSdkVersion` to API 31
* Bump `browser-switch` version to `1.2.0`
* Fix issue where Venmo and PayPal apps are not detected on Android 12 devices

## 3.17.4

* Revert release 3.17.3 (local repository does not propagate MPI aar file)

## ~3.17.3~

* ~Remove Bintray dependency for Cardinal SDK (fixes #373 - [Cardinal bintray credentials can now be removed](https://developers.braintreepayments.com/guides/3d-secure/client-side/android/v3#generate-a-client-token))~

## 3.17.2

* Bump Cardinal version to `2.2.5-2`
* Add PayPal to `queries` element in `AndroidManifest.xml`

## 3.17.1

* Add Venmo to `queries` element in `AndroidManifest.xml` (fixes issue in Android 11 not properly detecting if Venmo app is installed)

## 4.0.0-beta1

* Add a `client` for each feature:
  * `AmericanExpressClient`
  * `BraintreeClient`
  * `CardClient`
  * `DataCollector`
  * `GooglePayClient`
  * `LocalPaymentClient`
  * `PayPalClient`
  * `PaymentMethodClient`
  * `PreferredPaymentMethodsClient`
  * `ThreeDSecureClient`
  * `UnionPayClient`
  * `VenmoClient`
  * `VisaCheckoutClient`
* Create callback interfaces to enforce callback pattern:
  * `AmericanExpressGetRewardsBalanceCallback`
  * `CardTokenizeCallback`
  * `ConfigurationCallback`
  * `DataCollectorCallback`
  * `DeletePaymentMethodNonceCallback`
  * `GetPaymentMethodNoncesCallback`
  * `LocalPaymentBrowserSwitchResultCallback`
  * `LocalPaymentStartCallback`
  * `PayPalBrowserSwitchResultCallback`
  * `PayPalFlowStartedCallback`
  * `PreferredPaymentMethodsCallback`
  * `ThreeDSecureLookupCallback`
  * `ThreeDSecurePrepareLookupCallback`
  * `ThreeDSecureResultCallback`
  * `UnionPayEnrollCallback`
  * `UnionPayFetchCapabilitiesCallback`
  * `UnionPayTokenizeCallback`
  * `VenmoAuthorizeAccountCallback`
  * `VenmoOnActivityResultCallback`
* Migrate `braintree-android-google-payment` into `braintree_android`
* Migrate `braintree-android-visa-checkout` into `braintree_android`
* Add `Configuration#getEnvironment()`
* Add `Configuration#getPayPalPrivacyUrl()` 
* Add `Configuration#getPayPalUserAgreementUrl()` 
* Add `Configuration#isGooglePayEnabled()`
* Add `Configuration#isLocalPaymentEnabled()`
* Add `Configuration#isSamsungPayEnabled()`
* Add `Configuration#isUnionPayEnabled()`
* Add `Configuration#isVenmoEnabled()`
* Add `Configuration#isVisaCheckoutEnabled()`
* Update Visa Checkout aar dependency to version `6.6.1`
* Add `LocalPaymentTransaction` to represent Local Payment transactions
* Add `amount` setter to `PayPalRequest`
* Breaking Changes
  * Bump `browser-switch` to `2.0.0-beta1`
  * Change `GooglePayCapabilities#isGooglePayEnabled()` parameters
  * Create `american-express` module
  * Create `card` module
  * Create `local-payment` module
  * Create `pay-pal` module
  * Create `union-pay` module
  * Create `venmo` module
  * Remove PayPal `data-collector` module
  * Remove PayPal `paypal-one-touch` module
  * Remove `AmericanExpressListener`
  * Remove `AnalyticsIntentService`
  * Remove `AnalyticsSender`
  * Remove `AmericanExpressRewardsBalance` default constructor
  * Remove `amount` parameter from `PayPalRequest` constructor
  * Remove `approvalUrl` and `paymentId` properties from `LocalPaymentRequest`
  * Remove `Beta` interface
  * Remove `BraintreeApiError`
  * Remove `BraintreeApiErrorResponse`
  * Remove `BraintreeApiHttpClient`
  * Remove `BraintreeBrowserSwitchActivity`
  * Remove `BraintreeCancelListener`
  * Remove `BraintreeErrorListener` 
  * Remove `BraintreeFragment`
  * Remove `BraintreeListener`
  * Remove `BraintreePaymentResult`
  * Remove `BraintreePaymentResultListener`
  * Remove `BrowserSwitchException` constructor
  * Remove `ConfigurationListener`
  * Remove `ConfigurationManager`
  * Remove `Configuration#getCardConfiguration()`
  * Remove `Configuration#getGraphQL()`
  * Remove `Configuration#getGooglePayment()`
  * Remove `Configuration#getKount()`
  * Remove deprecated 3DS `performVerification` methods
  * Remove `InstallationIdentifier`
  * Remove `LocalPaymentResult`
  * Remove `PaymentMethodNonceCreatedListener`
  * Remove `PaymentMethodNonceDeletedListener`
  * Remove `PaymentMethodNoncesUpdatedListener`
  * Remove `PaymentMethodNotAvailableException`
  * Remove `PayPalApprovalCallback`
  * Remove `PayPalApprovalHandler`
  * Remove `PayPalProductAttributes`
  * Remove `PayPalTwoFactorAuth`
  * Remove `PayPalTwoFactorAuthCallback`
  * Remove `PayPalTwoFactorAuthRequest`
  * Remove `PayPalTwoFactorAuthResponse`
  * Remove `PreferredPaymentMethodsListener`
  * Remove `QueuedCallback`
  * Remove `ThreeDSecureLookupListener`
  * Remove `ThreeDSecurePrepareLookupListener`
  * Remove `TokenizationParametersListener`
  * Remove `UnionPayListener`
  * Remove `VisaCheckoutConstants`
  * Remove `VisaCheckoutNotAvailableException`
  * Rename `AmericanExpress` to `AmericanExpressClient`
  * Rename `Card` to `CardClient`
  * Rename `GooglePayment` to `GooglePayClient`
  * Rename `LocalPayment` to `LocalPaymentClient`
  * Rename `PayPal` to `PayPalClient`
  * Rename `PaymentMethod` to `PaymentMethodClient`
  * Rename `PreferredPaymentMethods` to `PreferredPaymentMethodsClient`
  * Rename `ThreeDSecure` to `ThreeDSecureClient`
  * Rename `UnionPay` to `UnionPayClient`
  * Rename `Venmo` to `VenmoClient`
  * Rename `VisaCheckout` to `VisaCheckoutClient`
  * Rename `core` module to `shared-utils`
  * Rename `LocalPaymentResult` to `LocalPaymentNonce`
  * Rename `braintree` module to `braintree-core`
  * Rename `GooglePayment` classes to `GooglePay`
  * Rename `BraintreeRequestCodes.GOOGLE_PAYMENT` to `BraintreeRequestCodes.GOOGLE_PAY`
  * Make `AnalyticsConfiguration` package-private
  * Make `AnalyticsDatabase` package-private
  * Make `AnalyticsEvent` package-private
  * Make `AppHelper` package-private
  * Make `AppSwitchNotAvailableException` constructor package-private
  * Make `AuthenticationException` constructor package-private
  * Make `AuthorizationException` package-private
  * Make `BraintreeApiConfiguration` package-private
  * Make `BraintreeError` constructors package-private
  * Make `BraintreeException` package-private
  * Make `BraintreeGraphQLHttpClient` package-private
  * Make `BraintreeHttpClient` package-private
  * Make `BraintreeSharedPreferences` package-private
  * Make `BraintreeResponseListener` package-private
  * Make `CardConfiguration` package-private
  * Make `ClassHelper` package-private
  * Make `ConfigurationException` constructor package-private
  * Make `DeviceInspector` package-private
  * Make `DownForMaintenanceException` constructor package-private
  * Make `ErrorWithResponse` constructors package-private
  * Make `GraphQLConfiguration` package-private
  * Make `GraphQLConstants` package-private
  * Make `GraphQLQueryHelper` package-private
  * Make `GooglePaymentConfiguration` package-private
  * Make `HttpClient` package-private
  * Make `HttpResponseCallback` package-private
  * Make `IntegrationType` package-private
  * Make `InvalidArgumentException` package-private
  * Make `Json` package-private
  * Make `KountConfiguration` package-private
  * Make `ManifestValidator` package-private
  * Make `MetadataBuilder` package-private
  * Make `PaymentMethodDeleteException` constructor package-private
  * Make `PayPalConfiguration` package-private
  * Make `PayPalDataCollector` package-private
  * Make `PayPalDataCollectorRequest` package-private
  * Make `PayPalPaymentResource` package-private
  * Make `PostalAddressParser` package-private
  * Make `PreferredPaymentMethodsResult` constructor package-private
  * Make `RateLimitException` constructor package-private
  * Make `SamsungPayConfiguration` package-private
  * Make `ServerException` constructor package-private
  * Make `SignatureVerification` package-private
  * Make `StreamHelper` package-private
  * Make `ThreeDSecureV1BrowserSwitchHelper` package-private
  * Make `TLSSocketFactory` package-private
  * Make `UnexpectedException` constructor package-private
  * Make `UnionPayConfiguration` package-private
  * Make `UnprocessableEntityException` constructor package-private
  * Make `UpgradeRequiredException` constructor package-private
  * Make `UUIDHelper` package-private
  * Make `VenmoConfiguration` package-private
  * Make `VisaCheckoutConfiguration` package-private
  * Move all classes to `com.braintreepayments.api` package

## 3.17.0

* Add `bic` (Bank Identification Code) to `LocalPaymentRequest`

## 3.16.1

* Bump Cardinal version to `2.2.5-1`

## 3.16.0

* Add `accountType` to `ThreeDSecureRequest`
* Add `offerPayLater` to `PayPalRequest`

## 3.15.0

* Add `paymentTypeCountryCode` to `LocalPaymentRequest`
* Upgrade PayPal Data Collector to 5.1.1 (fixes #325)

## 3.14.2

* Bump Cardinal version to `2.2.4-1` (fixes [#305](https://github.com/braintree/braintree_android/issues/305))
* Bump `browser-switch` to `1.1.3`

## 3.14.1

* Update `compileSdkVersion` and `targetSdkVersion` to 30

## 3.14.0

* Expose cardholder name on `CardNonce`.
* Expose expiration month and year on `CardNonce`.
* Update `browser-switch` module to `1.1.0`.
* Fix bug where `onError` callback was invoked instead of the `onCancel` callback in the Local Payment Method flow (fixes #299, thanks @vijayantil1)
* Fix bug where `getReturnUrlScheme` is called and an Activity is no longer attached to the fragment (fixes [#308](https://github.com/braintree/braintree_android/issues/308), thanks @hakanbagci)

## 3.13.0

* Update `browser-switch` module to `1.0.0`
* Make PayPalUAT::Environment enum public
* Add Card#tokenize overload to allow a custom `PaymentMethodNonceCallback` to be provided.

## 3.12.0

* Changed `Configuration#isPayPalEnabled` to no longer consider deprecated integration requirements.

## 3.11.1

* Add default `uiCustomization` to `ThreeDSecureRequest` to prevent null pointer exception when interacting with Cardinal SDK

## 3.11.0

* Bump Cardinal version to 2.2.3-2
* Check if Fragment is active before handling Pay with PayPal result (fixes #295, thanks @brudaswen)

## 3.10.0

* Allow new BraintreeFragment instances to be created using FragmentActivity
* Add support for authorizing the Braintree SDK with a `PayPalUAT` (universal access token)
* Fix bug that accepted raw JSON string as valid authorization to `BraintreeFragment.newInstance(...)`
* Add `threeDSecureAuthenticationId` field to `ThreeDSecureInfo`
* Update `braintree-android-google-payment` module to `3.3.1`

## 3.9.0

* Update Cardinal SDK to `2.2.2-1`
* Fix bug in 3DS1 browser switch around accented characters in the redirect button and description (fixes #288)

## 3.8.0

* Add support for basic UI customization of 3DS1 flows. See `ThreeDSecureV1UiCustomization`.

## 3.7.2

* Update Cardinal SDK to `2.2.1-2`
* Use `synchronized` when adding to callback queue in `BraintreeFragment` (thanks @skauss)
* Update paypal-data-collector to 4.1.2

## 3.7.1

* Update `braintree-android-google-payment` module to `3.1.0`
* Fix a bug so that `BraintreeFragment.newInstance` returns a new fragment whenever a new authorization string is passed in (Resolves issue #274. Thanks @krunk4ever and @bramley-stride.)

## 3.7.0

* Update 3DS `prepareLookup` method to function asynchronously to wait for Cardinal SDK
* Add ability to request `AuthenticationInsight` when tokenizing a credit card, which can be used to make a decision about whether to perform 3D Secure verification
* Set error message on `ThreeDSecureInfo` when 3D Secure 2.0 challenge fails
* Include reference to Cardinal's docs for `uiCustomization` property on `ThreeDSecureRequest`.
* Add `requiresUserAuthentication` method to `ThreeDSecureLookup`
* Add support for `PayPalLineItem`

## 3.6.0

* Add authentication and lookup transaction status information to ThreeDSecureInfo
* Add ability to customize UI for 3D Secure challenge views
* Fix race condition that caused inconsistent 3DS version flows

## 3.5.0

* Add 3DSecure authentication details to card nonce

## 3.4.2

* Add `acsTransactionId`, `threeDSecureServerTransactionId` and `paresStatus` fields to `ThreeDSecureInfo`

## 3.4.1

* Update Cardinal SDK to 2.1.4-1

## 3.4.0

* Send analytics timestamps in milliseconds
* Add additional fields to ThreeDSecureInfo
* Fix potential crash when 3DSecure 2.0 JWT is not available

## 3.3.0

* Correctly includes the 3DSecure 2.0 module

## 3.2.0

* Add 3DS 2 Support
* Update 3DS redirect to newest version

## 3.1.0

* BraintreeFragment can now attach to a Fragment (fixes [#252](https://github.com/braintree/braintree_android/issues/252))

## 3.0.1

* Update google-payment to 3.0.1
* Update endpoint for creating local payments

## 3.0.0

* Bump minSdkVersion to 21
* Convert to AndroidX
* BraintreeFragment moves to the support fragment
  * Requires AppCompatActivity to attach the BraintreeFragment to
* Removed Visa Checkout 1.0.0 as a dependency
  * Add Visa Checkout's dependency to your app to get the latest version
* Removed deprecated ThreeDSecureWebView flow
* Removed deprecated Venmo#isVenmoWhitelisted(ContentResolver)
* Removed deprecated method from PostalAddress
* Removed deprecated country setters
* Removed deprecated methods from DataCollector
* Removed deprecated PayPalOneTouchActivity
* Removed deprecated Ideal
* Rename AndroidPay classes to GooglePayment



## 2.21.0

* Deprecate PayPal Future Payments, use PayPal Billing Agreements
* Deprecate AndroidPayConfiguration, use the GooglePaymentConfiguration alias

## 2.20.1

* Fix null address properties on PayPalAccountNonce
  * Those addresses should always be at least an empty PostalAddress

## 2.20.0

* Google Pay
  * Add groundwork for v2 compatibility
* Split PostalAddress into PostalAddress and PostalAddressParser
  * Deprecates PostalAddress.fromJson - use PostalAddressParser.fromJson
  * Add fromUserAddressJsonn to PostalAddressParser
  * Add additional fields

## 2.19.0

* Move Google Payment to a separate module
* Downgrade browser-switch to 0.1.6
* Exclude customtabs from browser-switch dependency

## 2.18.1

* Upgrade browser-switch to 0.1.7 fixes Chrome Custom Tab integration when using Jetifier to use AndroidX

## 2.18.0

* Upgrade Android SDK to 28
* Fix PayPal JavaDoc

## 2.17.0

* Local Payments
* Upgrade PayPal Data Collector to 4.0.3

## 2.16.0

* Add optional merchant account Id to PayPalRequest
* Add openVenmoAppPageInGooglePlay method which opens Venmo on the Google Play

## 2.15.2

* Fix NoClassDefFoundError compile error for PayPalDataCollector

## 2.15.1

* Fix InvalidPathException error

## 2.15.0

* Add `PaymentMethod#deletePaymentMethod` which allows customers to remove their vaulted payment methods
* Fix DataCollector not being available for instant run builds

## 2.14.2

* Fix issue with TLS cipher in API < 21

## 2.14.1

* Removed unused PayPal analytics event

## 2.14.0

* Add shippingAddressEditable to PayPalRequest

## 2.13.2

* Fix issue where address override was not set for PayPal billing agreements

## 2.13.1

* Update 3D Secure redirect URL

## 2.13.0

* 3D Secure
  * Add support for American Express SafeKey params
* Update PayPalDataCollector library to 3.1.6
* Catch possible SQLite exceptions

## 2.12.0

* Move Visa Checkout to separate module
* Update Visa Checkout to 5.5.2
* Update SDK to 27

## 2.11.0

* Add support for Venmo profiles
* Update PayPalDataCollector library to 3.1.5

## 2.10.0

* Update GooglePaymentException to be parcelable
* Add browser switch support to 3D Secure integrations

## 2.9.0

* Internal performance optimizations
* Deprecate `countryName`, `countryCodeAlpha2`, `countryCodeAlpha3`, and `countryCodeNumeric` in favor of `countryCode` in `CardBuilder` and `UnionPayCardBuilder`.

## 2.8.1

* Support `lastFour` in `GooglePayCardNonce`
* Add Google Pay branding

## 2.8.0

* Add support for iDEAL payments

## 2.7.3

* Check package name is valid for PayPal Wallet switch

## 2.7.2

* Fix phoneNumberRequired in GooglePayment

## 2.7.1

* Add AmericanExpress support with getRewardsBalance method
* Use ExecutorService for async database operations

## 2.7.0

* Increase minimum version of Google Play Services Wallet to 11.4.0
* Add support for the Google Payments API
* Deprecate Android Pay
* Add additional billing address params to `CardBuilder`

## 2.6.2

* Fix potential crash due to optional Visa Checkout dependency

## 2.6.1

* Fix potential crash due to optional Google Play Services dependency

## 2.6.0

* Upgrade Kount DataCollector to 3.2
* Stop using dependency ranges (https://github.com/braintree/android-card-form/pull/29)
* Relax `PRNGFixes` check for `PRNGSecureRandomProvider` to prevent race condition with other providers ([#151](https://github.com/braintree/braintree_android/issues/151))
* Stop sending `Content-Type` header for GET requests ([#155](https://github.com/braintree/braintree_android/issues/155))
* Upgrade browser-switch to 0.1.4 to prevent losing Chrome Custom Tab when switching to a password manager or other app
* Add additional bin data to card based payment methods
* Add DOM and database storage to `ThreeDSecureWebView` to improve compatibility with some bank web pages ([#159](https://github.com/braintree/braintree_android/pull/159))
* Update compile and target SDK versions to 26
  * Any support library dependencies must now be 26.0.0 or newer

## 2.5.4

* Use custom task instead of overriding the clean task (fixes [#153](https://github.com/braintree/braintree_android/issues/153))
* Accept third party cookies in ThreeDSecureWebView for Lollipop and above

## 2.5.3

* Add PayPal Credit for Billing Agreements

## 2.5.2

* Include cause in `ConfigurationException` ([#143](https://github.com/braintree/braintree_android/pull/143))
* Ignore ProGuard warnings for Visa Checkout (fixes [#144](https://github.com/braintree/braintree_android/issues/144))
* Fix Android Pay behavior during configuration changes (fixes [#145](https://github.com/braintree/braintree_android/issues/145), [#146](https://github.com/braintree/braintree_android/issues/146), [#147](https://github.com/braintree/braintree_android/issues/147))
* Fix crash when run in an Android Instant App

## 2.5.1

* Fix non-optional `data-collector` dependency in Braintree
* Create `BraintreeRequestCodes` for use with `BraintreeCancelListener#onCancel`
* Move PayPal browser switches to use [browser-switch-android](https://github.com/braintree/browser-switch-android)

## 2.5.0

* Add option to set display name in `PayPalRequest`
* Add option to set landing page type in `PayPalRequest`
* Add option to enable PayPal Credit in `PayPalRequest`
* Add Visa Checkout as a payment method
* Prevent dependency resolution of alpha major versions of support libraries

## 2.4.3

* Improve `GoogleApiClientException` to include error type as well as reason code
* Changes to PayPalDataCollector to make it easier to use

## 2.4.2

* Fix NPE in `AndroidPay#changePaymentMethod` (fixes [#139](https://github.com/braintree/braintree_android/issues/139))
* `Venmo#authorizeAccount` will now correctly vault the payment method when the vault option is true
* Fix missing client metadata ids in `PayPalAccountNonce`s
* Update paypal-data-collector to 3.1.4

## 2.4.1

* Add workaround for [Kount/kount-android-sdk#2](https://github.com/Kount/kount-android-sdk/issues/2)
* Fix error returned by `AndroidPay#changePaymentMethod`

## 2.4.0

* Fix back button during PayPal browser switch on Samsung devices (fixes [#137](https://github.com/braintree/braintree_android/issues/137))
* Add new intent option to `PayPalRequest`
* Fix crash when excluding the PayPal dependency
* Increase `minSdkVersion` to 16
  * API 16 is the first version of Android that supports TLSv1.2. For more information on Braintree's upgrade to TLSv1.2 see [the blog post](https://www.braintreepayments.com/blog/updating-your-production-environment-to-support-tlsv1-2/).

## 2.3.12

* Improve PayPal address validations
* Work around `NullPointerException` in `BraintreeFragment#newInstance` (fixes [#125](https://github.com/braintree/braintree_android/issues/125))
* Document supported locales for PayPal
* Fix rare `NullPointerException` ([#128](https://github.com/braintree/braintree_android/pull/128))

## 2.3.11

* Fix ProGuard rules (fixes [#124](https://github.com/braintree/braintree_android/issues/124))
* Fix `NullPointerException` when using deprecated DataCollector methods
* Update compile and target SDK versions to 25

## 2.3.10

* Add `BraintreeFragment#getListeners` to get a list of all the registered listeners
* Upgrade paypal-data-collector to 3.1.3
* Upgrade Kount DataCollector to 3.1
* Add `AndroidPay#requestAndroidPay` and `AndroidPay#changePaymentMethod` methods to simplify requesting Android Pay from a user and changing the backing payment method.
* Include ProGuard directives in the SDK ([#120](https://github.com/braintree/braintree_android/pull/120))
* Work around bug in `JSONObject#optString`
* Use `FragmentTransaction#commitNow` and `FragmentManager#executePendingTransactions` in `BraintreeFragment#newInstance` to synchronously set up `BraintreeFragment` and avoid race conditions caused by asynchronous `Fragment` setup.

## 2.3.9

* Update `AndroidPayCardNonce` description to include card type and last 4

## 2.3.8

* Support changing user call to action in PayPal flows, see `PayPalRequest#userAction`
* Fix validate option not being sent when set to false in `PaymentMethodBuilder`
* Add merchant supported card types to `Configuration`
* Expose methods on `BraintreeFragment` for getting cached payment methods
* Update `paypal-data-collector` to 3.1.2
* Move Drop-In to [it's own repo](https://github.com/braintree/braintree-android-drop-in)

## 2.3.7

* Update exception message when Android Manifest setup is invalid
* Fix unclosed `InputStream` (fixes [#115](https://github.com/braintree/braintree_android/issues/115))
* Post exception to error listener instead of throwing `IllegalStateException` when `BraintreeFragment` is not attached to an `Activity`
* Restore url when `BraintreeFragment` is recreated (fixes [#117](https://github.com/braintree/braintree_android/issues/117))
* Upgrade gradle build tools to 2.1.3
* Parse and return errors when Android Pay tokenization fails
* Add support for changing the backing card for Android Pay in Drop-In
* Call configuration callback whenever a new Activity is attached to `BraintreeFragment`

## 2.3.6

* Allow vaulting of Venmo accounts. See `Venmo#authorizeAccount`.
* Remove Venmo whitelist check
* Fix `BraintreeCancelListener#onCancel` being invoked twice for PayPal cancellations (fixes [#112](https://github.com/braintree/braintree_android/issues/112))

## 2.3.5

* Change `UnionPayCallback` to include `smsCodeRequired`
* Change `UnionPayCapabilities#isUnionPayEnrollmentRequired` to `UnionPayCapabilities#isSupported`
* Upgrade Google Play Services to [9.0.0,10.0.0)
* Upgrade support annotations to [24.0.0,25.0.0)
* Upgrade build tools to 24.0.0
* Update compile and target API versions to 24
* Fix `NullPointerException` in `AnalyticsIntentService`

## 2.3.4

* Prevent invalid schemes from being used for browser switching (Packages containing underscores would generate invalid schemes)
* Fix `NoClassDefFoundError` in `DataCollector`
* Fix `NullPointerException` in `BraintreeFragment`

## 2.3.3

* Add PayPal Checkout intent option (authorize or sale). See `PayPalRequest#intent`
* Update UnionPay support in demo app custom integration
* Update `android-card-form` to 2.3.1
* Fix `NullPointerException` in `AddPaymentMethodViewController` (fixes [#100](https://github.com/braintree/braintree_android/issues/100))
* Fix `IllegalStateException` when creating a `BraintreeFragment` (fixes [#104](https://github.com/braintree/braintree_android/issues/104))
* Fix `NullPointerException` when `BraintreeFragment` is not attached to an `Activity` (fixes [#105](https://github.com/braintree/braintree_android/issues/105))

## 2.3.2

* Fix `NullPointerException` when handling a PayPal response (fixes [#101](https://github.com/braintree/braintree_android/issues/101))

## 2.3.1

* Fix `NullPointerException`s in `BraintreeFragment` when not attached to an `Activity`
* Fix Chrome Custom Tabs Intent flags interfering with browser switch
* Add new `DataCollector#collectDeviceData` methods that use a callback; deprecate synchronous methods
* Reduce size of assets in Drop-In

## 2.3.0

* UnionPay Beta *Please note*: this API is in beta and subject to change
* Add support for fetching a customer's payment methods
* Return a `RateLimitException` when a merchant account is being rate limited

## 2.2.5

* Fixes
  * Update BraintreeHttpClient to support UTF-8 encoding (fixes [#85](https://github.com/braintree/braintree_android/issues/85))

## 2.2.4

* Update PayPalDataCollector to 3.1.1
* Fixes
  * Update device collector to 2.6.1 (fixes [#87](https://github.com/braintree/braintree_android/issues/87))
  * Fix crash when `BraintreeFragment` has not been attached to an `Activity`
* Features
  * Add `PaymentRequest#defaultFirst` option
  * Add support for Chrome Custom tabs when browser switching

## 2.2.3

* Fixes
  * Fix incorrect `groupId` of dependencies in pom file for 2.2.2

## 2.2.2

:rotating_light: The `groupId`s in this version's pom files are incorrect and dependencies will not resolve. Do not use. :rotating_light:

* Update `PaymentButton` styling when PayPal is the only visible option
* Features
  * Add client side overrides for payment methods in Drop-in and `PaymentButton` to `PaymentRequest`
  * Add support for non-USD currencies and non-US shipping addresses in Android Pay
  * Return email, billing address and shipping address as part of an `AndroidPayCardNonce` from Drop-in
* Fixes
  * Fix back button not doing anything in Drop-in after an Android Pay error is returned
  * Deprecate `DataCollector#collectDeviceData` and add new signature to prevent a NullPointerException when using a fragment that is not attached to an `Activity`

## 2.2.1

* Fixes
  * Fix support annotations being bundled in PayPalDataCollector jar

## 2.2.0

* Open source PayPal SDK
* Deprecate `PayPalOneTouchActivity` and remove from Android manifest
* Add Travis CI build
* Improve errors and manifest validation
* Features
  * Add `CardBuilder#cardholderName`
  * Add `PayPalRequest#billingAgreementDescription`
* Fixes
  * Fix back button not working in Drop-in after adding a payment method
  * Fix failure to return a payment method nonce after browser switch when the fragment was recreated.

## 2.1.2

* Update Google Play Services Wallet to 8.4.0
* Use `ENVIRONMENT_TEST` for Android Pay requests in sandbox
* Add `AndroidPay#isReadyToPay` method

## 2.1.1

* Demo app upgrades
* Update PayPal SDK to 2.4.3 (fixes [#67](https://github.com/braintree/braintree_android/issues/67))
* Update android-card-form to 2.1.1
* Update gradle to 2.8
* Update build tools to 23.0.2
* Features
  * Add support for fraud data collection in Drop-in
* Fixes
  * Add rule to suppress ProGuard warnings
  * Fix Drop-in crash
  * Fix NPE when there is no active network (fixes [#77](https://github.com/braintree/braintree_android/issues/77))

## 2.1.0

* Pay with Venmo
* `PaymentButton#newInstance` now accepts a container id to add `PaymentButton` to that container
* Android Pay assets
* Fixes
  * Add `onInflate` method for Android versions < 23
  * PayPal cancel events (fixes [#63](https://github.com/braintree/braintree_android/issues/63))

## 2.0.1

* Make support annotations an optional dependency
* Cache configuration to prevent unnecessary network requests
* Fixes
  * Fix BraintreeDataCollector as an optional dependency
  * Fix `PaymentRequest` crash when Google Play Services is not present

## 2.0.0

* Increase `minSdkVersion` to 15 (see [Platform Versions](http://developer.android.com/about/dashboards/index.html#Platform) for the current distribution of Android versions)
* Remove Gson dependency
* Replace `Braintree` class with headless `BraintreeFragment`
  * Move methods for creating payment methods from central `Braintree` class to their own classes e.g. `PayPal#authorizeAccount`, `Card#tokenize`
* Add support for Tokenization Keys in addition to Client Tokens
* Rename PaymentMethod to PaymentMethodNonce
* Rename BraintreeData module to BraintreeDataCollector
* Update PayPal
  * Remove [PayPal Android SDK](https://github.com/paypal/PayPal-Android-SDK) dependency
  * Replace in-app log in with browser based log in
  * Add support for PayPal billing agreements and one-time payments
* Convert `PaymentButton` class from a view to a fragment
* Create `PaymentRequest` class for specifying options in Drop-in and the `PaymentButton`
* Remove Venmo One Touch. To join the beta for Pay with Venmo, contact [Braintree Support](mailto:support@braintreepayments.com)
* Remove Coinbase
* Many additional structural and name changes. For more details, see the [migration guide](https://developers.braintreepayments.com/reference/general/client-sdk-migration/android/v2) and the [source code](https://github.com/braintree/braintree_android)

## 1.7.4

* Fixes
  * Increase minimum version of Google Play Services Wallet to 8.0.0 to prevent `VerifyError`

## 1.7.3

* Fixes
  * Fix Android Pay bug caused by shared state between Activities

## 1.7.2

* Update PayPal SDK to 2.11.1 (fixes [#48](https://github.com/braintree/braintree_android/issues/48))

## 1.7.1

* Fixes
  * Fix tokenization failure in Coinbase

## 1.7.0

* Update gradle plugin to 1.3.1
* Update build tools to 23.0.1
* Update `compileSdkVersion` and `targetSdkVersion` to 23
* Update PayPal SDK to 2.10.0
* Increase maximum version of Google Play Services to 9.0.0 ([#50](https://github.com/braintree/braintree_android/pull/50))
* Set compile options to use Java 7
* Features
  * Add support for Coinbase. *Please note:* this API is in beta and subject to change.
* Fixes
  * Fix rare crash when Braintree was recreated
  * Fix 3D Secure bug that prevented a card from being returned
  * Remove use of Apache library ([#43](https://github.com/braintree/braintree_android/issues/43))
  * Remove single line description limitation ([#45](https://github.com/braintree/braintree_android/issues/45))

## 1.6.5

* Update PayPal SDK to 2.9.10
* Fixes
  * Fix incorrect custom integration in demo app
  * Fix incorrect selected payment method in Drop-in after creating a new payment method
  * Fix `NoClassDefFoundError` crash in Drop-in

## 1.6.4

* Update PayPal SDK to 2.9.8
* Improvements
  * Follow Android convention around button and text casing in Drop-in
  * Update android-card-form to [2.0.1](https://github.com/braintree/android-card-form/blob/master/CHANGELOG.md#201)

## 1.6.3

* Improvements
  * BraintreeData can now be optionally excluded
* Fixes
  * Remove optional dependency from full jar

## 1.6.2

* Update PayPal SDK to 2.9.7
* Add support for additional PayPal scopes to `PaymentButton`
* Fixes
  * Return error instead of silently failing setup with bad client tokens
  * Fix `NoClassDefFoundError` in Drop-in caused by optional dependency

## 1.6.1

* Fixes
  * Fix `NoClassDefFoundError` in Drop-in and `PaymentButton` caused by optional dependency ([#34](https://github.com/braintree/braintree_android/issues/34))

## 1.6.0

* Update PayPal SDK to 2.9.6
* Update gradle plugin to 1.2.3
* Update build tools to 22.0.1
* Features
  * Add Android Pay support. *Please note:* this API is in beta and subject to change.
  * Add `Braintree#onActivityResult` method
  * Add support for additional PayPal scopes
    * A `List` of additional scopes may be passed to `Braintree#startPayWithPayPal`
    * `PayPalAccount#getBillingAddress` can be used to retrieve the billing address when the address scope is requested.

## 1.5.1

* Update PayPal SDK to 2.9.5
* Switch to OkHttp for Demo app
* Improvements
  * Add methods to persist state across rotations
* Fixes
  * Fix Demo app crash when `MainActivity` was destroyed ([#26](https://github.com/braintree/braintree_android/pull/26))
  * Fix NPE in Drop-in ([#30](https://github.com/braintree/braintree_android/issues/30))
  * Fix ProGuard support and add ProGuard rules ([#29](https://github.com/braintree/braintree_android/issues/29))
  * Fix Drop-in error handling for non-card errors

## 1.5.0

* Update PayPal SDK to 2.9.4
* Move `CardForm` to [separate repo](https://github.com/braintree/android-card-form)
* Deprecate `Braintree#getInstance` in favor of `Braintree#setup`
* Fixes
  * Remove metadata from assets, fixes [#16](https://github.com/braintree/braintree_android/issues/16)

## 1.4.0

* Update gradle plugin to 1.1.2
* Update build tools to 22
* Update `compileSdkVersion` and `targetSdkVersion` to 22
* Update PayPal SDK to 2.9.0
* Features
  * Add support for 3D Secure. *Please note:* this API is in beta and subject to change.
* Fixes
  * Fix missing expiration date float label (#21)

## 1.3.0

* Remove Drop-In support for Eclipse
* Open source [card form](CardForm) separate from Drop-In
* Update PayPal SDK to 2.8.5
  * card.io is no longer included in the SDK
* Update Espresso to 2.0
* Remove unused PayPal `PROFILE` scope

## 1.2.7

* Update gradle plugin to 0.14.1
* Update build tools to 21.1.1
* Update PayPal SDK to 2.7.3
* Remove `android:allowBackup="false"` from library manifests, apps will now be able to choose if they allow backups
* Remove `ACCESS_WIFI_STATE` permission
* Improvements
  * Add localizations for more locales (da-rDK, en-rAU, es, fr-rCA, iw-rIL, nl, no, pl, pt, ru, sv-rSE, tr, zh-rCN)
  * Add initial right to left language support
  * Add type safety to `Braintree#addListener(Listener)`. Thanks @adstro!

## 1.2.6

* Increase `targetSdkVersion` to 21
* Increase `buildToolsVersion` to 21.0.2
* Fixes
  * Fix max length on `EditText`s
  * Fix crash caused by `PRNGFixes`
* Improvements
  * Update PayPal SDK
  * Add first and last name to `CardBuilder`

## 1.2.5

* Fixes
  * Fix incorrectly named language resource directories

## 1.2.4

* Fixes
  * Work around manifest merging issues on newer build plugins

## 1.2.3

* minSdk is now 10
* Fixes
  * Set max length on card field for unknown card types in Drop-In
  * Update PayPal SDK to fix rotation bug
  * Fix edge cases in expiration entry in Drop-In
* Improvements
  * Error messages are now returned from Drop-In
  * Drop-In auto advances to next field now

## 1.2.2

* Fixes
  * Fix crash caused by too large request code in `PaymentButton`
  * Resume the payment method form after rotation
* Improvements
  * Updated PayPal SDK
    * email scope is now requested in all PayPal requests
  * `correlationId` is now included in the device data string returned from `BraintreeData#collectDeviceData`

## 1.2.1

* Fixes
  * BraintreeApi release now includes the PayPal SDK again. Sorry!
* Improvements
  * All assets are now namespaced to avoid any conflicts on import.
  * Updated PayPal SDK

## 1.2.0

* Features
  * App switch based payments for PayPal and Venmo (One Touch)
    * No changes for existing Pay With PayPal integrations
    * See [the docs](https://developers.braintreepayments.com/android/guides/one-touch) for more information
  * Unified payment button (`PaymentButton`) for PayPal and/or Venmo payments
* Improvements
  * Minor bugfixes and internal tweaks
* Deprecations
  * `PayPalButton` is deprecated in favor of `PaymentButton`

## 1.1.0

* Breaking Change
  * BraintreeData returns `deviceData` instead of `deviceSessionId` on `collectDeviceData`
* Improvements
  * References `sdk-manager-plugin` from vendor to simplify build process

## 1.0.8

* Improvements
  * CardBuilder now accepts billing address fields other than postal code (credit: @chiuki)
* Packaging
  * Fixed an issue building Drop-In in Eclipse

## 1.0.7

* Improvements
  * BraintreeApi no longer depends on OkHttp
  * Added localizations for more locales (UK, FR, DE, IT)

## 1.0.6

* Fixes
  * Fixed disabled submit button in landscape
  * Fixed next field button in landscape
  * Add max length to expiration date and prevent user from typing illegal characters
* Move to sdk-manager-plugin for CI dependencies

## 1.0.5

* Packaging
  * Set Braintree package to default to AAR instead of ZIP

## 1.0.4 - Gradle and Maven will incorrectly download the ZIP instead of AAR, use 1.0.5+

* Improvements
  * Added assets for a wider range of resolutions
  * Enforce maximum length for card and postal code fields
  * Added README for fraud tools
* Packaging
  * Improvements for usage in environments other than Maven or Gradle
* Fixes
  * Fixed lint errors

## 1.0.3

* Fixes
  * Fix crash on Android SDK < 19
* Add PayPal `correlationId` to PayPal account creation

## 1.0.2 - crash on Android SDK < 19, do not use

* Fixes
  * Improved packaging for non-Gradle uses of SDK

## 1.0.1

* Fixes
  * Attach Javadocs and sources to Maven Central build.

## 4.23.0
* Breaking Changes
  * Bump `minSdkVersion` to 21.

## 3.3.1
* Fix `allowedCardNetworks` in `isReadyToPayRequest` to be uppercased. Thanks @fcastagnozzi.

## 3.3.0
* Add support for Google Pay's `existingPaymentMethodRequired` option

## 3.2.0
* Add support for `isNetworkTokenized`

## 3.1.1
Fix setting the correct version in metadata

## 3.1.0

* Add check in `requestPayment` to avoid Null Pointer Exception

## 3.0.1

* Resolve issue where optional shipping parameters were treated as if they were required
* Use GooglePayment PayPal client ID

## 3.0.0

* Convert to AndroidX
* Replace AndroidPayConfiguration with GooglePaymentConfiguration

## 2.0.1

* Disable PayPal payment method in Google Payment when the merchant is not able to process PayPal

## 2.0.0

* Add support for Google Pay v2
* Remove support for Google Pay v1
  * To continue using v1, add google-payment:1.0.0 to your build.gradle
  * v1 will remain the defaul for braintree android until the next major version bump
* Replace all UserAddress objects with PostalAddress objects

## 1.0.0

* Public release of [v.zero](https://www.braintreepayments.com/v.zero) SDK<|MERGE_RESOLUTION|>--- conflicted
+++ resolved
@@ -2,7 +2,6 @@
 
 ## unreleased
 
-<<<<<<< HEAD
 * Local Payment
   * Fixes Google Play Store Rejection
     * See [developer documentation](link) for required updates for user location data compliance
@@ -26,11 +25,9 @@
     * Add `PayPalDataCollectorRequest` to pass in `hasUserLocationConsent`
     * Update `PayPalDataCollector.collectDeviceData()` to take in `PayPalDataCollectorRequest`
     * Deprecate existing `PayPalDataCollector.collectDeviceData()`
-=======
 * GooglePay
-  * Add `GooglePayClient#isReadyToPay(Context, ReadyForGooglePayRequest, GooglePayIsReadyToPayCallback)` method
-  * Deprecate  `GooglePayClient#isReadyToPay(FragmentActivity, ReadyForGooglePayRequest, GooglePayIsReadyToPayCallback)` method
->>>>>>> 7883ad32
+    * Add `GooglePayClient#isReadyToPay(Context, ReadyForGooglePayRequest, GooglePayIsReadyToPayCallback)` method
+    * Deprecate  `GooglePayClient#isReadyToPay(FragmentActivity, ReadyForGooglePayRequest, GooglePayIsReadyToPayCallback)` method
 
 ## 4.43.0 (2024-03-19)
 
