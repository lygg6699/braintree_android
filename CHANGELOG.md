# Braintree Android SDK Release Notes

<<<<<<< HEAD
## unreleased

* PayPal
    * Add optional property `PayPalCheckoutRequest.setUserAuthenticationEmail()`
* Add ShopperInsights module (BETA)
  * Requires opt in - `@OptIn(ExperimentalBetaApi::class)`

=======
## 4.46.0 (2024-05-30)

* PayPalMessaging (BETA)
  * Add `PayPalMessagingRequest`, `PayPalMessagingColor`, `PayPalMessagingLogoType`, `PayPalMessagingOfferType`, `PayPalMessagingPageType`, `PayPalMessagingTextAlignment`, and `PayPalMessagingListener`
  * Add `PayPalMessagingView(BraintreeClient, Context)` to display PayPal messages to promote offers such as Pay Later and PayPal Credit to customers.
    * To get started call `PayPalMessagingView#start()` with an optional `PayPalMessagingRequest`

## 4.45.1 (2024-05-28)

* PayPal
  * Update `PayPalInternalClient` to use pairing ID as client metadata ID by default.
  * Send `is_vault` in `event_params` analytics
* Venmo
  * Send `link_type` and `is_vault` in `event_params` analytics
  
>>>>>>> 95758a0b
## 4.45.0 (2024-04-16)

* BraintreeCore
  * Updated expiring pinned vendor SSL certificates
* GooglePay
  * Add `GooglePayClient#tokenize(PaymentData, GooglePayOnActivityResultCallback)` to be invoked after direct Google Play Services integration
* PayPalNativeCheckout
  * Bump native-checkout version to `1.3.2`
  * Fixes Google Play Store Rejection
    * Add `hasUserLocationConsent` property to `PayPalNativeCheckoutRequest`, `PayPalNativeCheckoutVaultRequest` and `PayPalNativeRequest`
    * Deprecate existing constructors that do not pass in `hasUserLocationConsent`
* PayPalDataCollector
  * Bump Magnes version to `5.5.1`

## 4.44.0 (2024-04-05)

* Local Payment
  * Fixes Google Play Store Rejection
    * Add `hasUserLocationConsent` property to `LocalPaymentRequest`
    * Deprecate existing constructor that does not pass in `hasUserLocationConsent`
* PayPal
  * Fixes Google Play Store Rejection
    * Add `hasUserLocationConsent` property to `PayPalCheckoutRequest`, `PayPalVaultRequest` and `PayPalRequest`
    * Deprecate existing constructors that do not pass in `hasUserLocationConsent`
* BraintreeDataCollector
  * Bump Magnes SDK to version 5.5.0
  * Fixes Google Play Store Rejection
    * Add `DataCollectorRequest` to pass in `hasUserLocationConsent`
    * Update `DataCollector.collectDeviceData()` to take in `DataCollectorRequest`
    * Deprecate existing `DataCollector.collectDeviceData()`
* PayPalDataCollector
  * Fixes Google Play Store Rejection
    * Add `PayPalDataCollectorRequest` to pass in `hasUserLocationConsent`
    * Update `PayPalDataCollector.collectDeviceData()` to take in `PayPalDataCollectorRequest`
    * Deprecate existing `PayPalDataCollector.collectDeviceData()`
* GooglePay
  * Add `GooglePayClient#isReadyToPay(Context, ReadyForGooglePayRequest, GooglePayIsReadyToPayCallback)` method
  * Deprecate  `GooglePayClient#isReadyToPay(FragmentActivity, ReadyForGooglePayRequest, GooglePayIsReadyToPayCallback)` method

## 4.43.0 (2024-03-19)

* Move from Braintree to PayPal analytics service (FPTI)
* Venmo
  * Fix bug where SDK is not sending metadata as expected when creating payment context or constructing App Link URL

## 4.42.0 (2024-03-12)

* PayPal
  * Add optional property `PayPalVaultRequest.setUserAuthenticationEmail()`
* BraintreeCore
  * Send `paypal_context_id` in `analytics_event` to PayPal's analytics service (FPTI) when available
* Venmo
  * Add `setIsFinalAmount()` to `VenmoRequest`
  * Add `setFallbackToWeb()` to `VenmoRequest`
    * If set to `true` customers will fallback to a web based Venmo flow if the Venmo app is not installed
    * This method uses App Links instead of Deep Links
  * Add `VenmoClient#parseBrowserSwitchResult(Context, Intent)` method
  * Add `VenmoClient#clearActiveBrowserSwitchRequests(Context)` method
  * Add `VenmoClient#onBrowserSwitchResult(BrowserSwitchResult, VenmoOnActivityResultCallback)` method
* ThreeDSecure
  * Call cleanup method to resolve `Cardinal.getInstance` memory leak

## 4.41.0 (2024-01-18)

* PayPal
  * Add imageUrl, upcCode, and upcType to PayPalLineItem
* PayPalNativeCheckout
  * Bump native-checkout version to release `1.2.1`
  * Upgraded the data-collector SDK to version 3.21.0 which made updates to Device Data collection related to Google Play's User Data Policy. For more info read the [release notes](https://github.com/paypal/android-checkout-sdk/releases/tag/v1.2.1)

## 4.40.1 (2023-12-13)

* BraintreeCore
  * Bump `browser-switch` version to `2.6.1` (fixes #799)
* PayPal
  * Fix issue where inaccurate error message was being returned on authorization or configuration error (fixes #821)
* Venmo
  * Fix NPE when `VenmoListener` is null (fixes #832)

## 4.40.0 (2023-11-16)

* PayPalNativeCheckout
  * Bump native-checkout version to release `1.2.0`
  * Add `setUserAuthenticationEmail()` to `PayPalNativeRequest`
* GooglePay
  * Bump `play-services-wallet` version to `19.2.1`
  * Add `totalPriceLabel` to `GooglePayRequest`

## 4.39.0 (2023-10-16)

* BraintreeCore
  * Remove beta features `PreferredPaymentMethodsClient`, `PreferredPaymentMethodsResult`, and `PreferredPaymentmethodsCallback`
* GooglePay
  * Fix bug where credit cards were allowed when `GooglePayRequest#setAllowedCreditCards(false)`

## 4.38.2 (2023-09-18)

* BraintreeCore
  * Internal Fixes

## 4.38.1 (2023-09-14)

* ThreeDSecure
  * Bump Cardinal version to `2.2.7-5`

## 4.38.0 (2023-09-06)

* All Modules
  * Android 14 Support
    * Upgrade `compileSdkVersion` and `targetSdkVersion` to API 34
* ThreeDSecure
  * Bump Cardinal version to `2.2.7-4`
* BraintreeCore
  * Bump `browser-switch` version to `2.6.0`
* PayPalNativeCheckout
  * Bump min SDK version to 23 to prevent crashes on lower Android versions

## 4.37.0 (2023-08-22)

* PayPalNativeCheckout
  * Bump native-checkout version to release `1.1.0`
  * Fix bug where `PayPalNativeCheckoutVaultRequest` flow in the EU results in failed requests when using the nonce in a server side request

## 4.36.0

* BraintreeCore
  * Bump `browser-switch` version to `2.5.0`
* All Modules
  * Revert Kotlin version to `1.7.10`

## 4.35.0

* GooglePay
  * Add `GooglePayCardNonce.getCardNetwork()`

## 4.34.0

* GooglePay
  * Add `GooglePayRequest.setAllowCreditCards()`
* PayPalNativeCheckout (General Availability release)
  * Bump native-checkout version to release `1.0.0`
  * Fix an issue where the return from web fallback was not returning the correct information

## 4.33.0

* PayPalNativeCheckout (BETA)
  * Fix bug where setting `setUserAction()` does not update button as expected
* SEPADirectDebit
  * Add `SEPADirectDebitRequest.setLocale()`
* Venmo
  * Add missing space to Venmo `PaymentContext` GraphQL query (fixes #749)

## 4.32.0

* Bump target Kotlin version to `1.8.0`
* PayPal
  * Undeprecate `PayPalClient(BraintreeClient)` constructor
  * Undeprecate `PayPalClient#onBrowserSwitchResult(BrowserSwitchResult, PayPalBrowserSwitchResultCallback)`
  * Add `PayPalClient#parseBrowserSwitchResult(Context, Intent)` method
  * Add `PayPalClient#clearActiveBrowserSwitchRequests(Context)` method
* LocalPayment
  * Undeprecate `LocalPaymentClient(BraintreeClient)` constructor
  * Undeprecate `LocalPaymentClient#onBrowserSwitchResult(Context, BrowserSwitchResult, LocalPaymentBrowserSwitchResultCallback)`
  * Add `LocalPaymentClient#parseBrowserSwitchResult(Context, Intent)` method
  * Add `LocalPaymentClient#clearActiveBrowserSwitchRequests(Context)` method
* Venmo
  * Fix issue caused by `VenmoActivityResultContract` where a user cancelation is being misinterpreted as an unknown exception because the intent data is `null` (fixes #734)
  * Add the following properties to `VenmoRequest`:
    * `collectCustomerBillingAddress`
    * `collectCustomerShippingAddress`
    * `totalAmount`
    * `subTotalAmount`
    * `discountAmount`
    * `taxAmount`
    * `shippingAmount`
    * `lineItems`

## 4.31.0

* BraintreeDataCollector
  * Remove Kount dependency
  * Kount is no longer supported via Braintree, instead please use our [Fraud Protection Advanced product](https://developer.paypal.com/braintree/articles/guides/fraud-tools/premium/fraud-protection-advanced)

## 4.30.0

* GooglePay
  * Add `GooglePayCardNonce.getBin()`

## 4.29.0

* PayPalNativeCheckout (BETA)
  * Reverting native version upgrade
* ThreeDSecure
  * Bump Cardinal version to `2.2.7-3`
  * Add `setUiType` and `setRenderTypes` to `ThreeDSecureRequest`

## 4.28.0

* PayPalNativeCheckout (BETA)
  * Bump native-checkout version to release `0.112.0`

## 4.27.2

* ThreeDSecure
  * Guard `ThreeDSecureClient` against potential Cardinal SDK runtime exceptions

## 4.27.1

* ThreeDSecure
  * Catch Null Pointer Exception in `ThreeDSecureActivity` to prevent crash (fixes #715)

## 4.27.0

* DataCollector
  * Use `applicationContext` in `DataCollector#collectDeviceData()` callback to prevent potential `Activity` leaks
* GooglePay
  * Fix issue that causes `GooglePayNonce#isNetworkTokenized` to always return `false` after being parceled
* ThreeDSecure
  * Catch `TransactionTooLargeException` to prevent crash on large data (fixes #642)
  * Deprecate 3DS v1. Any attempt to use 3DS v1 will now throw an error. See [Migrating to 3D Secure 2](https://developer.paypal.com/braintree/docs/guides/3d-secure/migration) for more information.

## 4.26.1

* BraintreeDataCollector
  * Bump Magnes dependency to version 5.4.0 (fixes #657)
* PayPal
  * Fix issue that causes a null pointer exception when `PayPalClient` attempts to notify success or failure when the listener is `null`

## 4.26.0

* PayPalNativeCheckout (BETA)

  * Fixes a bug where an error was not thrown inside `PayPalNativeCheckoutClient` when no PayPal response was received from the API

* BraintreeCore
  * Add `BraintreeClient#deliverBrowserSwitchResultFromNewTask()` method to allow browser switch results to be captured manually when `BraintreeClient#launchesBrowserSwitchAsNewTask()` is set to true.
* SharedUtils
  * Replace EncryptedSharedPreferences with SharedPreferences for internal persistent data storage for all payment flows
  * Deprecate `BraintreeSharedPreferencesException`

## 4.25.2

* BraintreeCore
  * Provide more detailed information for Browser Switch errors for PayPal, PayPalNativeCheckout, and ThreeDSecure payment flows
* SamsungPay
  * Support legacy `sourceCardLast4` property when parsing Samsung Pay response

## 4.25.1

* SharedUtils
  * Revert androidx `security-crypto` dependency to `1.1.0-alpha03` (`1.1.0-alpha04` requires a compile target of 33)

## 4.25.0

* SharedUtils
  * Bump androidx `security-crypto` dependency to `1.1.0-alpha04`
* PayPalNativeCheckout (BETA)
  * Bump native-checkout version to `0.8.8`
  * Fix an issue where address override was not being honored in `PayPalNativeCheckoutRequest`
  * Fixes bug in `PayPalNativeCheckoutAccountNonce` where the `intent` was not being set correctly from the `PayPalNativeCheckoutRequest`
  * Breaking changes
    * `PayPalNativeRequest` requires a `returnUrl` to redirect correctly after authentication
* ThreeDSecure
  * Apply `Theme.AppCompat` to `ThreeDSecureActivity`
* SamsungPay
  * Support legacy `singleUseToken` property when parsing Samsung Pay response (fixes #668)

## 4.24.0

* BraintreeCore
  * Allow uppercase characters in default return url scheme
* ThreeDSecure
  * Add `setRequestedExemptionType` to `ThreeDSecureRequest`
* *Please note:* This version is dependent on the Java 8 programming language. Please read [Use Java 8 language features](https://developer.android.com/studio/write/java8-support) in the Android developer guide to learn how to use it in your project. If this causes an issue with your integration, please contact our [support](https://developer.paypal.com/braintree/help) team for further assistance.
  
## 4.23.1

* ThreeDSecure
  * Defensively guard against `ThreeDSecureActivity` launch without extras (fixes #641)

## 4.23.0

* BraintreeCore
  * Bump `browser-switch` version to `2.3.2`

## 4.22.0

* PayPalNativeCheckout (BETA)
  * Bump native-checkout version to `0.8.7`

## 4.21.1

* PayPal
  * Update exception documentation links to point to valid PayPal Braintree documentation URL
* ThreeDSecure
  * Update exception documentation links to point to valid PayPal Braintree documentation URL
* BraintreeCore
  * Update pinned certificates used by `BraintreeGraphQLClient` and `BraintreeHttpClient`

## 4.21.0

* PayPalNativeCheckout (BETA)
  * Pass the risk correlation ID from the Native Checkout SDK if it is not provided in the initial PayPal request
  
## 4.20.0

* SharedUtils
  * Allow `BraintreeSharedPreferences` to gracefully degrade when `EncryptedSharedPreferences` fails (fix for #619)
  * Add new `BraintreeSharedPreferencesException` to notify when an error occurs while interacting with shared preferences

## 4.19.0

* GooglePay
  * Bump `play-services-wallet` version to `19.1.0`
* SharedUtils
  * Add explicit key alias for encrypted shared prefs (potential fix for #604)

## 4.18.0

* Android 13 Support
  * Upgrade `targetSdkVersion` and `compileSdkVersion` to API 33
* ThreeDSecure
  * Bump Cardinal version to `2.2.7-2`
* BraintreeCore
  * Bump `browser-switch` version to `2.3.1`

## 4.17.0

* PayPalNativeCheckout (BETA)
  * Bumping native-checkout version to 0.8.2
  * Fixes an issue where merchants with multiple client IDs would fallback to web on subsequent checkout sessions
  * Remove exit survey when canceling Native Checkout flow

## 4.16.0

* PayPalNativeCheckout (BETA)
  * Bumping native-checkout version to 0.8.1 
  * Adding in Native checkout support for one time password
* BraintreeCore
  * Add `BraintreeClient#launchesBrowserSwitchAsNewTask()` boolean flag to allow the SDK to capture deep link results on behalf of the host application
  * Create `BraintreeDeepLinkActivity` to capture deep link results on behalf of the host application

## 4.15.0

* BraintreeCore
  * Add BraintreeError `code` read-only property.
* PayPalNativeCheckoutClient
  * Add new `PayPalNativeCheckoutClient` that requires only a `BraintreeClient` instance.
  * Add new `PayPalNativeCheckoutClient#launchNativeCheckout` method that launches native checkout without throwing.
  * Deprecate `PayPalNativeCheckoutClient` constructor that requires both `Fragment` and `BraintreeClient` instances.
  * Deprecate `PayPalNativeCheckoutClient#tokenizePayPalAccount` method that throws an exception.

## 4.14.0

* PayPalDataCollector
  * Create new module to allow for device data collection without Kount.
* BraintreeSEPADirectDebit
  * Update nonce to pull in ibanLastFour as expected

## 4.13.0

* DataCollector
  * Reference Kount library only when needed to prevent JVM from loading it when it isn't being used by a merchant.
* SEPADirectDebit
  * Add support for SEPA Direct Debit for approved merchants through the Braintree SDK
  * SEPA Direct Debit is only available to select merchants, please contact your Customer Support Manager or Sales to start processing SEPA bank payments
  * Merchants should use the `BTSepaDirectDebitClient.tokenize` method while passing in the activity and `BTSEPADirectDebitRequest`
* PayPalNativeCheckout (BETA)
  * Requirement - Needs to be built on Java 11
  * Adding in [PayPalNativeCheckout] module to use the native checkout for PayPal
  * Adds `PayPalNativeCheckoutClient` that handles launching the native checkout session, the session
    start parameters are similar to that of `PaypalClient` with the main difference being it doesn't
    use the browserSwitch to checkout on web but instead consumes the native checkout sdk. This provides
    a much more native feel to checking out with PayPal.
  * Adds `PayPalNativeCheckoutAccount` to represent tokenizing a PayPal request
  * Adds `PayPalNativeCheckoutAccountNonce` that represents the value returned from the web
  * Adds `PayPalNativeCheckoutFragment` that shows how to launch the native checkout sdk
  * Adds `PayPalNativeCheckoutCreditFinancing` to represent the PayPal credit financing response
  * Adds `PayPalNativeCheckoutCreditFinancingAmount` to represent the PayPal finance amount
  * Adds `PayPalNativeCheckoutLineItem` to represent a line item for checkout flows
  * Adds `PayPalNativeCheckoutListener` to receive result notifications
  * Adds `PayPalNativeCheckoutPaymentIntent` to represent the payment intent for an order
  * Adds `PayPalNativeCheckoutPaymentResource` to represent the data returned from the internal checkout client
    to fetch the return url
  * Adds `PayPalNativeCheckoutRequest` to represent all items needed to begin the native checkout flow
  * Adds `PayPalNativeCheckoutVaultRequest` to represent all items needed to begin the native vault flow
  * Adds `PayPalNativeRequest` to represent the base items needed for checkout and vault requests
  * Adds `PayPalNativeCheckoutResultCallback` to listen to the result returned from the checkout response

## 4.12.0

* SharedUtils
  * Update `BraintreeSharedPreferences` to no-op when a reference to Android `EncryptedSharedPreferences` cannot be obtained (fixes #561)
* ThreeDSecure
  * Bump Cardinal version to `2.2.6-2`

## 4.11.0

* Add `invalidateClientToken` method to `BraintreeClient` (thanks @josephyanks)
* Add `isExplicitCancelation` parameter to `UserCanceledException`
* Trim tokenization key and client token before parsing

## 4.10.1

* DataCollector
  * Use configuration environment to set Magnes environment correctly

## 4.10.0

* ThreeDSecure  
  * Support AndroidX and remove Jetifier requirement (fixes #315)
  * Bump Cardinal version to `2.2.6-1`
  * Fix null pointer error in V2 UI customization
  * Deprecate `ThreeDSecureV2BaseCustomization`
  * Deliver browser switch result asynchronously on main thread
* SamsungPay
  * Support AndroidX and remove Jetifier requirement
* Local Payment
  * Deliver browser switch result asynchronously on main thread
* PayPal
  * Deliver browser switch result asynchronously on main thread (fixes #500)

## 4.9.0

* Braintree Core
  * Add `ClientTokenProvider` interface for asynchronously fetching client token authorization
  * Add new `BraintreeClient` constructors that accept `ClientTokenProvider`
  * Update pinned certificates used by `BraintreeGraphQLClient`
* Google Pay
  * Add `GooglePayListener` to receive results from the Google Pay flow
  * Deprecate methods requiring a callback in favor of listener pattern 
* ThreeDSecure
  * Add `ThreeDSecureListener` to receive results from the 3DS flow
  * Deprecate methods requiring a callback in favor of listener pattern
* Venmo
  * Add `VenmoListener` to receive results from the Venmo flow
  * Deprecate methods requiring a callback in favor of listener pattern
* PayPal
  * Add `PayPalListener` to receive results from the PayPal flow
  * Deprecate methods requiring a callback in favor of listener pattern
* Local Payment 
  * Add `LocalPaymentListener` to receive results from the Local Payment flow
  * Deprecate methods requiring a callback in favor of listener pattern

## 4.8.3

* PayPal
  * Fix issue where billing agreement description was not showing (fixes #509)

## 4.8.2

* Venmo
  * Fix issue where null value causes VenmoAccountNonce#fromJSON() to throw.

## 4.8.1

* GooglePay
  * Deprecate `googleMerchantId`
  * Bump `play-services-wallet` version to `18.1.3`
* SharedUtils
  * Use byte array to hold `HttpRequest` data. Dispose data immediately after making http request.

## 4.8.0

* BraintreeCore
  * Bump `browser-switch` version to `2.1.1`

## 4.7.0

* SharedPreferences
  * Encrypt shared preferences data stored by SDK (fixes #440)
* Local Payments
  * Add `displayName` to `LocalPaymentRequest`
* DataCollector
  * Fix memory leak from `PayPalDataCollector` (fixes #419)
* Local Payments
  * Add `displayName` to `LocalPaymentRequest`
* PayPal
  * Fix issue that caused user cancelations from PayPal browser flow to be incorrectly reported as failures
* Venmo
  * Make `VenmoRequest` parcelable
* ThreeDSecure
  * Make `pareq` optional on `ThreeDSecureLookup`

## 4.6.0

* Android 12 Support
  * Upgrade `targetSdkVersion` and `compileSdkVersion` to API 31
  * Bump `browser-switch` version to `2.1.0`
  * Fix issue where Venmo app is not detected on Android 12 devices

## 4.5.0

* BraintreeCore
  * Add `BraintreeClient` constructor to allow a custom return url scheme to be used for browser and app switching
* BraintreeDataCollector
  * Bump Magnes dependency to version 5.3.0
  * Add `BraintreeCore` as an `api` dependency (Fixes #437)
* SamsungPay
  * Add additional alias for Amex in `SamsungPay` (fixes #430)

## 4.4.1

* ThreeDSecure
  * Fix issue that causes `ThreeDSecureRequest` to throw a `NullPointerException` when parceling.

## 4.4.0

* Core
  * Bump `browser-switch` version to `2.0.2`
* SamsungPay
  * Add `SamsungPayClient`
  * Add `SamsungPayClient#goToUpdatePage()`
  * Add `SamsungPayClient#activateSamsungPay()`
  * Add `SamsungPayClient#isReadyToPay()`
  * Add `SamsungPayClient#startSamsungPay()`
  * Add `SamsungPayClient#buildCustomSheetPaymentInfo()`
  * Add `SamsungPayClient#updateCustomSheet()`

## 4.3.0

* Core
  * Make `Configuration#getSupportedCardTypes()` public
* ThreeDSecure
  * Make `ThreeDSecureResult#getLookup()` public
  * Bump Cardinal version to `2.2.5-4`
  * Add `cardAddChallengeRequested` to `ThreeDSecureRequest`

## 4.2.0

* Add `VenmoClient#isReadyToPay()` method
* Bump `browser-switch` to `2.0.1` (fixes #409)

## 4.1.0

* Bump Cardinal version to `2.2.5-3`

**Note:** The credentials for integrating with 3DS have changed. If you are using 3DS please update the credentials in your app-level `build.gradle` see [v4 Migration Guide](/v4_MIGRATION_GUIDE.md#3d-secure) 

## 4.0.0

* Make `PayPalRequest` and subclasses `Parcelable`
* Add getters to data classes to improve support for Kotlin synthesized properties
* Add `displayName` property to `VenmoRequest`
* Bump `browser-switch` to `2.0.0`
* Breaking Changes
  * Rename `LocalPaymentTransaction` to `LocalPaymentResult`
  * Rename `LocalPaymentClient#approveTransaction()` to `LocalPaymentClient#approvePayment()` 
  * Make `PayPalCreditFinancing#fromJson()` package-private
  * Make `PayPalCreditFinancingAmount#fromJson()` package-private
  * Make `UnionPayCapabilities#fromJson()` package-private
  * Make `PaymentMethodClient#parsePaymentMethodNonces()` package-private
  * Return `UserCanceledException` on user cancellation
  * Remove `DataCollector#collectPayPalDeviceData()`
  * Remove `DataCollector#collectRiskData()`
  * Make `DataCollector#getPayPalClientMetadataId()` private
  * Remove `PaymentMethodClient`
  * Remove `PaymentMethodType`
  * Remove `PaymentMethodDeleteException`
  * Remove `GetPaymentMethodNoncesCallback`
  * Remove `DeletePaymentMethodNonceCallback`
  * Use primitives instead of boxed types where possible
  * Add nullability annotations to public methods
  * Remove `Context` parameter from `CardClient#tokenize()` method
  * Fix typo in `ThreeDSecureAdditionalInformation#getPaymentAccountIndicator()` method name

**Note:** Includes all changes in [4.0.0-beta1](#400-beta1), [4.0.0-beta2](#400-beta2), and [4.0.0-beta3](#400-beta3)

## 4.0.0-beta3

* Add `PaymentMethodType` enum
* Add `PaymentMethodNonce#getType()` method
* Add wallet enabled metadata tag to `AndroidManifest.xml` in `google-pay` module 
* Bump `browser-switch` to `2.0.0-beta3`
* Callback `BraintreeException` on user cancellation of payment flows
* Add `paymentMethodUsage` to `VenmoRequest`
* Breaking Changes
  * Rename `DownForMaintenanceException` to `ServiceUnavailableException`
  * Remove `GoogleApiClientException`
  * Make `BraintreeWalletConstants` package-private
  * Make `PaymentMethodNonceFactory` package-private
  * Make `GooglePayException` constructor package-private
  * Make `VisaCheckoutAccount` package-private
  * Make `VenmoAccount` package-private
  * Return an `IllegalArgumentException` instead of `GoogleApiClientException` to `GooglePayIsReadyToPayCallback#onResult()` when activity is null
  * Refactor `GetPaymentMethodNoncesCallback` to have a single `onResult()` method instead of `success()` and `failure()`
  * Remove `Context` parameter from `PaymentMethodClient#getPaymentMethodNonces`
  * Rename `PaymentMethodNonce#getNonce()` to `getString()`
  * Move `VenmoAccountNonce` to `Venmo` module
  * Move `AuthenticationInsight` to `Card` module
  * Move `BinData` to `Card` module
  * Move `Card` to `Card` module
  * Move `CardNonce` to `Card` module
  * Move `ThreeDSecureInfo` to `Card` module
  * Move `PayPalAccountNonce` to `PayPal` module
  * Move `PayPalCreditFinancing` to `PayPal` module
  * Move `PayPalCreditFinancingAmount` to `PayPal` module
  * Move `UnionPayCapabilities` to `UnionPay` module
  * Move `UnionPayCard` to `UnionPay` module
  * Move `VisaCheckoutAddress` to `VisaCheckout` module
  * Move `VisaCheckoutNonce` to `VisaCheckout` module
  * Move `VisaCheckoutUserData` to `VisaCheckout` module
  * Remove `PaymentMethodNonce#getTypeLabel()` method
  * Remove `PaymentMethodNoncesCallback`
  * Remove `PaymentMethodNonce#getDescription()` method
  * `BraintreeClient` constructor no longer throws `InvalidArgumentException`
  * Make protected static member variables `OPTIONS_KEY`, `OPERATION_NAME_KEY` on `PaymentMethod` package-private
  * Make `PaymentMethod` constructor package-private
  * Rename `setValidate` to `setShouldValidate` and move it from `PaymentMethod` base class to `Card` subclass 
  * Make `buildJSON()` package-private for `PaymentMethod` base class and all subclasses
  * Remove `buildGraphQL()` method from `PaymentMethod` base class and all subclasses
  * Make `PaymentMethod` `Parcelable` constructor package-private
  * Make `PaymentMethod#writeToParcel()` method package-private
  * Make `PaymentMethod#getDefaultSource()` method package-private
  * Make `PaymentMethod#getDefaultIntegration()` method package-private
  * Make `getApiPath()` method package-private in `PaymentMethod` base class and subclasses
  * Remove `getResponsePaymentMethodType()` method from `PaymentMethod` base class and subclasses
  * Make `BaseCard` class package-private

## 4.0.0-beta2

* Add `setCountryCode` to `GooglePayRequest`
* Add Google Pay support for Elo cards. 
* Add `VenmoRequest` 
* Add new classes for 3DS2 UI Customization:
  * `ThreeDSecureV2UiCustomization`
  * `ThreeDSecureV2ButtonCustomization`
  * `ThreeDSecureV2LabelCustomization`
  * `ThreeDSecureV2TextBoxCustomization`
  * `ThreeDSecureV2ToolbarCustomization`
* Add `PayPalCheckoutRequest`
* Add `PayPalVaultRequest`
* Add `tokenizePayPalAccount` method to `PayPalClient`
* Add `requestBillingAgreement` to `PayPalCheckoutRequest`
* Fix issue where `onBrowserSwitchResult` crashes if `browserSwitchResult` is null
* Add `ThreeDSecureResult`
* Bump `browser-switch` to `2.0.0-beta2`
* Breaking Changes
  * Make `AmericanExpressRewardsBalance#fromJson()` package-private
  * Make `TYPE` and `API_RESOURCE_KEY` in `CardNonce` package-private
  * Make `CardNonce#fromJson()` methods package-private
  * Make `CardNonce` constructor package-private
  * Make `TYPE`, `API_RESOURCE_KEY`, `PAYMENT_METHOD_DATA_KEY`, `TOKENIZATION_DATA_KEY` and `TOKEN_KEY` in `PayPalAccountNonce` package-private
  * Make `PayPalAccountNonce#fromJson()` methods package-private 
  * Make `PayPalAccountNonce` constructor package-private
  * Make `DATA_KEY` and `TOKEN_KEY` in `PaymentMethodNonce` package-private
  * Make `PaymentMethodNonce#fromJson()` package-private
  * Make `PaymentMethodNonce#parsePayentMethodNonces()` methods package-private
  * Make `PaymentMethodNonces` constructor package-private
  * Make `ThreeDSecureAuthenticationResponse#fromJson()` package-private
  * Make `ThreeDSecureAuthenticationResponse` constructor package-private
  * Make `ThreeDSecureInfo#fromJson()` package-private
  * Make `ThreeDSecureInfo#setThreeDSecureAuthenticationResponse()` package-private
  * Make `ThreeDSecureLookup#fromJson()` package-private
  * Make `TYPE` and `API_RESOURCE_KEY` in `VenmoAccountNonce` package-private
  * Make `VenmoAccountNonce#fromJson()` methods package-private
  * Make `VenmoAccountNonce` constructor package-private
  * Make `VenmoAccountNonce` parcelable constructor private
  * Make `TYPE` and `API_RESOURCE_KEY` in `VisaCheckoutNonce` package-private
  * Make `VisaCheckoutNonce#fromJson()` methods package-private
  * Make `VisaCheckoutNonce` constructor package-private
  * Make `API_RESOURCE_KEY` in `GooglePayCardNonce` package-private
  * Make `GooglePayCardNonce#fromJson()` methods package-private
  * Make `GooglePayCardNonce#postalAddressFromJson()` package-private
  * Make `GooglePayCardNonce` constructor package-private
  * Make `API_RESOURCE_KEY` in `LocalPaymentNonce` package-private
  * Make `LocalPaymentNonce#fromJson()` methods package-private
  * Make `LocalPaymentNonce` constructor package-private
  * Make `GooglePayClient#tokenize()` package-private
  * The `shippingMethod` property on `ThreeDSecureRequest` is now an enum rather than a string. Possible values:
    * `SAME_DAY`
    * `EXPEDITED`
    * `PRIORITY`
    * `GROUND`
    * `ELECTRONIC_DELIVERY`
    * `SHIP_TO_STORE`
  * Change default `versionRequested` on `ThreeDSecureRequest` to `ThreeDSecureVersion.VERSION_2`
  * Rename `uiCustomization` on `ThreeDSecureRequest` to `v2UiCustomization` and change parameter to `ThreeDSecureV2UiCustomization`
  * Update setters on `V1UiCustomization` to remove method chaining
  * Change Cardinal dependency from `api` to `implementation`
  * Replace `VenmoClient#authorizeAccount()` with `VenmoClient#tokenizeVenmoAccount()`
  * Rename `VenmoAuthorizeAccountCallback` to `VenmoTokenizeAccountCallback`
  * Remove `activity` parameter from `GooglePayClient#onActivityResult()`
  * Remove `activity` parameter from `GooglePayClient#getTokenizationParameters()`
  * Update `PayPalClient#requestOneTimePayment()` to expect a `PayPalCheckoutRequest` and deprecate method
  * Update `PayPalClient#requestBillingAgreement()` to expect a `PayPalVaultRequest` and deprecate method
  * Make `PayPalRequest` abstract
  * Update `PayPalRequest` setter method names and remove method chaining
  * Make `PayPalAccountBuilder` package-private
  * Remove `ThreeDSecureClient#performVerification()` convenience overload
  * Remove `ThreeDSecureAuthenticationResponse`
  * Remove `errorMessage` and `threeDSecureAuthenticationResponse` properties from `ThreeDSecureInfo`
  * Remove `cardNonce` property from `ThreeDSecureLookup`
  * Remove `ThreeDSecureLookupCallback`
  * Remove `firstName` and `lastName` properties from `ThreeDSecurePostalAddress`
  * Update `ThreeDSecureResultCallback` to expect a `ThreeDSecureResult` parameter
  * Update `ThreeDSecureClient#continuePerformVerification()` to expect a `ThreeDSecureResult` parameter
  * Update callback type in `ThreeDSecureClient#initializeChallengeWithLookupResponse` methods
  * Replace `CardBuilder` with `Card`
  * Replace `BaseCardBuilder` with `BaseCard`
  * Replace `PaymentMethodBuilder` with `PaymentMethod`
  * Replace `UnionPayCardBuilder` with `UnionPayCard`
  * Replace `PayPalAccountBuilder` with `PayPalAccount`
  * Replace `VenmoAccountBuilder` with `VenmoAccount`
  * Replace `VisaCheckoutBuilder` with `VisaCheckoutAccount`
  * Remove builder pattern from the following classes:
    * `PostalAddress`
    * `GooglePayRequest`
    * `ReadyForGooglePayRequest`
    * `LocalPaymentRequest`
    * `ThreeDSecureAdditionalInformation`
    * `ThreeDSecurePostalAddress`
    * `ThreeDSecureRequest`
  * Rename `PayPalPaymentIntent` enums:
    * `INTENT_ORDER` to `ORDER`
    * `INTENT_SALE` to `SALE`
    * `INTENT_AUTHORIZE` to `AUTHORIZE`
  * Remove `paymentRequested` param from `GooglePayRequestPaymentCallback`
  * Refactor `BraintreeClient` constructor to take a `String` instead of `Authorization` and change parameter ordering 
  * Make `Authorization` package-private
  * Make `TokenizationKey` package-private
  * Make `ClientToken` package-private
  * Make `PayPalUAT` package-private

## 3.21.1

* LocalPayment
  * Fixed bug where the configuration was not returned the expected result for Local Payment Methods being enabled

## 3.21.0

* BraintreeDataCollector
  * Remove Kount dependency
  * Deprecate `DataCollector#collectDeviceData(BraintreeFragment, String, BraintreeResponseListener<String>)`
  * Kount is no longer supported via Braintree, instead please use our [Fraud Protection Advanced product](https://developer.paypal.com/braintree/articles/guides/fraud-tools/premium/fraud-protection-advanced)

## 3.20.1

* Update paypal-data-collector to 5.4.0

## 3.20.0

* Bump Cardinal version to `2.2.7-2`
* Update pinned certificates used by `BraintreeGraphQLHttpClient` and `BraintreeHttpClient`

## 3.19.0

* Add `requestBillingAgreement` to `PayPalRequest`

## 3.18.1

* Bump Cardinal version to `2.2.5-4`

## 3.18.0

* Upgrade `targetSdkVersion` and `compileSdkVersion` to API 31
* Bump `browser-switch` version to `1.2.0`
* Fix issue where Venmo and PayPal apps are not detected on Android 12 devices

## 3.17.4

* Revert release 3.17.3 (local repository does not propagate MPI aar file)

## ~3.17.3~

* ~Remove Bintray dependency for Cardinal SDK (fixes #373 - [Cardinal bintray credentials can now be removed](https://developers.braintreepayments.com/guides/3d-secure/client-side/android/v3#generate-a-client-token))~

## 3.17.2

* Bump Cardinal version to `2.2.5-2`
* Add PayPal to `queries` element in `AndroidManifest.xml`

## 3.17.1

* Add Venmo to `queries` element in `AndroidManifest.xml` (fixes issue in Android 11 not properly detecting if Venmo app is installed)

## 4.0.0-beta1

* Add a `client` for each feature:
  * `AmericanExpressClient`
  * `BraintreeClient`
  * `CardClient`
  * `DataCollector`
  * `GooglePayClient`
  * `LocalPaymentClient`
  * `PayPalClient`
  * `PaymentMethodClient`
  * `PreferredPaymentMethodsClient`
  * `ThreeDSecureClient`
  * `UnionPayClient`
  * `VenmoClient`
  * `VisaCheckoutClient`
* Create callback interfaces to enforce callback pattern:
  * `AmericanExpressGetRewardsBalanceCallback`
  * `CardTokenizeCallback`
  * `ConfigurationCallback`
  * `DataCollectorCallback`
  * `DeletePaymentMethodNonceCallback`
  * `GetPaymentMethodNoncesCallback`
  * `LocalPaymentBrowserSwitchResultCallback`
  * `LocalPaymentStartCallback`
  * `PayPalBrowserSwitchResultCallback`
  * `PayPalFlowStartedCallback`
  * `PreferredPaymentMethodsCallback`
  * `ThreeDSecureLookupCallback`
  * `ThreeDSecurePrepareLookupCallback`
  * `ThreeDSecureResultCallback`
  * `UnionPayEnrollCallback`
  * `UnionPayFetchCapabilitiesCallback`
  * `UnionPayTokenizeCallback`
  * `VenmoAuthorizeAccountCallback`
  * `VenmoOnActivityResultCallback`
* Migrate `braintree-android-google-payment` into `braintree_android`
* Migrate `braintree-android-visa-checkout` into `braintree_android`
* Add `Configuration#getEnvironment()`
* Add `Configuration#getPayPalPrivacyUrl()` 
* Add `Configuration#getPayPalUserAgreementUrl()` 
* Add `Configuration#isGooglePayEnabled()`
* Add `Configuration#isLocalPaymentEnabled()`
* Add `Configuration#isSamsungPayEnabled()`
* Add `Configuration#isUnionPayEnabled()`
* Add `Configuration#isVenmoEnabled()`
* Add `Configuration#isVisaCheckoutEnabled()`
* Update Visa Checkout aar dependency to version `6.6.1`
* Add `LocalPaymentTransaction` to represent Local Payment transactions
* Add `amount` setter to `PayPalRequest`
* Breaking Changes
  * Bump `browser-switch` to `2.0.0-beta1`
  * Change `GooglePayCapabilities#isGooglePayEnabled()` parameters
  * Create `american-express` module
  * Create `card` module
  * Create `local-payment` module
  * Create `pay-pal` module
  * Create `union-pay` module
  * Create `venmo` module
  * Remove PayPal `data-collector` module
  * Remove PayPal `paypal-one-touch` module
  * Remove `AmericanExpressListener`
  * Remove `AnalyticsIntentService`
  * Remove `AnalyticsSender`
  * Remove `AmericanExpressRewardsBalance` default constructor
  * Remove `amount` parameter from `PayPalRequest` constructor
  * Remove `approvalUrl` and `paymentId` properties from `LocalPaymentRequest`
  * Remove `Beta` interface
  * Remove `BraintreeApiError`
  * Remove `BraintreeApiErrorResponse`
  * Remove `BraintreeApiHttpClient`
  * Remove `BraintreeBrowserSwitchActivity`
  * Remove `BraintreeCancelListener`
  * Remove `BraintreeErrorListener` 
  * Remove `BraintreeFragment`
  * Remove `BraintreeListener`
  * Remove `BraintreePaymentResult`
  * Remove `BraintreePaymentResultListener`
  * Remove `BrowserSwitchException` constructor
  * Remove `ConfigurationListener`
  * Remove `ConfigurationManager`
  * Remove `Configuration#getCardConfiguration()`
  * Remove `Configuration#getGraphQL()`
  * Remove `Configuration#getGooglePayment()`
  * Remove `Configuration#getKount()`
  * Remove deprecated 3DS `performVerification` methods
  * Remove `InstallationIdentifier`
  * Remove `LocalPaymentResult`
  * Remove `PaymentMethodNonceCreatedListener`
  * Remove `PaymentMethodNonceDeletedListener`
  * Remove `PaymentMethodNoncesUpdatedListener`
  * Remove `PaymentMethodNotAvailableException`
  * Remove `PayPalApprovalCallback`
  * Remove `PayPalApprovalHandler`
  * Remove `PayPalProductAttributes`
  * Remove `PayPalTwoFactorAuth`
  * Remove `PayPalTwoFactorAuthCallback`
  * Remove `PayPalTwoFactorAuthRequest`
  * Remove `PayPalTwoFactorAuthResponse`
  * Remove `PreferredPaymentMethodsListener`
  * Remove `QueuedCallback`
  * Remove `ThreeDSecureLookupListener`
  * Remove `ThreeDSecurePrepareLookupListener`
  * Remove `TokenizationParametersListener`
  * Remove `UnionPayListener`
  * Remove `VisaCheckoutConstants`
  * Remove `VisaCheckoutNotAvailableException`
  * Rename `AmericanExpress` to `AmericanExpressClient`
  * Rename `Card` to `CardClient`
  * Rename `GooglePayment` to `GooglePayClient`
  * Rename `LocalPayment` to `LocalPaymentClient`
  * Rename `PayPal` to `PayPalClient`
  * Rename `PaymentMethod` to `PaymentMethodClient`
  * Rename `PreferredPaymentMethods` to `PreferredPaymentMethodsClient`
  * Rename `ThreeDSecure` to `ThreeDSecureClient`
  * Rename `UnionPay` to `UnionPayClient`
  * Rename `Venmo` to `VenmoClient`
  * Rename `VisaCheckout` to `VisaCheckoutClient`
  * Rename `core` module to `shared-utils`
  * Rename `LocalPaymentResult` to `LocalPaymentNonce`
  * Rename `braintree` module to `braintree-core`
  * Rename `GooglePayment` classes to `GooglePay`
  * Rename `BraintreeRequestCodes.GOOGLE_PAYMENT` to `BraintreeRequestCodes.GOOGLE_PAY`
  * Make `AnalyticsConfiguration` package-private
  * Make `AnalyticsDatabase` package-private
  * Make `AnalyticsEvent` package-private
  * Make `AppHelper` package-private
  * Make `AppSwitchNotAvailableException` constructor package-private
  * Make `AuthenticationException` constructor package-private
  * Make `AuthorizationException` package-private
  * Make `BraintreeApiConfiguration` package-private
  * Make `BraintreeError` constructors package-private
  * Make `BraintreeException` package-private
  * Make `BraintreeGraphQLHttpClient` package-private
  * Make `BraintreeHttpClient` package-private
  * Make `BraintreeSharedPreferences` package-private
  * Make `BraintreeResponseListener` package-private
  * Make `CardConfiguration` package-private
  * Make `ClassHelper` package-private
  * Make `ConfigurationException` constructor package-private
  * Make `DeviceInspector` package-private
  * Make `DownForMaintenanceException` constructor package-private
  * Make `ErrorWithResponse` constructors package-private
  * Make `GraphQLConfiguration` package-private
  * Make `GraphQLConstants` package-private
  * Make `GraphQLQueryHelper` package-private
  * Make `GooglePaymentConfiguration` package-private
  * Make `HttpClient` package-private
  * Make `HttpResponseCallback` package-private
  * Make `IntegrationType` package-private
  * Make `InvalidArgumentException` package-private
  * Make `Json` package-private
  * Make `KountConfiguration` package-private
  * Make `ManifestValidator` package-private
  * Make `MetadataBuilder` package-private
  * Make `PaymentMethodDeleteException` constructor package-private
  * Make `PayPalConfiguration` package-private
  * Make `PayPalDataCollector` package-private
  * Make `PayPalDataCollectorRequest` package-private
  * Make `PayPalPaymentResource` package-private
  * Make `PostalAddressParser` package-private
  * Make `PreferredPaymentMethodsResult` constructor package-private
  * Make `RateLimitException` constructor package-private
  * Make `SamsungPayConfiguration` package-private
  * Make `ServerException` constructor package-private
  * Make `SignatureVerification` package-private
  * Make `StreamHelper` package-private
  * Make `ThreeDSecureV1BrowserSwitchHelper` package-private
  * Make `TLSSocketFactory` package-private
  * Make `UnexpectedException` constructor package-private
  * Make `UnionPayConfiguration` package-private
  * Make `UnprocessableEntityException` constructor package-private
  * Make `UpgradeRequiredException` constructor package-private
  * Make `UUIDHelper` package-private
  * Make `VenmoConfiguration` package-private
  * Make `VisaCheckoutConfiguration` package-private
  * Move all classes to `com.braintreepayments.api` package

## 3.17.0

* Add `bic` (Bank Identification Code) to `LocalPaymentRequest`

## 3.16.1

* Bump Cardinal version to `2.2.5-1`

## 3.16.0

* Add `accountType` to `ThreeDSecureRequest`
* Add `offerPayLater` to `PayPalRequest`

## 3.15.0

* Add `paymentTypeCountryCode` to `LocalPaymentRequest`
* Upgrade PayPal Data Collector to 5.1.1 (fixes #325)

## 3.14.2

* Bump Cardinal version to `2.2.4-1` (fixes [#305](https://github.com/braintree/braintree_android/issues/305))
* Bump `browser-switch` to `1.1.3`

## 3.14.1

* Update `compileSdkVersion` and `targetSdkVersion` to 30

## 3.14.0

* Expose cardholder name on `CardNonce`.
* Expose expiration month and year on `CardNonce`.
* Update `browser-switch` module to `1.1.0`.
* Fix bug where `onError` callback was invoked instead of the `onCancel` callback in the Local Payment Method flow (fixes #299, thanks @vijayantil1)
* Fix bug where `getReturnUrlScheme` is called and an Activity is no longer attached to the fragment (fixes [#308](https://github.com/braintree/braintree_android/issues/308), thanks @hakanbagci)

## 3.13.0

* Update `browser-switch` module to `1.0.0`
* Make PayPalUAT::Environment enum public
* Add Card#tokenize overload to allow a custom `PaymentMethodNonceCallback` to be provided.

## 3.12.0

* Changed `Configuration#isPayPalEnabled` to no longer consider deprecated integration requirements.

## 3.11.1

* Add default `uiCustomization` to `ThreeDSecureRequest` to prevent null pointer exception when interacting with Cardinal SDK

## 3.11.0

* Bump Cardinal version to 2.2.3-2
* Check if Fragment is active before handling Pay with PayPal result (fixes #295, thanks @brudaswen)

## 3.10.0

* Allow new BraintreeFragment instances to be created using FragmentActivity
* Add support for authorizing the Braintree SDK with a `PayPalUAT` (universal access token)
* Fix bug that accepted raw JSON string as valid authorization to `BraintreeFragment.newInstance(...)`
* Add `threeDSecureAuthenticationId` field to `ThreeDSecureInfo`
* Update `braintree-android-google-payment` module to `3.3.1`

## 3.9.0

* Update Cardinal SDK to `2.2.2-1`
* Fix bug in 3DS1 browser switch around accented characters in the redirect button and description (fixes #288)

## 3.8.0

* Add support for basic UI customization of 3DS1 flows. See `ThreeDSecureV1UiCustomization`.

## 3.7.2

* Update Cardinal SDK to `2.2.1-2`
* Use `synchronized` when adding to callback queue in `BraintreeFragment` (thanks @skauss)
* Update paypal-data-collector to 4.1.2

## 3.7.1

* Update `braintree-android-google-payment` module to `3.1.0`
* Fix a bug so that `BraintreeFragment.newInstance` returns a new fragment whenever a new authorization string is passed in (Resolves issue #274. Thanks @krunk4ever and @bramley-stride.)

## 3.7.0

* Update 3DS `prepareLookup` method to function asynchronously to wait for Cardinal SDK
* Add ability to request `AuthenticationInsight` when tokenizing a credit card, which can be used to make a decision about whether to perform 3D Secure verification
* Set error message on `ThreeDSecureInfo` when 3D Secure 2.0 challenge fails
* Include reference to Cardinal's docs for `uiCustomization` property on `ThreeDSecureRequest`.
* Add `requiresUserAuthentication` method to `ThreeDSecureLookup`
* Add support for `PayPalLineItem`

## 3.6.0

* Add authentication and lookup transaction status information to ThreeDSecureInfo
* Add ability to customize UI for 3D Secure challenge views
* Fix race condition that caused inconsistent 3DS version flows

## 3.5.0

* Add 3DSecure authentication details to card nonce

## 3.4.2

* Add `acsTransactionId`, `threeDSecureServerTransactionId` and `paresStatus` fields to `ThreeDSecureInfo`

## 3.4.1

* Update Cardinal SDK to 2.1.4-1

## 3.4.0

* Send analytics timestamps in milliseconds
* Add additional fields to ThreeDSecureInfo
* Fix potential crash when 3DSecure 2.0 JWT is not available

## 3.3.0

* Correctly includes the 3DSecure 2.0 module

## 3.2.0

* Add 3DS 2 Support
* Update 3DS redirect to newest version

## 3.1.0

* BraintreeFragment can now attach to a Fragment (fixes [#252](https://github.com/braintree/braintree_android/issues/252))

## 3.0.1

* Update google-payment to 3.0.1
* Update endpoint for creating local payments

## 3.0.0

* Bump minSdkVersion to 21
* Convert to AndroidX
* BraintreeFragment moves to the support fragment
  * Requires AppCompatActivity to attach the BraintreeFragment to
* Removed Visa Checkout 1.0.0 as a dependency
  * Add Visa Checkout's dependency to your app to get the latest version
* Removed deprecated ThreeDSecureWebView flow
* Removed deprecated Venmo#isVenmoWhitelisted(ContentResolver)
* Removed deprecated method from PostalAddress
* Removed deprecated country setters
* Removed deprecated methods from DataCollector
* Removed deprecated PayPalOneTouchActivity
* Removed deprecated Ideal
* Rename AndroidPay classes to GooglePayment



## 2.21.0

* Deprecate PayPal Future Payments, use PayPal Billing Agreements
* Deprecate AndroidPayConfiguration, use the GooglePaymentConfiguration alias

## 2.20.1

* Fix null address properties on PayPalAccountNonce
  * Those addresses should always be at least an empty PostalAddress

## 2.20.0

* Google Pay
  * Add groundwork for v2 compatibility
* Split PostalAddress into PostalAddress and PostalAddressParser
  * Deprecates PostalAddress.fromJson - use PostalAddressParser.fromJson
  * Add fromUserAddressJsonn to PostalAddressParser
  * Add additional fields

## 2.19.0

* Move Google Payment to a separate module
* Downgrade browser-switch to 0.1.6
* Exclude customtabs from browser-switch dependency

## 2.18.1

* Upgrade browser-switch to 0.1.7 fixes Chrome Custom Tab integration when using Jetifier to use AndroidX

## 2.18.0

* Upgrade Android SDK to 28
* Fix PayPal JavaDoc

## 2.17.0

* Local Payments
* Upgrade PayPal Data Collector to 4.0.3

## 2.16.0

* Add optional merchant account Id to PayPalRequest
* Add openVenmoAppPageInGooglePlay method which opens Venmo on the Google Play

## 2.15.2

* Fix NoClassDefFoundError compile error for PayPalDataCollector

## 2.15.1

* Fix InvalidPathException error

## 2.15.0

* Add `PaymentMethod#deletePaymentMethod` which allows customers to remove their vaulted payment methods
* Fix DataCollector not being available for instant run builds

## 2.14.2

* Fix issue with TLS cipher in API < 21

## 2.14.1

* Removed unused PayPal analytics event

## 2.14.0

* Add shippingAddressEditable to PayPalRequest

## 2.13.2

* Fix issue where address override was not set for PayPal billing agreements

## 2.13.1

* Update 3D Secure redirect URL

## 2.13.0

* 3D Secure
  * Add support for American Express SafeKey params
* Update PayPalDataCollector library to 3.1.6
* Catch possible SQLite exceptions

## 2.12.0

* Move Visa Checkout to separate module
* Update Visa Checkout to 5.5.2
* Update SDK to 27

## 2.11.0

* Add support for Venmo profiles
* Update PayPalDataCollector library to 3.1.5

## 2.10.0

* Update GooglePaymentException to be parcelable
* Add browser switch support to 3D Secure integrations

## 2.9.0

* Internal performance optimizations
* Deprecate `countryName`, `countryCodeAlpha2`, `countryCodeAlpha3`, and `countryCodeNumeric` in favor of `countryCode` in `CardBuilder` and `UnionPayCardBuilder`.

## 2.8.1

* Support `lastFour` in `GooglePayCardNonce`
* Add Google Pay branding

## 2.8.0

* Add support for iDEAL payments

## 2.7.3

* Check package name is valid for PayPal Wallet switch

## 2.7.2

* Fix phoneNumberRequired in GooglePayment

## 2.7.1

* Add AmericanExpress support with getRewardsBalance method
* Use ExecutorService for async database operations

## 2.7.0

* Increase minimum version of Google Play Services Wallet to 11.4.0
* Add support for the Google Payments API
* Deprecate Android Pay
* Add additional billing address params to `CardBuilder`

## 2.6.2

* Fix potential crash due to optional Visa Checkout dependency

## 2.6.1

* Fix potential crash due to optional Google Play Services dependency

## 2.6.0

* Upgrade Kount DataCollector to 3.2
* Stop using dependency ranges (https://github.com/braintree/android-card-form/pull/29)
* Relax `PRNGFixes` check for `PRNGSecureRandomProvider` to prevent race condition with other providers ([#151](https://github.com/braintree/braintree_android/issues/151))
* Stop sending `Content-Type` header for GET requests ([#155](https://github.com/braintree/braintree_android/issues/155))
* Upgrade browser-switch to 0.1.4 to prevent losing Chrome Custom Tab when switching to a password manager or other app
* Add additional bin data to card based payment methods
* Add DOM and database storage to `ThreeDSecureWebView` to improve compatibility with some bank web pages ([#159](https://github.com/braintree/braintree_android/pull/159))
* Update compile and target SDK versions to 26
  * Any support library dependencies must now be 26.0.0 or newer

## 2.5.4

* Use custom task instead of overriding the clean task (fixes [#153](https://github.com/braintree/braintree_android/issues/153))
* Accept third party cookies in ThreeDSecureWebView for Lollipop and above

## 2.5.3

* Add PayPal Credit for Billing Agreements

## 2.5.2

* Include cause in `ConfigurationException` ([#143](https://github.com/braintree/braintree_android/pull/143))
* Ignore ProGuard warnings for Visa Checkout (fixes [#144](https://github.com/braintree/braintree_android/issues/144))
* Fix Android Pay behavior during configuration changes (fixes [#145](https://github.com/braintree/braintree_android/issues/145), [#146](https://github.com/braintree/braintree_android/issues/146), [#147](https://github.com/braintree/braintree_android/issues/147))
* Fix crash when run in an Android Instant App

## 2.5.1

* Fix non-optional `data-collector` dependency in Braintree
* Create `BraintreeRequestCodes` for use with `BraintreeCancelListener#onCancel`
* Move PayPal browser switches to use [browser-switch-android](https://github.com/braintree/browser-switch-android)

## 2.5.0

* Add option to set display name in `PayPalRequest`
* Add option to set landing page type in `PayPalRequest`
* Add option to enable PayPal Credit in `PayPalRequest`
* Add Visa Checkout as a payment method
* Prevent dependency resolution of alpha major versions of support libraries

## 2.4.3

* Improve `GoogleApiClientException` to include error type as well as reason code
* Changes to PayPalDataCollector to make it easier to use

## 2.4.2

* Fix NPE in `AndroidPay#changePaymentMethod` (fixes [#139](https://github.com/braintree/braintree_android/issues/139))
* `Venmo#authorizeAccount` will now correctly vault the payment method when the vault option is true
* Fix missing client metadata ids in `PayPalAccountNonce`s
* Update paypal-data-collector to 3.1.4

## 2.4.1

* Add workaround for [Kount/kount-android-sdk#2](https://github.com/Kount/kount-android-sdk/issues/2)
* Fix error returned by `AndroidPay#changePaymentMethod`

## 2.4.0

* Fix back button during PayPal browser switch on Samsung devices (fixes [#137](https://github.com/braintree/braintree_android/issues/137))
* Add new intent option to `PayPalRequest`
* Fix crash when excluding the PayPal dependency
* Increase `minSdkVersion` to 16
  * API 16 is the first version of Android that supports TLSv1.2. For more information on Braintree's upgrade to TLSv1.2 see [the blog post](https://www.braintreepayments.com/blog/updating-your-production-environment-to-support-tlsv1-2/).

## 2.3.12

* Improve PayPal address validations
* Work around `NullPointerException` in `BraintreeFragment#newInstance` (fixes [#125](https://github.com/braintree/braintree_android/issues/125))
* Document supported locales for PayPal
* Fix rare `NullPointerException` ([#128](https://github.com/braintree/braintree_android/pull/128))

## 2.3.11

* Fix ProGuard rules (fixes [#124](https://github.com/braintree/braintree_android/issues/124))
* Fix `NullPointerException` when using deprecated DataCollector methods
* Update compile and target SDK versions to 25

## 2.3.10

* Add `BraintreeFragment#getListeners` to get a list of all the registered listeners
* Upgrade paypal-data-collector to 3.1.3
* Upgrade Kount DataCollector to 3.1
* Add `AndroidPay#requestAndroidPay` and `AndroidPay#changePaymentMethod` methods to simplify requesting Android Pay from a user and changing the backing payment method.
* Include ProGuard directives in the SDK ([#120](https://github.com/braintree/braintree_android/pull/120))
* Work around bug in `JSONObject#optString`
* Use `FragmentTransaction#commitNow` and `FragmentManager#executePendingTransactions` in `BraintreeFragment#newInstance` to synchronously set up `BraintreeFragment` and avoid race conditions caused by asynchronous `Fragment` setup.

## 2.3.9

* Update `AndroidPayCardNonce` description to include card type and last 4

## 2.3.8

* Support changing user call to action in PayPal flows, see `PayPalRequest#userAction`
* Fix validate option not being sent when set to false in `PaymentMethodBuilder`
* Add merchant supported card types to `Configuration`
* Expose methods on `BraintreeFragment` for getting cached payment methods
* Update `paypal-data-collector` to 3.1.2
* Move Drop-In to [it's own repo](https://github.com/braintree/braintree-android-drop-in)

## 2.3.7

* Update exception message when Android Manifest setup is invalid
* Fix unclosed `InputStream` (fixes [#115](https://github.com/braintree/braintree_android/issues/115))
* Post exception to error listener instead of throwing `IllegalStateException` when `BraintreeFragment` is not attached to an `Activity`
* Restore url when `BraintreeFragment` is recreated (fixes [#117](https://github.com/braintree/braintree_android/issues/117))
* Upgrade gradle build tools to 2.1.3
* Parse and return errors when Android Pay tokenization fails
* Add support for changing the backing card for Android Pay in Drop-In
* Call configuration callback whenever a new Activity is attached to `BraintreeFragment`

## 2.3.6

* Allow vaulting of Venmo accounts. See `Venmo#authorizeAccount`.
* Remove Venmo whitelist check
* Fix `BraintreeCancelListener#onCancel` being invoked twice for PayPal cancellations (fixes [#112](https://github.com/braintree/braintree_android/issues/112))

## 2.3.5

* Change `UnionPayCallback` to include `smsCodeRequired`
* Change `UnionPayCapabilities#isUnionPayEnrollmentRequired` to `UnionPayCapabilities#isSupported`
* Upgrade Google Play Services to [9.0.0,10.0.0)
* Upgrade support annotations to [24.0.0,25.0.0)
* Upgrade build tools to 24.0.0
* Update compile and target API versions to 24
* Fix `NullPointerException` in `AnalyticsIntentService`

## 2.3.4

* Prevent invalid schemes from being used for browser switching (Packages containing underscores would generate invalid schemes)
* Fix `NoClassDefFoundError` in `DataCollector`
* Fix `NullPointerException` in `BraintreeFragment`

## 2.3.3

* Add PayPal Checkout intent option (authorize or sale). See `PayPalRequest#intent`
* Update UnionPay support in demo app custom integration
* Update `android-card-form` to 2.3.1
* Fix `NullPointerException` in `AddPaymentMethodViewController` (fixes [#100](https://github.com/braintree/braintree_android/issues/100))
* Fix `IllegalStateException` when creating a `BraintreeFragment` (fixes [#104](https://github.com/braintree/braintree_android/issues/104))
* Fix `NullPointerException` when `BraintreeFragment` is not attached to an `Activity` (fixes [#105](https://github.com/braintree/braintree_android/issues/105))

## 2.3.2

* Fix `NullPointerException` when handling a PayPal response (fixes [#101](https://github.com/braintree/braintree_android/issues/101))

## 2.3.1

* Fix `NullPointerException`s in `BraintreeFragment` when not attached to an `Activity`
* Fix Chrome Custom Tabs Intent flags interfering with browser switch
* Add new `DataCollector#collectDeviceData` methods that use a callback; deprecate synchronous methods
* Reduce size of assets in Drop-In

## 2.3.0

* UnionPay Beta *Please note*: this API is in beta and subject to change
* Add support for fetching a customer's payment methods
* Return a `RateLimitException` when a merchant account is being rate limited

## 2.2.5

* Fixes
  * Update BraintreeHttpClient to support UTF-8 encoding (fixes [#85](https://github.com/braintree/braintree_android/issues/85))

## 2.2.4

* Update PayPalDataCollector to 3.1.1
* Fixes
  * Update device collector to 2.6.1 (fixes [#87](https://github.com/braintree/braintree_android/issues/87))
  * Fix crash when `BraintreeFragment` has not been attached to an `Activity`
* Features
  * Add `PaymentRequest#defaultFirst` option
  * Add support for Chrome Custom tabs when browser switching

## 2.2.3

* Fixes
  * Fix incorrect `groupId` of dependencies in pom file for 2.2.2

## 2.2.2

:rotating_light: The `groupId`s in this version's pom files are incorrect and dependencies will not resolve. Do not use. :rotating_light:

* Update `PaymentButton` styling when PayPal is the only visible option
* Features
  * Add client side overrides for payment methods in Drop-in and `PaymentButton` to `PaymentRequest`
  * Add support for non-USD currencies and non-US shipping addresses in Android Pay
  * Return email, billing address and shipping address as part of an `AndroidPayCardNonce` from Drop-in
* Fixes
  * Fix back button not doing anything in Drop-in after an Android Pay error is returned
  * Deprecate `DataCollector#collectDeviceData` and add new signature to prevent a NullPointerException when using a fragment that is not attached to an `Activity`

## 2.2.1

* Fixes
  * Fix support annotations being bundled in PayPalDataCollector jar

## 2.2.0

* Open source PayPal SDK
* Deprecate `PayPalOneTouchActivity` and remove from Android manifest
* Add Travis CI build
* Improve errors and manifest validation
* Features
  * Add `CardBuilder#cardholderName`
  * Add `PayPalRequest#billingAgreementDescription`
* Fixes
  * Fix back button not working in Drop-in after adding a payment method
  * Fix failure to return a payment method nonce after browser switch when the fragment was recreated.

## 2.1.2

* Update Google Play Services Wallet to 8.4.0
* Use `ENVIRONMENT_TEST` for Android Pay requests in sandbox
* Add `AndroidPay#isReadyToPay` method

## 2.1.1

* Demo app upgrades
* Update PayPal SDK to 2.4.3 (fixes [#67](https://github.com/braintree/braintree_android/issues/67))
* Update android-card-form to 2.1.1
* Update gradle to 2.8
* Update build tools to 23.0.2
* Features
  * Add support for fraud data collection in Drop-in
* Fixes
  * Add rule to suppress ProGuard warnings
  * Fix Drop-in crash
  * Fix NPE when there is no active network (fixes [#77](https://github.com/braintree/braintree_android/issues/77))

## 2.1.0

* Pay with Venmo
* `PaymentButton#newInstance` now accepts a container id to add `PaymentButton` to that container
* Android Pay assets
* Fixes
  * Add `onInflate` method for Android versions < 23
  * PayPal cancel events (fixes [#63](https://github.com/braintree/braintree_android/issues/63))

## 2.0.1

* Make support annotations an optional dependency
* Cache configuration to prevent unnecessary network requests
* Fixes
  * Fix BraintreeDataCollector as an optional dependency
  * Fix `PaymentRequest` crash when Google Play Services is not present

## 2.0.0

* Increase `minSdkVersion` to 15 (see [Platform Versions](http://developer.android.com/about/dashboards/index.html#Platform) for the current distribution of Android versions)
* Remove Gson dependency
* Replace `Braintree` class with headless `BraintreeFragment`
  * Move methods for creating payment methods from central `Braintree` class to their own classes e.g. `PayPal#authorizeAccount`, `Card#tokenize`
* Add support for Tokenization Keys in addition to Client Tokens
* Rename PaymentMethod to PaymentMethodNonce
* Rename BraintreeData module to BraintreeDataCollector
* Update PayPal
  * Remove [PayPal Android SDK](https://github.com/paypal/PayPal-Android-SDK) dependency
  * Replace in-app log in with browser based log in
  * Add support for PayPal billing agreements and one-time payments
* Convert `PaymentButton` class from a view to a fragment
* Create `PaymentRequest` class for specifying options in Drop-in and the `PaymentButton`
* Remove Venmo One Touch. To join the beta for Pay with Venmo, contact [Braintree Support](mailto:support@braintreepayments.com)
* Remove Coinbase
* Many additional structural and name changes. For more details, see the [migration guide](https://developers.braintreepayments.com/reference/general/client-sdk-migration/android/v2) and the [source code](https://github.com/braintree/braintree_android)

## 1.7.4

* Fixes
  * Increase minimum version of Google Play Services Wallet to 8.0.0 to prevent `VerifyError`

## 1.7.3

* Fixes
  * Fix Android Pay bug caused by shared state between Activities

## 1.7.2

* Update PayPal SDK to 2.11.1 (fixes [#48](https://github.com/braintree/braintree_android/issues/48))

## 1.7.1

* Fixes
  * Fix tokenization failure in Coinbase

## 1.7.0

* Update gradle plugin to 1.3.1
* Update build tools to 23.0.1
* Update `compileSdkVersion` and `targetSdkVersion` to 23
* Update PayPal SDK to 2.10.0
* Increase maximum version of Google Play Services to 9.0.0 ([#50](https://github.com/braintree/braintree_android/pull/50))
* Set compile options to use Java 7
* Features
  * Add support for Coinbase. *Please note:* this API is in beta and subject to change.
* Fixes
  * Fix rare crash when Braintree was recreated
  * Fix 3D Secure bug that prevented a card from being returned
  * Remove use of Apache library ([#43](https://github.com/braintree/braintree_android/issues/43))
  * Remove single line description limitation ([#45](https://github.com/braintree/braintree_android/issues/45))

## 1.6.5

* Update PayPal SDK to 2.9.10
* Fixes
  * Fix incorrect custom integration in demo app
  * Fix incorrect selected payment method in Drop-in after creating a new payment method
  * Fix `NoClassDefFoundError` crash in Drop-in

## 1.6.4

* Update PayPal SDK to 2.9.8
* Improvements
  * Follow Android convention around button and text casing in Drop-in
  * Update android-card-form to [2.0.1](https://github.com/braintree/android-card-form/blob/master/CHANGELOG.md#201)

## 1.6.3

* Improvements
  * BraintreeData can now be optionally excluded
* Fixes
  * Remove optional dependency from full jar

## 1.6.2

* Update PayPal SDK to 2.9.7
* Add support for additional PayPal scopes to `PaymentButton`
* Fixes
  * Return error instead of silently failing setup with bad client tokens
  * Fix `NoClassDefFoundError` in Drop-in caused by optional dependency

## 1.6.1

* Fixes
  * Fix `NoClassDefFoundError` in Drop-in and `PaymentButton` caused by optional dependency ([#34](https://github.com/braintree/braintree_android/issues/34))

## 1.6.0

* Update PayPal SDK to 2.9.6
* Update gradle plugin to 1.2.3
* Update build tools to 22.0.1
* Features
  * Add Android Pay support. *Please note:* this API is in beta and subject to change.
  * Add `Braintree#onActivityResult` method
  * Add support for additional PayPal scopes
    * A `List` of additional scopes may be passed to `Braintree#startPayWithPayPal`
    * `PayPalAccount#getBillingAddress` can be used to retrieve the billing address when the address scope is requested.

## 1.5.1

* Update PayPal SDK to 2.9.5
* Switch to OkHttp for Demo app
* Improvements
  * Add methods to persist state across rotations
* Fixes
  * Fix Demo app crash when `MainActivity` was destroyed ([#26](https://github.com/braintree/braintree_android/pull/26))
  * Fix NPE in Drop-in ([#30](https://github.com/braintree/braintree_android/issues/30))
  * Fix ProGuard support and add ProGuard rules ([#29](https://github.com/braintree/braintree_android/issues/29))
  * Fix Drop-in error handling for non-card errors

## 1.5.0

* Update PayPal SDK to 2.9.4
* Move `CardForm` to [separate repo](https://github.com/braintree/android-card-form)
* Deprecate `Braintree#getInstance` in favor of `Braintree#setup`
* Fixes
  * Remove metadata from assets, fixes [#16](https://github.com/braintree/braintree_android/issues/16)

## 1.4.0

* Update gradle plugin to 1.1.2
* Update build tools to 22
* Update `compileSdkVersion` and `targetSdkVersion` to 22
* Update PayPal SDK to 2.9.0
* Features
  * Add support for 3D Secure. *Please note:* this API is in beta and subject to change.
* Fixes
  * Fix missing expiration date float label (#21)

## 1.3.0

* Remove Drop-In support for Eclipse
* Open source [card form](CardForm) separate from Drop-In
* Update PayPal SDK to 2.8.5
  * card.io is no longer included in the SDK
* Update Espresso to 2.0
* Remove unused PayPal `PROFILE` scope

## 1.2.7

* Update gradle plugin to 0.14.1
* Update build tools to 21.1.1
* Update PayPal SDK to 2.7.3
* Remove `android:allowBackup="false"` from library manifests, apps will now be able to choose if they allow backups
* Remove `ACCESS_WIFI_STATE` permission
* Improvements
  * Add localizations for more locales (da-rDK, en-rAU, es, fr-rCA, iw-rIL, nl, no, pl, pt, ru, sv-rSE, tr, zh-rCN)
  * Add initial right to left language support
  * Add type safety to `Braintree#addListener(Listener)`. Thanks @adstro!

## 1.2.6

* Increase `targetSdkVersion` to 21
* Increase `buildToolsVersion` to 21.0.2
* Fixes
  * Fix max length on `EditText`s
  * Fix crash caused by `PRNGFixes`
* Improvements
  * Update PayPal SDK
  * Add first and last name to `CardBuilder`

## 1.2.5

* Fixes
  * Fix incorrectly named language resource directories

## 1.2.4

* Fixes
  * Work around manifest merging issues on newer build plugins

## 1.2.3

* minSdk is now 10
* Fixes
  * Set max length on card field for unknown card types in Drop-In
  * Update PayPal SDK to fix rotation bug
  * Fix edge cases in expiration entry in Drop-In
* Improvements
  * Error messages are now returned from Drop-In
  * Drop-In auto advances to next field now

## 1.2.2

* Fixes
  * Fix crash caused by too large request code in `PaymentButton`
  * Resume the payment method form after rotation
* Improvements
  * Updated PayPal SDK
    * email scope is now requested in all PayPal requests
  * `correlationId` is now included in the device data string returned from `BraintreeData#collectDeviceData`

## 1.2.1

* Fixes
  * BraintreeApi release now includes the PayPal SDK again. Sorry!
* Improvements
  * All assets are now namespaced to avoid any conflicts on import.
  * Updated PayPal SDK

## 1.2.0

* Features
  * App switch based payments for PayPal and Venmo (One Touch)
    * No changes for existing Pay With PayPal integrations
    * See [the docs](https://developers.braintreepayments.com/android/guides/one-touch) for more information
  * Unified payment button (`PaymentButton`) for PayPal and/or Venmo payments
* Improvements
  * Minor bugfixes and internal tweaks
* Deprecations
  * `PayPalButton` is deprecated in favor of `PaymentButton`

## 1.1.0

* Breaking Change
  * BraintreeData returns `deviceData` instead of `deviceSessionId` on `collectDeviceData`
* Improvements
  * References `sdk-manager-plugin` from vendor to simplify build process

## 1.0.8

* Improvements
  * CardBuilder now accepts billing address fields other than postal code (credit: @chiuki)
* Packaging
  * Fixed an issue building Drop-In in Eclipse

## 1.0.7

* Improvements
  * BraintreeApi no longer depends on OkHttp
  * Added localizations for more locales (UK, FR, DE, IT)

## 1.0.6

* Fixes
  * Fixed disabled submit button in landscape
  * Fixed next field button in landscape
  * Add max length to expiration date and prevent user from typing illegal characters
* Move to sdk-manager-plugin for CI dependencies

## 1.0.5

* Packaging
  * Set Braintree package to default to AAR instead of ZIP

## 1.0.4 - Gradle and Maven will incorrectly download the ZIP instead of AAR, use 1.0.5+

* Improvements
  * Added assets for a wider range of resolutions
  * Enforce maximum length for card and postal code fields
  * Added README for fraud tools
* Packaging
  * Improvements for usage in environments other than Maven or Gradle
* Fixes
  * Fixed lint errors

## 1.0.3

* Fixes
  * Fix crash on Android SDK < 19
* Add PayPal `correlationId` to PayPal account creation

## 1.0.2 - crash on Android SDK < 19, do not use

* Fixes
  * Improved packaging for non-Gradle uses of SDK

## 1.0.1

* Fixes
  * Attach Javadocs and sources to Maven Central build.

## 4.23.0
* Breaking Changes
  * Bump `minSdkVersion` to 21.

## 3.3.1
* Fix `allowedCardNetworks` in `isReadyToPayRequest` to be uppercased. Thanks @fcastagnozzi.

## 3.3.0
* Add support for Google Pay's `existingPaymentMethodRequired` option

## 3.2.0
* Add support for `isNetworkTokenized`

## 3.1.1
Fix setting the correct version in metadata

## 3.1.0

* Add check in `requestPayment` to avoid Null Pointer Exception

## 3.0.1

* Resolve issue where optional shipping parameters were treated as if they were required
* Use GooglePayment PayPal client ID

## 3.0.0

* Convert to AndroidX
* Replace AndroidPayConfiguration with GooglePaymentConfiguration

## 2.0.1

* Disable PayPal payment method in Google Payment when the merchant is not able to process PayPal

## 2.0.0

* Add support for Google Pay v2
* Remove support for Google Pay v1
  * To continue using v1, add google-payment:1.0.0 to your build.gradle
  * v1 will remain the defaul for braintree android until the next major version bump
* Replace all UserAddress objects with PostalAddress objects

## 1.0.0

* Public release of [v.zero](https://www.braintreepayments.com/v.zero) SDK<|MERGE_RESOLUTION|>--- conflicted
+++ resolved
@@ -1,14 +1,12 @@
 # Braintree Android SDK Release Notes
 
-<<<<<<< HEAD
 ## unreleased
 
 * PayPal
     * Add optional property `PayPalCheckoutRequest.setUserAuthenticationEmail()`
 * Add ShopperInsights module (BETA)
-  * Requires opt in - `@OptIn(ExperimentalBetaApi::class)`
-
-=======
+    * Requires opt in - `@OptIn(ExperimentalBetaApi::class)`
+
 ## 4.46.0 (2024-05-30)
 
 * PayPalMessaging (BETA)
@@ -23,8 +21,7 @@
   * Send `is_vault` in `event_params` analytics
 * Venmo
   * Send `link_type` and `is_vault` in `event_params` analytics
-  
->>>>>>> 95758a0b
+
 ## 4.45.0 (2024-04-16)
 
 * BraintreeCore
