--- conflicted
+++ resolved
@@ -2,13 +2,10 @@
 
 ## unreleased
 
-<<<<<<< HEAD
 * SharedPreferences
   * Encrypt shared preferences data stored by SDK (fixes #440)
-=======
 * Local Payments
   * Add `displayName` to `LocalPaymentRequest`
->>>>>>> e1c9867d
 * DataCollector
   * Fix memory leak from `PayPalDataCollector` (fixes #419)
 * Venmo
