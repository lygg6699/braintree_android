# Braintree Android SDK Release Notes

## unreleased

<<<<<<< HEAD
* PayPalMessaging (BETA)
  * Add `PayPalMessagingRequest`, `PayPalMessagingColor`, `PayPalMessagingLogoType`, `PayPalMessagingOfferType`, `PayPalMessagingPlacement`, `PayPalMessagingTextAlignment`, and `PayPalMessagingListener`
  * Add `PayPalMessagingView(BraintreeClient, Context)` to display PayPal messages to promote offers such as Pay Later and PayPal Credit to customers.
    * To get started call `PayPalMessagingView#start()` with an optional `PayPalMessagingRequest`
=======
* Venmo
  * Send `link_type` in `event_params` to PayPal's analytics service (FPTI)
  
## 4.45.0 (2024-04-16)

* BraintreeCore
  * Updated expiring pinned vendor SSL certificates
* GooglePay
  * Add `GooglePayClient#tokenize(PaymentData, GooglePayOnActivityResultCallback)` to be invoked after direct Google Play Services integration
* PayPalNativeCheckout
  * Bump native-checkout version to `1.3.2`
  * Fixes Google Play Store Rejection
    * Add `hasUserLocationConsent` property to `PayPalNativeCheckoutRequest`, `PayPalNativeCheckoutVaultRequest` and `PayPalNativeRequest`
    * Deprecate existing constructors that do not pass in `hasUserLocationConsent`
* PayPalDataCollector
  * Bump Magnes version to `5.5.1`

## 4.44.0 (2024-04-05)

* Local Payment
  * Fixes Google Play Store Rejection
    * Add `hasUserLocationConsent` property to `LocalPaymentRequest`
    * Deprecate existing constructor that does not pass in `hasUserLocationConsent`
* PayPal
  * Fixes Google Play Store Rejection
    * Add `hasUserLocationConsent` property to `PayPalCheckoutRequest`, `PayPalVaultRequest` and `PayPalRequest`
    * Deprecate existing constructors that do not pass in `hasUserLocationConsent`
* BraintreeDataCollector
  * Bump Magnes SDK to version 5.5.0
  * Fixes Google Play Store Rejection
    * Add `DataCollectorRequest` to pass in `hasUserLocationConsent`
    * Update `DataCollector.collectDeviceData()` to take in `DataCollectorRequest`
    * Deprecate existing `DataCollector.collectDeviceData()`
* PayPalDataCollector
  * Fixes Google Play Store Rejection
    * Add `PayPalDataCollectorRequest` to pass in `hasUserLocationConsent`
    * Update `PayPalDataCollector.collectDeviceData()` to take in `PayPalDataCollectorRequest`
    * Deprecate existing `PayPalDataCollector.collectDeviceData()`
* GooglePay
  * Add `GooglePayClient#isReadyToPay(Context, ReadyForGooglePayRequest, GooglePayIsReadyToPayCallback)` method
  * Deprecate  `GooglePayClient#isReadyToPay(FragmentActivity, ReadyForGooglePayRequest, GooglePayIsReadyToPayCallback)` method
>>>>>>> 426544a9

## 4.43.0 (2024-03-19)

* Move from Braintree to PayPal analytics service (FPTI)
* Venmo
  * Fix bug where SDK is not sending metadata as expected when creating payment context or constructing App Link URL

## 4.42.0 (2024-03-12)

* PayPal
  * Add optional property `PayPalVaultRequest.setUserAuthenticationEmail()`
* BraintreeCore
  * Send `paypal_context_id` in `analytics_event` to PayPal's analytics service (FPTI) when available
* Venmo
  * Add `setIsFinalAmount()` to `VenmoRequest`
  * Add `setFallbackToWeb()` to `VenmoRequest`
    * If set to `true` customers will fallback to a web based Venmo flow if the Venmo app is not installed
    * This method uses App Links instead of Deep Links
  * Add `VenmoClient#parseBrowserSwitchResult(Context, Intent)` method
  * Add `VenmoClient#clearActiveBrowserSwitchRequests(Context)` method
  * Add `VenmoClient#onBrowserSwitchResult(BrowserSwitchResult, VenmoOnActivityResultCallback)` method
* ThreeDSecure
  * Call cleanup method to resolve `Cardinal.getInstance` memory leak

## 4.41.0 (2024-01-18)

* PayPal
  * Add imageUrl, upcCode, and upcType to PayPalLineItem
* PayPalNativeCheckout
  * Bump native-checkout version to release `1.2.1`
  * Upgraded the data-collector SDK to version 3.21.0 which made updates to Device Data collection related to Google Play's User Data Policy. For more info read the [release notes](https://github.com/paypal/android-checkout-sdk/releases/tag/v1.2.1)

## 4.40.1 (2023-12-13)

* BraintreeCore
  * Bump `browser-switch` version to `2.6.1` (fixes #799)
* PayPal
  * Fix issue where inaccurate error message was being returned on authorization or configuration error (fixes #821)
* Venmo
  * Fix NPE when `VenmoListener` is null (fixes #832)

## 4.40.0 (2023-11-16)

* PayPalNativeCheckout
  * Bump native-checkout version to release `1.2.0`
  * Add `setUserAuthenticationEmail()` to `PayPalNativeRequest`
* GooglePay
  * Bump `play-services-wallet` version to `19.2.1`
  * Add `totalPriceLabel` to `GooglePayRequest`

## 4.39.0 (2023-10-16)

* BraintreeCore
  * Remove beta features `PreferredPaymentMethodsClient`, `PreferredPaymentMethodsResult`, and `PreferredPaymentmethodsCallback`
* GooglePay
  * Fix bug where credit cards were allowed when `GooglePayRequest#setAllowedCreditCards(false)`

## 4.38.2 (2023-09-18)

* BraintreeCore
  * Internal Fixes

## 4.38.1 (2023-09-14)

* ThreeDSecure
  * Bump Cardinal version to `2.2.7-5`

## 4.38.0 (2023-09-06)

* All Modules
  * Android 14 Support
    * Upgrade `compileSdkVersion` and `targetSdkVersion` to API 34
* ThreeDSecure
  * Bump Cardinal version to `2.2.7-4`
* BraintreeCore
  * Bump `browser-switch` version to `2.6.0`
* PayPalNativeCheckout
  * Bump min SDK version to 23 to prevent crashes on lower Android versions

## 4.37.0 (2023-08-22)

* PayPalNativeCheckout
  * Bump native-checkout version to release `1.1.0`
  * Fix bug where `PayPalNativeCheckoutVaultRequest` flow in the EU results in failed requests when using the nonce in a server side request

## 4.36.0

* BraintreeCore
  * Bump `browser-switch` version to `2.5.0`
* All Modules
  * Revert Kotlin version to `1.7.10`

## 4.35.0

* GooglePay
  * Add `GooglePayCardNonce.getCardNetwork()`

## 4.34.0

* GooglePay
  * Add `GooglePayRequest.setAllowCreditCards()`
* PayPalNativeCheckout (General Availability release)
  * Bump native-checkout version to release `1.0.0`
  * Fix an issue where the return from web fallback was not returning the correct information

## 4.33.0

* PayPalNativeCheckout (BETA)
  * Fix bug where setting `setUserAction()` does not update button as expected
* SEPADirectDebit
  * Add `SEPADirectDebitRequest.setLocale()`
* Venmo
  * Add missing space to Venmo `PaymentContext` GraphQL query (fixes #749)

## 4.32.0

* Bump target Kotlin version to `1.8.0`
* PayPal
  * Undeprecate `PayPalClient(BraintreeClient)` constructor
  * Undeprecate `PayPalClient#onBrowserSwitchResult(BrowserSwitchResult, PayPalBrowserSwitchResultCallback)`
  * Add `PayPalClient#parseBrowserSwitchResult(Context, Intent)` method
  * Add `PayPalClient#clearActiveBrowserSwitchRequests(Context)` method
* LocalPayment
  * Undeprecate `LocalPaymentClient(BraintreeClient)` constructor
  * Undeprecate `LocalPaymentClient#onBrowserSwitchResult(Context, BrowserSwitchResult, LocalPaymentBrowserSwitchResultCallback)`
  * Add `LocalPaymentClient#parseBrowserSwitchResult(Context, Intent)` method
  * Add `LocalPaymentClient#clearActiveBrowserSwitchRequests(Context)` method
* Venmo
  * Fix issue caused by `VenmoActivityResultContract` where a user cancelation is being misinterpreted as an unknown exception because the intent data is `null` (fixes #734)
  * Add the following properties to `VenmoRequest`:
    * `collectCustomerBillingAddress`
    * `collectCustomerShippingAddress`
    * `totalAmount`
    * `subTotalAmount`
    * `discountAmount`
    * `taxAmount`
    * `shippingAmount`
    * `lineItems`

## 4.31.0

* BraintreeDataCollector
  * Remove Kount dependency
  * Kount is no longer supported via Braintree, instead please use our [Fraud Protection Advanced product](https://developer.paypal.com/braintree/articles/guides/fraud-tools/premium/fraud-protection-advanced)

## 4.30.0

* GooglePay
  * Add `GooglePayCardNonce.getBin()`

## 4.29.0

* PayPalNativeCheckout (BETA)
  * Reverting native version upgrade
* ThreeDSecure
  * Bump Cardinal version to `2.2.7-3`
  * Add `setUiType` and `setRenderTypes` to `ThreeDSecureRequest`

## 4.28.0

* PayPalNativeCheckout (BETA)
  * Bump native-checkout version to release `0.112.0`

## 4.27.2

* ThreeDSecure
  * Guard `ThreeDSecureClient` against potential Cardinal SDK runtime exceptions

## 4.27.1

* ThreeDSecure
  * Catch Null Pointer Exception in `ThreeDSecureActivity` to prevent crash (fixes #715)

## 4.27.0

* DataCollector
  * Use `applicationContext` in `DataCollector#collectDeviceData()` callback to prevent potential `Activity` leaks
* GooglePay
  * Fix issue that causes `GooglePayNonce#isNetworkTokenized` to always return `false` after being parceled
* ThreeDSecure
  * Catch `TransactionTooLargeException` to prevent crash on large data (fixes #642)
  * Deprecate 3DS v1. Any attempt to use 3DS v1 will now throw an error. See [Migrating to 3D Secure 2](https://developer.paypal.com/braintree/docs/guides/3d-secure/migration) for more information.

## 4.26.1

* BraintreeDataCollector
  * Bump Magnes dependency to version 5.4.0 (fixes #657)
* PayPal
  * Fix issue that causes a null pointer exception when `PayPalClient` attempts to notify success or failure when the listener is `null`

## 4.26.0

* PayPalNativeCheckout (BETA)

  * Fixes a bug where an error was not thrown inside `PayPalNativeCheckoutClient` when no PayPal response was received from the API

* BraintreeCore
  * Add `BraintreeClient#deliverBrowserSwitchResultFromNewTask()` method to allow browser switch results to be captured manually when `BraintreeClient#launchesBrowserSwitchAsNewTask()` is set to true.
* SharedUtils
  * Replace EncryptedSharedPreferences with SharedPreferences for internal persistent data storage for all payment flows
  * Deprecate `BraintreeSharedPreferencesException`

## 4.25.2

* BraintreeCore
  * Provide more detailed information for Browser Switch errors for PayPal, PayPalNativeCheckout, and ThreeDSecure payment flows
* SamsungPay
  * Support legacy `sourceCardLast4` property when parsing Samsung Pay response

## 4.25.1

* SharedUtils
  * Revert androidx `security-crypto` dependency to `1.1.0-alpha03` (`1.1.0-alpha04` requires a compile target of 33)

## 4.25.0

* SharedUtils
  * Bump androidx `security-crypto` dependency to `1.1.0-alpha04`
* PayPalNativeCheckout (BETA)
  * Bump native-checkout version to `0.8.8`
  * Fix an issue where address override was not being honored in `PayPalNativeCheckoutRequest`
  * Fixes bug in `PayPalNativeCheckoutAccountNonce` where the `intent` was not being set correctly from the `PayPalNativeCheckoutRequest`
  * Breaking changes
    * `PayPalNativeRequest` requires a `returnUrl` to redirect correctly after authentication
* ThreeDSecure
  * Apply `Theme.AppCompat` to `ThreeDSecureActivity`
* SamsungPay
  * Support legacy `singleUseToken` property when parsing Samsung Pay response (fixes #668)

## 4.24.0

* BraintreeCore
  * Allow uppercase characters in default return url scheme
* ThreeDSecure
  * Add `setRequestedExemptionType` to `ThreeDSecureRequest`
* *Please note:* This version is dependent on the Java 8 programming language. Please read [Use Java 8 language features](https://developer.android.com/studio/write/java8-support) in the Android developer guide to learn how to use it in your project. If this causes an issue with your integration, please contact our [support](https://developer.paypal.com/braintree/help) team for further assistance.
  
## 4.23.1

* ThreeDSecure
  * Defensively guard against `ThreeDSecureActivity` launch without extras (fixes #641)

## 4.23.0

* BraintreeCore
  * Bump `browser-switch` version to `2.3.2`

## 4.22.0

* PayPalNativeCheckout (BETA)
  * Bump native-checkout version to `0.8.7`

## 4.21.1

* PayPal
  * Update exception documentation links to point to valid PayPal Braintree documentation URL
* ThreeDSecure
  * Update exception documentation links to point to valid PayPal Braintree documentation URL
* BraintreeCore
  * Update pinned certificates used by `BraintreeGraphQLClient` and `BraintreeHttpClient`

## 4.21.0

* PayPalNativeCheckout (BETA)
  * Pass the risk correlation ID from the Native Checkout SDK if it is not provided in the initial PayPal request
  
## 4.20.0

* SharedUtils
  * Allow `BraintreeSharedPreferences` to gracefully degrade when `EncryptedSharedPreferences` fails (fix for #619)
  * Add new `BraintreeSharedPreferencesException` to notify when an error occurs while interacting with shared preferences

## 4.19.0

* GooglePay
  * Bump `play-services-wallet` version to `19.1.0`
* SharedUtils
  * Add explicit key alias for encrypted shared prefs (potential fix for #604)

## 4.18.0

* Android 13 Support
  * Upgrade `targetSdkVersion` and `compileSdkVersion` to API 33
* ThreeDSecure
  * Bump Cardinal version to `2.2.7-2`
* BraintreeCore
  * Bump `browser-switch` version to `2.3.1`

## 4.17.0

* PayPalNativeCheckout (BETA)
  * Bumping native-checkout version to 0.8.2
  * Fixes an issue where merchants with multiple client IDs would fallback to web on subsequent checkout sessions
  * Remove exit survey when canceling Native Checkout flow

## 4.16.0

* PayPalNativeCheckout (BETA)
  * Bumping native-checkout version to 0.8.1 
  * Adding in Native checkout support for one time password
* BraintreeCore
  * Add `BraintreeClient#launchesBrowserSwitchAsNewTask()` boolean flag to allow the SDK to capture deep link results on behalf of the host application
  * Create `BraintreeDeepLinkActivity` to capture deep link results on behalf of the host application

## 4.15.0

* BraintreeCore
  * Add BraintreeError `code` read-only property.
* PayPalNativeCheckoutClient
  * Add new `PayPalNativeCheckoutClient` that requires only a `BraintreeClient` instance.
  * Add new `PayPalNativeCheckoutClient#launchNativeCheckout` method that launches native checkout without throwing.
  * Deprecate `PayPalNativeCheckoutClient` constructor that requires both `Fragment` and `BraintreeClient` instances.
  * Deprecate `PayPalNativeCheckoutClient#tokenizePayPalAccount` method that throws an exception.

## 4.14.0

* PayPalDataCollector
  * Create new module to allow for device data collection without Kount.
* BraintreeSEPADirectDebit
  * Update nonce to pull in ibanLastFour as expected

## 4.13.0

* DataCollector
  * Reference Kount library only when needed to prevent JVM from loading it when it isn't being used by a merchant.
* SEPADirectDebit
  * Add support for SEPA Direct Debit for approved merchants through the Braintree SDK
  * SEPA Direct Debit is only available to select merchants, please contact your Customer Support Manager or Sales to start processing SEPA bank payments
  * Merchants should use the `BTSepaDirectDebitClient.tokenize` method while passing in the activity and `BTSEPADirectDebitRequest`
* PayPalNativeCheckout (BETA)
  * Requirement - Needs to be built on Java 11
  * Adding in [PayPalNativeCheckout] module to use the native checkout for PayPal
  * Adds `PayPalNativeCheckoutClient` that handles launching the native checkout session, the session
    start parameters are similar to that of `PaypalClient` with the main difference being it doesn't
    use the browserSwitch to checkout on web but instead consumes the native checkout sdk. This provides
    a much more native feel to checking out with PayPal.
  * Adds `PayPalNativeCheckoutAccount` to represent tokenizing a PayPal request
  * Adds `PayPalNativeCheckoutAccountNonce` that represents the value returned from the web
  * Adds `PayPalNativeCheckoutFragment` that shows how to launch the native checkout sdk
  * Adds `PayPalNativeCheckoutCreditFinancing` to represent the PayPal credit financing response
  * Adds `PayPalNativeCheckoutCreditFinancingAmount` to represent the PayPal finance amount
  * Adds `PayPalNativeCheckoutLineItem` to represent a line item for checkout flows
  * Adds `PayPalNativeCheckoutListener` to receive result notifications
  * Adds `PayPalNativeCheckoutPaymentIntent` to represent the payment intent for an order
  * Adds `PayPalNativeCheckoutPaymentResource` to represent the data returned from the internal checkout client
    to fetch the return url
  * Adds `PayPalNativeCheckoutRequest` to represent all items needed to begin the native checkout flow
  * Adds `PayPalNativeCheckoutVaultRequest` to represent all items needed to begin the native vault flow
  * Adds `PayPalNativeRequest` to represent the base items needed for checkout and vault requests
  * Adds `PayPalNativeCheckoutResultCallback` to listen to the result returned from the checkout response

## 4.12.0

* SharedUtils
  * Update `BraintreeSharedPreferences` to no-op when a reference to Android `EncryptedSharedPreferences` cannot be obtained (fixes #561)
* ThreeDSecure
  * Bump Cardinal version to `2.2.6-2`

## 4.11.0

* Add `invalidateClientToken` method to `BraintreeClient` (thanks @josephyanks)
* Add `isExplicitCancelation` parameter to `UserCanceledException`
* Trim tokenization key and client token before parsing

## 4.10.1

* DataCollector
  * Use configuration environment to set Magnes environment correctly

## 4.10.0

* ThreeDSecure  
  * Support AndroidX and remove Jetifier requirement (fixes #315)
  * Bump Cardinal version to `2.2.6-1`
  * Fix null pointer error in V2 UI customization
  * Deprecate `ThreeDSecureV2BaseCustomization`
  * Deliver browser switch result asynchronously on main thread
* SamsungPay
  * Support AndroidX and remove Jetifier requirement
* Local Payment
  * Deliver browser switch result asynchronously on main thread
* PayPal
  * Deliver browser switch result asynchronously on main thread (fixes #500)

## 4.9.0

* Braintree Core
  * Add `ClientTokenProvider` interface for asynchronously fetching client token authorization
  * Add new `BraintreeClient` constructors that accept `ClientTokenProvider`
  * Update pinned certificates used by `BraintreeGraphQLClient`
* Google Pay
  * Add `GooglePayListener` to receive results from the Google Pay flow
  * Deprecate methods requiring a callback in favor of listener pattern 
* ThreeDSecure
  * Add `ThreeDSecureListener` to receive results from the 3DS flow
  * Deprecate methods requiring a callback in favor of listener pattern
* Venmo
  * Add `VenmoListener` to receive results from the Venmo flow
  * Deprecate methods requiring a callback in favor of listener pattern
* PayPal
  * Add `PayPalListener` to receive results from the PayPal flow
  * Deprecate methods requiring a callback in favor of listener pattern
* Local Payment 
  * Add `LocalPaymentListener` to receive results from the Local Payment flow
  * Deprecate methods requiring a callback in favor of listener pattern

## 4.8.3

* PayPal
  * Fix issue where billing agreement description was not showing (fixes #509)

## 4.8.2

* Venmo
  * Fix issue where null value causes VenmoAccountNonce#fromJSON() to throw.

## 4.8.1

* GooglePay
  * Deprecate `googleMerchantId`
  * Bump `play-services-wallet` version to `18.1.3`
* SharedUtils
  * Use byte array to hold `HttpRequest` data. Dispose data immediately after making http request.

## 4.8.0

* BraintreeCore
  * Bump `browser-switch` version to `2.1.1`

## 4.7.0

* SharedPreferences
  * Encrypt shared preferences data stored by SDK (fixes #440)
* Local Payments
  * Add `displayName` to `LocalPaymentRequest`
* DataCollector
  * Fix memory leak from `PayPalDataCollector` (fixes #419)
* Local Payments
  * Add `displayName` to `LocalPaymentRequest`
* PayPal
  * Fix issue that caused user cancelations from PayPal browser flow to be incorrectly reported as failures
* Venmo
  * Make `VenmoRequest` parcelable
* ThreeDSecure
  * Make `pareq` optional on `ThreeDSecureLookup`

## 4.6.0

* Android 12 Support
  * Upgrade `targetSdkVersion` and `compileSdkVersion` to API 31
  * Bump `browser-switch` version to `2.1.0`
  * Fix issue where Venmo app is not detected on Android 12 devices

## 4.5.0

* BraintreeCore
  * Add `BraintreeClient` constructor to allow a custom return url scheme to be used for browser and app switching
* BraintreeDataCollector
  * Bump Magnes dependency to version 5.3.0
  * Add `BraintreeCore` as an `api` dependency (Fixes #437)
* SamsungPay
  * Add additional alias for Amex in `SamsungPay` (fixes #430)

## 4.4.1

* ThreeDSecure
  * Fix issue that causes `ThreeDSecureRequest` to throw a `NullPointerException` when parceling.

## 4.4.0

* Core
  * Bump `browser-switch` version to `2.0.2`
* SamsungPay
  * Add `SamsungPayClient`
  * Add `SamsungPayClient#goToUpdatePage()`
  * Add `SamsungPayClient#activateSamsungPay()`
  * Add `SamsungPayClient#isReadyToPay()`
  * Add `SamsungPayClient#startSamsungPay()`
  * Add `SamsungPayClient#buildCustomSheetPaymentInfo()`
  * Add `SamsungPayClient#updateCustomSheet()`

## 4.3.0

* Core
  * Make `Configuration#getSupportedCardTypes()` public
* ThreeDSecure
  * Make `ThreeDSecureResult#getLookup()` public
  * Bump Cardinal version to `2.2.5-4`
  * Add `cardAddChallengeRequested` to `ThreeDSecureRequest`

## 4.2.0

* Add `VenmoClient#isReadyToPay()` method
* Bump `browser-switch` to `2.0.1` (fixes #409)

## 4.1.0

* Bump Cardinal version to `2.2.5-3`

**Note:** The credentials for integrating with 3DS have changed. If you are using 3DS please update the credentials in your app-level `build.gradle` see [v4 Migration Guide](/v4_MIGRATION_GUIDE.md#3d-secure) 

## 4.0.0

* Make `PayPalRequest` and subclasses `Parcelable`
* Add getters to data classes to improve support for Kotlin synthesized properties
* Add `displayName` property to `VenmoRequest`
* Bump `browser-switch` to `2.0.0`
* Breaking Changes
  * Rename `LocalPaymentTransaction` to `LocalPaymentResult`
  * Rename `LocalPaymentClient#approveTransaction()` to `LocalPaymentClient#approvePayment()` 
  * Make `PayPalCreditFinancing#fromJson()` package-private
  * Make `PayPalCreditFinancingAmount#fromJson()` package-private
  * Make `UnionPayCapabilities#fromJson()` package-private
  * Make `PaymentMethodClient#parsePaymentMethodNonces()` package-private
  * Return `UserCanceledException` on user cancellation
  * Remove `DataCollector#collectPayPalDeviceData()`
  * Remove `DataCollector#collectRiskData()`
  * Make `DataCollector#getPayPalClientMetadataId()` private
  * Remove `PaymentMethodClient`
  * Remove `PaymentMethodType`
  * Remove `PaymentMethodDeleteException`
  * Remove `GetPaymentMethodNoncesCallback`
  * Remove `DeletePaymentMethodNonceCallback`
  * Use primitives instead of boxed types where possible
  * Add nullability annotations to public methods
  * Remove `Context` parameter from `CardClient#tokenize()` method
  * Fix typo in `ThreeDSecureAdditionalInformation#getPaymentAccountIndicator()` method name

**Note:** Includes all changes in [4.0.0-beta1](#400-beta1), [4.0.0-beta2](#400-beta2), and [4.0.0-beta3](#400-beta3)

## 4.0.0-beta3

* Add `PaymentMethodType` enum
* Add `PaymentMethodNonce#getType()` method
* Add wallet enabled metadata tag to `AndroidManifest.xml` in `google-pay` module 
* Bump `browser-switch` to `2.0.0-beta3`
* Callback `BraintreeException` on user cancellation of payment flows
* Add `paymentMethodUsage` to `VenmoRequest`
* Breaking Changes
  * Rename `DownForMaintenanceException` to `ServiceUnavailableException`
  * Remove `GoogleApiClientException`
  * Make `BraintreeWalletConstants` package-private
  * Make `PaymentMethodNonceFactory` package-private
  * Make `GooglePayException` constructor package-private
  * Make `VisaCheckoutAccount` package-private
  * Make `VenmoAccount` package-private
  * Return an `IllegalArgumentException` instead of `GoogleApiClientException` to `GooglePayIsReadyToPayCallback#onResult()` when activity is null
  * Refactor `GetPaymentMethodNoncesCallback` to have a single `onResult()` method instead of `success()` and `failure()`
  * Remove `Context` parameter from `PaymentMethodClient#getPaymentMethodNonces`
  * Rename `PaymentMethodNonce#getNonce()` to `getString()`
  * Move `VenmoAccountNonce` to `Venmo` module
  * Move `AuthenticationInsight` to `Card` module
  * Move `BinData` to `Card` module
  * Move `Card` to `Card` module
  * Move `CardNonce` to `Card` module
  * Move `ThreeDSecureInfo` to `Card` module
  * Move `PayPalAccountNonce` to `PayPal` module
  * Move `PayPalCreditFinancing` to `PayPal` module
  * Move `PayPalCreditFinancingAmount` to `PayPal` module
  * Move `UnionPayCapabilities` to `UnionPay` module
  * Move `UnionPayCard` to `UnionPay` module
  * Move `VisaCheckoutAddress` to `VisaCheckout` module
  * Move `VisaCheckoutNonce` to `VisaCheckout` module
  * Move `VisaCheckoutUserData` to `VisaCheckout` module
  * Remove `PaymentMethodNonce#getTypeLabel()` method
  * Remove `PaymentMethodNoncesCallback`
  * Remove `PaymentMethodNonce#getDescription()` method
  * `BraintreeClient` constructor no longer throws `InvalidArgumentException`
  * Make protected static member variables `OPTIONS_KEY`, `OPERATION_NAME_KEY` on `PaymentMethod` package-private
  * Make `PaymentMethod` constructor package-private
  * Rename `setValidate` to `setShouldValidate` and move it from `PaymentMethod` base class to `Card` subclass 
  * Make `buildJSON()` package-private for `PaymentMethod` base class and all subclasses
  * Remove `buildGraphQL()` method from `PaymentMethod` base class and all subclasses
  * Make `PaymentMethod` `Parcelable` constructor package-private
  * Make `PaymentMethod#writeToParcel()` method package-private
  * Make `PaymentMethod#getDefaultSource()` method package-private
  * Make `PaymentMethod#getDefaultIntegration()` method package-private
  * Make `getApiPath()` method package-private in `PaymentMethod` base class and subclasses
  * Remove `getResponsePaymentMethodType()` method from `PaymentMethod` base class and subclasses
  * Make `BaseCard` class package-private

## 4.0.0-beta2

* Add `setCountryCode` to `GooglePayRequest`
* Add Google Pay support for Elo cards. 
* Add `VenmoRequest` 
* Add new classes for 3DS2 UI Customization:
  * `ThreeDSecureV2UiCustomization`
  * `ThreeDSecureV2ButtonCustomization`
  * `ThreeDSecureV2LabelCustomization`
  * `ThreeDSecureV2TextBoxCustomization`
  * `ThreeDSecureV2ToolbarCustomization`
* Add `PayPalCheckoutRequest`
* Add `PayPalVaultRequest`
* Add `tokenizePayPalAccount` method to `PayPalClient`
* Add `requestBillingAgreement` to `PayPalCheckoutRequest`
* Fix issue where `onBrowserSwitchResult` crashes if `browserSwitchResult` is null
* Add `ThreeDSecureResult`
* Bump `browser-switch` to `2.0.0-beta2`
* Breaking Changes
  * Make `AmericanExpressRewardsBalance#fromJson()` package-private
  * Make `TYPE` and `API_RESOURCE_KEY` in `CardNonce` package-private
  * Make `CardNonce#fromJson()` methods package-private
  * Make `CardNonce` constructor package-private
  * Make `TYPE`, `API_RESOURCE_KEY`, `PAYMENT_METHOD_DATA_KEY`, `TOKENIZATION_DATA_KEY` and `TOKEN_KEY` in `PayPalAccountNonce` package-private
  * Make `PayPalAccountNonce#fromJson()` methods package-private 
  * Make `PayPalAccountNonce` constructor package-private
  * Make `DATA_KEY` and `TOKEN_KEY` in `PaymentMethodNonce` package-private
  * Make `PaymentMethodNonce#fromJson()` package-private
  * Make `PaymentMethodNonce#parsePayentMethodNonces()` methods package-private
  * Make `PaymentMethodNonces` constructor package-private
  * Make `ThreeDSecureAuthenticationResponse#fromJson()` package-private
  * Make `ThreeDSecureAuthenticationResponse` constructor package-private
  * Make `ThreeDSecureInfo#fromJson()` package-private
  * Make `ThreeDSecureInfo#setThreeDSecureAuthenticationResponse()` package-private
  * Make `ThreeDSecureLookup#fromJson()` package-private
  * Make `TYPE` and `API_RESOURCE_KEY` in `VenmoAccountNonce` package-private
  * Make `VenmoAccountNonce#fromJson()` methods package-private
  * Make `VenmoAccountNonce` constructor package-private
  * Make `VenmoAccountNonce` parcelable constructor private
  * Make `TYPE` and `API_RESOURCE_KEY` in `VisaCheckoutNonce` package-private
  * Make `VisaCheckoutNonce#fromJson()` methods package-private
  * Make `VisaCheckoutNonce` constructor package-private
  * Make `API_RESOURCE_KEY` in `GooglePayCardNonce` package-private
  * Make `GooglePayCardNonce#fromJson()` methods package-private
  * Make `GooglePayCardNonce#postalAddressFromJson()` package-private
  * Make `GooglePayCardNonce` constructor package-private
  * Make `API_RESOURCE_KEY` in `LocalPaymentNonce` package-private
  * Make `LocalPaymentNonce#fromJson()` methods package-private
  * Make `LocalPaymentNonce` constructor package-private
  * Make `GooglePayClient#tokenize()` package-private
  * The `shippingMethod` property on `ThreeDSecureRequest` is now an enum rather than a string. Possible values:
    * `SAME_DAY`
    * `EXPEDITED`
    * `PRIORITY`
    * `GROUND`
    * `ELECTRONIC_DELIVERY`
    * `SHIP_TO_STORE`
  * Change default `versionRequested` on `ThreeDSecureRequest` to `ThreeDSecureVersion.VERSION_2`
  * Rename `uiCustomization` on `ThreeDSecureRequest` to `v2UiCustomization` and change parameter to `ThreeDSecureV2UiCustomization`
  * Update setters on `V1UiCustomization` to remove method chaining
  * Change Cardinal dependency from `api` to `implementation`
  * Replace `VenmoClient#authorizeAccount()` with `VenmoClient#tokenizeVenmoAccount()`
  * Rename `VenmoAuthorizeAccountCallback` to `VenmoTokenizeAccountCallback`
  * Remove `activity` parameter from `GooglePayClient#onActivityResult()`
  * Remove `activity` parameter from `GooglePayClient#getTokenizationParameters()`
  * Update `PayPalClient#requestOneTimePayment()` to expect a `PayPalCheckoutRequest` and deprecate method
  * Update `PayPalClient#requestBillingAgreement()` to expect a `PayPalVaultRequest` and deprecate method
  * Make `PayPalRequest` abstract
  * Update `PayPalRequest` setter method names and remove method chaining
  * Make `PayPalAccountBuilder` package-private
  * Remove `ThreeDSecureClient#performVerification()` convenience overload
  * Remove `ThreeDSecureAuthenticationResponse`
  * Remove `errorMessage` and `threeDSecureAuthenticationResponse` properties from `ThreeDSecureInfo`
  * Remove `cardNonce` property from `ThreeDSecureLookup`
  * Remove `ThreeDSecureLookupCallback`
  * Remove `firstName` and `lastName` properties from `ThreeDSecurePostalAddress`
  * Update `ThreeDSecureResultCallback` to expect a `ThreeDSecureResult` parameter
  * Update `ThreeDSecureClient#continuePerformVerification()` to expect a `ThreeDSecureResult` parameter
  * Update callback type in `ThreeDSecureClient#initializeChallengeWithLookupResponse` methods
  * Replace `CardBuilder` with `Card`
  * Replace `BaseCardBuilder` with `BaseCard`
  * Replace `PaymentMethodBuilder` with `PaymentMethod`
  * Replace `UnionPayCardBuilder` with `UnionPayCard`
  * Replace `PayPalAccountBuilder` with `PayPalAccount`
  * Replace `VenmoAccountBuilder` with `VenmoAccount`
  * Replace `VisaCheckoutBuilder` with `VisaCheckoutAccount`
  * Remove builder pattern from the following classes:
    * `PostalAddress`
    * `GooglePayRequest`
    * `ReadyForGooglePayRequest`
    * `LocalPaymentRequest`
    * `ThreeDSecureAdditionalInformation`
    * `ThreeDSecurePostalAddress`
    * `ThreeDSecureRequest`
  * Rename `PayPalPaymentIntent` enums:
    * `INTENT_ORDER` to `ORDER`
    * `INTENT_SALE` to `SALE`
    * `INTENT_AUTHORIZE` to `AUTHORIZE`
  * Remove `paymentRequested` param from `GooglePayRequestPaymentCallback`
  * Refactor `BraintreeClient` constructor to take a `String` instead of `Authorization` and change parameter ordering 
  * Make `Authorization` package-private
  * Make `TokenizationKey` package-private
  * Make `ClientToken` package-private
  * Make `PayPalUAT` package-private

## 3.21.1

* LocalPayment
  * Fixed bug where the configuration was not returned the expected result for Local Payment Methods being enabled

## 3.21.0

* BraintreeDataCollector
  * Remove Kount dependency
  * Deprecate `DataCollector#collectDeviceData(BraintreeFragment, String, BraintreeResponseListener<String>)`
  * Kount is no longer supported via Braintree, instead please use our [Fraud Protection Advanced product](https://developer.paypal.com/braintree/articles/guides/fraud-tools/premium/fraud-protection-advanced)

## 3.20.1

* Update paypal-data-collector to 5.4.0

## 3.20.0

* Bump Cardinal version to `2.2.7-2`
* Update pinned certificates used by `BraintreeGraphQLHttpClient` and `BraintreeHttpClient`

## 3.19.0

* Add `requestBillingAgreement` to `PayPalRequest`

## 3.18.1

* Bump Cardinal version to `2.2.5-4`

## 3.18.0

* Upgrade `targetSdkVersion` and `compileSdkVersion` to API 31
* Bump `browser-switch` version to `1.2.0`
* Fix issue where Venmo and PayPal apps are not detected on Android 12 devices

## 3.17.4

* Revert release 3.17.3 (local repository does not propagate MPI aar file)

## ~3.17.3~

* ~Remove Bintray dependency for Cardinal SDK (fixes #373 - [Cardinal bintray credentials can now be removed](https://developers.braintreepayments.com/guides/3d-secure/client-side/android/v3#generate-a-client-token))~

## 3.17.2

* Bump Cardinal version to `2.2.5-2`
* Add PayPal to `queries` element in `AndroidManifest.xml`

## 3.17.1

* Add Venmo to `queries` element in `AndroidManifest.xml` (fixes issue in Android 11 not properly detecting if Venmo app is installed)

## 4.0.0-beta1

* Add a `client` for each feature:
  * `AmericanExpressClient`
  * `BraintreeClient`
  * `CardClient`
  * `DataCollector`
  * `GooglePayClient`
  * `LocalPaymentClient`
  * `PayPalClient`
  * `PaymentMethodClient`
  * `PreferredPaymentMethodsClient`
  * `ThreeDSecureClient`
  * `UnionPayClient`
  * `VenmoClient`
  * `VisaCheckoutClient`
* Create callback interfaces to enforce callback pattern:
  * `AmericanExpressGetRewardsBalanceCallback`
  * `CardTokenizeCallback`
  * `ConfigurationCallback`
  * `DataCollectorCallback`
  * `DeletePaymentMethodNonceCallback`
  * `GetPaymentMethodNoncesCallback`
  * `LocalPaymentBrowserSwitchResultCallback`
  * `LocalPaymentStartCallback`
  * `PayPalBrowserSwitchResultCallback`
  * `PayPalFlowStartedCallback`
  * `PreferredPaymentMethodsCallback`
  * `ThreeDSecureLookupCallback`
  * `ThreeDSecurePrepareLookupCallback`
  * `ThreeDSecureResultCallback`
  * `UnionPayEnrollCallback`
  * `UnionPayFetchCapabilitiesCallback`
  * `UnionPayTokenizeCallback`
  * `VenmoAuthorizeAccountCallback`
  * `VenmoOnActivityResultCallback`
* Migrate `braintree-android-google-payment` into `braintree_android`
* Migrate `braintree-android-visa-checkout` into `braintree_android`
* Add `Configuration#getEnvironment()`
* Add `Configuration#getPayPalPrivacyUrl()` 
* Add `Configuration#getPayPalUserAgreementUrl()` 
* Add `Configuration#isGooglePayEnabled()`
* Add `Configuration#isLocalPaymentEnabled()`
* Add `Configuration#isSamsungPayEnabled()`
* Add `Configuration#isUnionPayEnabled()`
* Add `Configuration#isVenmoEnabled()`
* Add `Configuration#isVisaCheckoutEnabled()`
* Update Visa Checkout aar dependency to version `6.6.1`
* Add `LocalPaymentTransaction` to represent Local Payment transactions
* Add `amount` setter to `PayPalRequest`
* Breaking Changes
  * Bump `browser-switch` to `2.0.0-beta1`
  * Change `GooglePayCapabilities#isGooglePayEnabled()` parameters
  * Create `american-express` module
  * Create `card` module
  * Create `local-payment` module
  * Create `pay-pal` module
  * Create `union-pay` module
  * Create `venmo` module
  * Remove PayPal `data-collector` module
  * Remove PayPal `paypal-one-touch` module
  * Remove `AmericanExpressListener`
  * Remove `AnalyticsIntentService`
  * Remove `AnalyticsSender`
  * Remove `AmericanExpressRewardsBalance` default constructor
  * Remove `amount` parameter from `PayPalRequest` constructor
  * Remove `approvalUrl` and `paymentId` properties from `LocalPaymentRequest`
  * Remove `Beta` interface
  * Remove `BraintreeApiError`
  * Remove `BraintreeApiErrorResponse`
  * Remove `BraintreeApiHttpClient`
  * Remove `BraintreeBrowserSwitchActivity`
  * Remove `BraintreeCancelListener`
  * Remove `BraintreeErrorListener` 
  * Remove `BraintreeFragment`
  * Remove `BraintreeListener`
  * Remove `BraintreePaymentResult`
  * Remove `BraintreePaymentResultListener`
  * Remove `BrowserSwitchException` constructor
  * Remove `ConfigurationListener`
  * Remove `ConfigurationManager`
  * Remove `Configuration#getCardConfiguration()`
  * Remove `Configuration#getGraphQL()`
  * Remove `Configuration#getGooglePayment()`
  * Remove `Configuration#getKount()`
  * Remove deprecated 3DS `performVerification` methods
  * Remove `InstallationIdentifier`
  * Remove `LocalPaymentResult`
  * Remove `PaymentMethodNonceCreatedListener`
  * Remove `PaymentMethodNonceDeletedListener`
  * Remove `PaymentMethodNoncesUpdatedListener`
  * Remove `PaymentMethodNotAvailableException`
  * Remove `PayPalApprovalCallback`
  * Remove `PayPalApprovalHandler`
  * Remove `PayPalProductAttributes`
  * Remove `PayPalTwoFactorAuth`
  * Remove `PayPalTwoFactorAuthCallback`
  * Remove `PayPalTwoFactorAuthRequest`
  * Remove `PayPalTwoFactorAuthResponse`
  * Remove `PreferredPaymentMethodsListener`
  * Remove `QueuedCallback`
  * Remove `ThreeDSecureLookupListener`
  * Remove `ThreeDSecurePrepareLookupListener`
  * Remove `TokenizationParametersListener`
  * Remove `UnionPayListener`
  * Remove `VisaCheckoutConstants`
  * Remove `VisaCheckoutNotAvailableException`
  * Rename `AmericanExpress` to `AmericanExpressClient`
  * Rename `Card` to `CardClient`
  * Rename `GooglePayment` to `GooglePayClient`
  * Rename `LocalPayment` to `LocalPaymentClient`
  * Rename `PayPal` to `PayPalClient`
  * Rename `PaymentMethod` to `PaymentMethodClient`
  * Rename `PreferredPaymentMethods` to `PreferredPaymentMethodsClient`
  * Rename `ThreeDSecure` to `ThreeDSecureClient`
  * Rename `UnionPay` to `UnionPayClient`
  * Rename `Venmo` to `VenmoClient`
  * Rename `VisaCheckout` to `VisaCheckoutClient`
  * Rename `core` module to `shared-utils`
  * Rename `LocalPaymentResult` to `LocalPaymentNonce`
  * Rename `braintree` module to `braintree-core`
  * Rename `GooglePayment` classes to `GooglePay`
  * Rename `BraintreeRequestCodes.GOOGLE_PAYMENT` to `BraintreeRequestCodes.GOOGLE_PAY`
  * Make `AnalyticsConfiguration` package-private
  * Make `AnalyticsDatabase` package-private
  * Make `AnalyticsEvent` package-private
  * Make `AppHelper` package-private
  * Make `AppSwitchNotAvailableException` constructor package-private
  * Make `AuthenticationException` constructor package-private
  * Make `AuthorizationException` package-private
  * Make `BraintreeApiConfiguration` package-private
  * Make `BraintreeError` constructors package-private
  * Make `BraintreeException` package-private
  * Make `BraintreeGraphQLHttpClient` package-private
  * Make `BraintreeHttpClient` package-private
  * Make `BraintreeSharedPreferences` package-private
  * Make `BraintreeResponseListener` package-private
  * Make `CardConfiguration` package-private
  * Make `ClassHelper` package-private
  * Make `ConfigurationException` constructor package-private
  * Make `DeviceInspector` package-private
  * Make `DownForMaintenanceException` constructor package-private
  * Make `ErrorWithResponse` constructors package-private
  * Make `GraphQLConfiguration` package-private
  * Make `GraphQLConstants` package-private
  * Make `GraphQLQueryHelper` package-private
  * Make `GooglePaymentConfiguration` package-private
  * Make `HttpClient` package-private
  * Make `HttpResponseCallback` package-private
  * Make `IntegrationType` package-private
  * Make `InvalidArgumentException` package-private
  * Make `Json` package-private
  * Make `KountConfiguration` package-private
  * Make `ManifestValidator` package-private
  * Make `MetadataBuilder` package-private
  * Make `PaymentMethodDeleteException` constructor package-private
  * Make `PayPalConfiguration` package-private
  * Make `PayPalDataCollector` package-private
  * Make `PayPalDataCollectorRequest` package-private
  * Make `PayPalPaymentResource` package-private
  * Make `PostalAddressParser` package-private
  * Make `PreferredPaymentMethodsResult` constructor package-private
  * Make `RateLimitException` constructor package-private
  * Make `SamsungPayConfiguration` package-private
  * Make `ServerException` constructor package-private
  * Make `SignatureVerification` package-private
  * Make `StreamHelper` package-private
  * Make `ThreeDSecureV1BrowserSwitchHelper` package-private
  * Make `TLSSocketFactory` package-private
  * Make `UnexpectedException` constructor package-private
  * Make `UnionPayConfiguration` package-private
  * Make `UnprocessableEntityException` constructor package-private
  * Make `UpgradeRequiredException` constructor package-private
  * Make `UUIDHelper` package-private
  * Make `VenmoConfiguration` package-private
  * Make `VisaCheckoutConfiguration` package-private
  * Move all classes to `com.braintreepayments.api` package

## 3.17.0

* Add `bic` (Bank Identification Code) to `LocalPaymentRequest`

## 3.16.1

* Bump Cardinal version to `2.2.5-1`

## 3.16.0

* Add `accountType` to `ThreeDSecureRequest`
* Add `offerPayLater` to `PayPalRequest`

## 3.15.0

* Add `paymentTypeCountryCode` to `LocalPaymentRequest`
* Upgrade PayPal Data Collector to 5.1.1 (fixes #325)

## 3.14.2

* Bump Cardinal version to `2.2.4-1` (fixes [#305](https://github.com/braintree/braintree_android/issues/305))
* Bump `browser-switch` to `1.1.3`

## 3.14.1

* Update `compileSdkVersion` and `targetSdkVersion` to 30

## 3.14.0

* Expose cardholder name on `CardNonce`.
* Expose expiration month and year on `CardNonce`.
* Update `browser-switch` module to `1.1.0`.
* Fix bug where `onError` callback was invoked instead of the `onCancel` callback in the Local Payment Method flow (fixes #299, thanks @vijayantil1)
* Fix bug where `getReturnUrlScheme` is called and an Activity is no longer attached to the fragment (fixes [#308](https://github.com/braintree/braintree_android/issues/308), thanks @hakanbagci)

## 3.13.0

* Update `browser-switch` module to `1.0.0`
* Make PayPalUAT::Environment enum public
* Add Card#tokenize overload to allow a custom `PaymentMethodNonceCallback` to be provided.

## 3.12.0

* Changed `Configuration#isPayPalEnabled` to no longer consider deprecated integration requirements.

## 3.11.1

* Add default `uiCustomization` to `ThreeDSecureRequest` to prevent null pointer exception when interacting with Cardinal SDK

## 3.11.0

* Bump Cardinal version to 2.2.3-2
* Check if Fragment is active before handling Pay with PayPal result (fixes #295, thanks @brudaswen)

## 3.10.0

* Allow new BraintreeFragment instances to be created using FragmentActivity
* Add support for authorizing the Braintree SDK with a `PayPalUAT` (universal access token)
* Fix bug that accepted raw JSON string as valid authorization to `BraintreeFragment.newInstance(...)`
* Add `threeDSecureAuthenticationId` field to `ThreeDSecureInfo`
* Update `braintree-android-google-payment` module to `3.3.1`

## 3.9.0

* Update Cardinal SDK to `2.2.2-1`
* Fix bug in 3DS1 browser switch around accented characters in the redirect button and description (fixes #288)

## 3.8.0

* Add support for basic UI customization of 3DS1 flows. See `ThreeDSecureV1UiCustomization`.

## 3.7.2

* Update Cardinal SDK to `2.2.1-2`
* Use `synchronized` when adding to callback queue in `BraintreeFragment` (thanks @skauss)
* Update paypal-data-collector to 4.1.2

## 3.7.1

* Update `braintree-android-google-payment` module to `3.1.0`
* Fix a bug so that `BraintreeFragment.newInstance` returns a new fragment whenever a new authorization string is passed in (Resolves issue #274. Thanks @krunk4ever and @bramley-stride.)

## 3.7.0

* Update 3DS `prepareLookup` method to function asynchronously to wait for Cardinal SDK
* Add ability to request `AuthenticationInsight` when tokenizing a credit card, which can be used to make a decision about whether to perform 3D Secure verification
* Set error message on `ThreeDSecureInfo` when 3D Secure 2.0 challenge fails
* Include reference to Cardinal's docs for `uiCustomization` property on `ThreeDSecureRequest`.
* Add `requiresUserAuthentication` method to `ThreeDSecureLookup`
* Add support for `PayPalLineItem`

## 3.6.0

* Add authentication and lookup transaction status information to ThreeDSecureInfo
* Add ability to customize UI for 3D Secure challenge views
* Fix race condition that caused inconsistent 3DS version flows

## 3.5.0

* Add 3DSecure authentication details to card nonce

## 3.4.2

* Add `acsTransactionId`, `threeDSecureServerTransactionId` and `paresStatus` fields to `ThreeDSecureInfo`

## 3.4.1

* Update Cardinal SDK to 2.1.4-1

## 3.4.0

* Send analytics timestamps in milliseconds
* Add additional fields to ThreeDSecureInfo
* Fix potential crash when 3DSecure 2.0 JWT is not available

## 3.3.0

* Correctly includes the 3DSecure 2.0 module

## 3.2.0

* Add 3DS 2 Support
* Update 3DS redirect to newest version

## 3.1.0

* BraintreeFragment can now attach to a Fragment (fixes [#252](https://github.com/braintree/braintree_android/issues/252))

## 3.0.1

* Update google-payment to 3.0.1
* Update endpoint for creating local payments

## 3.0.0

* Bump minSdkVersion to 21
* Convert to AndroidX
* BraintreeFragment moves to the support fragment
  * Requires AppCompatActivity to attach the BraintreeFragment to
* Removed Visa Checkout 1.0.0 as a dependency
  * Add Visa Checkout's dependency to your app to get the latest version
* Removed deprecated ThreeDSecureWebView flow
* Removed deprecated Venmo#isVenmoWhitelisted(ContentResolver)
* Removed deprecated method from PostalAddress
* Removed deprecated country setters
* Removed deprecated methods from DataCollector
* Removed deprecated PayPalOneTouchActivity
* Removed deprecated Ideal
* Rename AndroidPay classes to GooglePayment



## 2.21.0

* Deprecate PayPal Future Payments, use PayPal Billing Agreements
* Deprecate AndroidPayConfiguration, use the GooglePaymentConfiguration alias

## 2.20.1

* Fix null address properties on PayPalAccountNonce
  * Those addresses should always be at least an empty PostalAddress

## 2.20.0

* Google Pay
  * Add groundwork for v2 compatibility
* Split PostalAddress into PostalAddress and PostalAddressParser
  * Deprecates PostalAddress.fromJson - use PostalAddressParser.fromJson
  * Add fromUserAddressJsonn to PostalAddressParser
  * Add additional fields

## 2.19.0

* Move Google Payment to a separate module
* Downgrade browser-switch to 0.1.6
* Exclude customtabs from browser-switch dependency

## 2.18.1

* Upgrade browser-switch to 0.1.7 fixes Chrome Custom Tab integration when using Jetifier to use AndroidX

## 2.18.0

* Upgrade Android SDK to 28
* Fix PayPal JavaDoc

## 2.17.0

* Local Payments
* Upgrade PayPal Data Collector to 4.0.3

## 2.16.0

* Add optional merchant account Id to PayPalRequest
* Add openVenmoAppPageInGooglePlay method which opens Venmo on the Google Play

## 2.15.2

* Fix NoClassDefFoundError compile error for PayPalDataCollector

## 2.15.1

* Fix InvalidPathException error

## 2.15.0

* Add `PaymentMethod#deletePaymentMethod` which allows customers to remove their vaulted payment methods
* Fix DataCollector not being available for instant run builds

## 2.14.2

* Fix issue with TLS cipher in API < 21

## 2.14.1

* Removed unused PayPal analytics event

## 2.14.0

* Add shippingAddressEditable to PayPalRequest

## 2.13.2

* Fix issue where address override was not set for PayPal billing agreements

## 2.13.1

* Update 3D Secure redirect URL

## 2.13.0

* 3D Secure
  * Add support for American Express SafeKey params
* Update PayPalDataCollector library to 3.1.6
* Catch possible SQLite exceptions

## 2.12.0

* Move Visa Checkout to separate module
* Update Visa Checkout to 5.5.2
* Update SDK to 27

## 2.11.0

* Add support for Venmo profiles
* Update PayPalDataCollector library to 3.1.5

## 2.10.0

* Update GooglePaymentException to be parcelable
* Add browser switch support to 3D Secure integrations

## 2.9.0

* Internal performance optimizations
* Deprecate `countryName`, `countryCodeAlpha2`, `countryCodeAlpha3`, and `countryCodeNumeric` in favor of `countryCode` in `CardBuilder` and `UnionPayCardBuilder`.

## 2.8.1

* Support `lastFour` in `GooglePayCardNonce`
* Add Google Pay branding

## 2.8.0

* Add support for iDEAL payments

## 2.7.3

* Check package name is valid for PayPal Wallet switch

## 2.7.2

* Fix phoneNumberRequired in GooglePayment

## 2.7.1

* Add AmericanExpress support with getRewardsBalance method
* Use ExecutorService for async database operations

## 2.7.0

* Increase minimum version of Google Play Services Wallet to 11.4.0
* Add support for the Google Payments API
* Deprecate Android Pay
* Add additional billing address params to `CardBuilder`

## 2.6.2

* Fix potential crash due to optional Visa Checkout dependency

## 2.6.1

* Fix potential crash due to optional Google Play Services dependency

## 2.6.0

* Upgrade Kount DataCollector to 3.2
* Stop using dependency ranges (https://github.com/braintree/android-card-form/pull/29)
* Relax `PRNGFixes` check for `PRNGSecureRandomProvider` to prevent race condition with other providers ([#151](https://github.com/braintree/braintree_android/issues/151))
* Stop sending `Content-Type` header for GET requests ([#155](https://github.com/braintree/braintree_android/issues/155))
* Upgrade browser-switch to 0.1.4 to prevent losing Chrome Custom Tab when switching to a password manager or other app
* Add additional bin data to card based payment methods
* Add DOM and database storage to `ThreeDSecureWebView` to improve compatibility with some bank web pages ([#159](https://github.com/braintree/braintree_android/pull/159))
* Update compile and target SDK versions to 26
  * Any support library dependencies must now be 26.0.0 or newer

## 2.5.4

* Use custom task instead of overriding the clean task (fixes [#153](https://github.com/braintree/braintree_android/issues/153))
* Accept third party cookies in ThreeDSecureWebView for Lollipop and above

## 2.5.3

* Add PayPal Credit for Billing Agreements

## 2.5.2

* Include cause in `ConfigurationException` ([#143](https://github.com/braintree/braintree_android/pull/143))
* Ignore ProGuard warnings for Visa Checkout (fixes [#144](https://github.com/braintree/braintree_android/issues/144))
* Fix Android Pay behavior during configuration changes (fixes [#145](https://github.com/braintree/braintree_android/issues/145), [#146](https://github.com/braintree/braintree_android/issues/146), [#147](https://github.com/braintree/braintree_android/issues/147))
* Fix crash when run in an Android Instant App

## 2.5.1

* Fix non-optional `data-collector` dependency in Braintree
* Create `BraintreeRequestCodes` for use with `BraintreeCancelListener#onCancel`
* Move PayPal browser switches to use [browser-switch-android](https://github.com/braintree/browser-switch-android)

## 2.5.0

* Add option to set display name in `PayPalRequest`
* Add option to set landing page type in `PayPalRequest`
* Add option to enable PayPal Credit in `PayPalRequest`
* Add Visa Checkout as a payment method
* Prevent dependency resolution of alpha major versions of support libraries

## 2.4.3

* Improve `GoogleApiClientException` to include error type as well as reason code
* Changes to PayPalDataCollector to make it easier to use

## 2.4.2

* Fix NPE in `AndroidPay#changePaymentMethod` (fixes [#139](https://github.com/braintree/braintree_android/issues/139))
* `Venmo#authorizeAccount` will now correctly vault the payment method when the vault option is true
* Fix missing client metadata ids in `PayPalAccountNonce`s
* Update paypal-data-collector to 3.1.4

## 2.4.1

* Add workaround for [Kount/kount-android-sdk#2](https://github.com/Kount/kount-android-sdk/issues/2)
* Fix error returned by `AndroidPay#changePaymentMethod`

## 2.4.0

* Fix back button during PayPal browser switch on Samsung devices (fixes [#137](https://github.com/braintree/braintree_android/issues/137))
* Add new intent option to `PayPalRequest`
* Fix crash when excluding the PayPal dependency
* Increase `minSdkVersion` to 16
  * API 16 is the first version of Android that supports TLSv1.2. For more information on Braintree's upgrade to TLSv1.2 see [the blog post](https://www.braintreepayments.com/blog/updating-your-production-environment-to-support-tlsv1-2/).

## 2.3.12

* Improve PayPal address validations
* Work around `NullPointerException` in `BraintreeFragment#newInstance` (fixes [#125](https://github.com/braintree/braintree_android/issues/125))
* Document supported locales for PayPal
* Fix rare `NullPointerException` ([#128](https://github.com/braintree/braintree_android/pull/128))

## 2.3.11

* Fix ProGuard rules (fixes [#124](https://github.com/braintree/braintree_android/issues/124))
* Fix `NullPointerException` when using deprecated DataCollector methods
* Update compile and target SDK versions to 25

## 2.3.10

* Add `BraintreeFragment#getListeners` to get a list of all the registered listeners
* Upgrade paypal-data-collector to 3.1.3
* Upgrade Kount DataCollector to 3.1
* Add `AndroidPay#requestAndroidPay` and `AndroidPay#changePaymentMethod` methods to simplify requesting Android Pay from a user and changing the backing payment method.
* Include ProGuard directives in the SDK ([#120](https://github.com/braintree/braintree_android/pull/120))
* Work around bug in `JSONObject#optString`
* Use `FragmentTransaction#commitNow` and `FragmentManager#executePendingTransactions` in `BraintreeFragment#newInstance` to synchronously set up `BraintreeFragment` and avoid race conditions caused by asynchronous `Fragment` setup.

## 2.3.9

* Update `AndroidPayCardNonce` description to include card type and last 4

## 2.3.8

* Support changing user call to action in PayPal flows, see `PayPalRequest#userAction`
* Fix validate option not being sent when set to false in `PaymentMethodBuilder`
* Add merchant supported card types to `Configuration`
* Expose methods on `BraintreeFragment` for getting cached payment methods
* Update `paypal-data-collector` to 3.1.2
* Move Drop-In to [it's own repo](https://github.com/braintree/braintree-android-drop-in)

## 2.3.7

* Update exception message when Android Manifest setup is invalid
* Fix unclosed `InputStream` (fixes [#115](https://github.com/braintree/braintree_android/issues/115))
* Post exception to error listener instead of throwing `IllegalStateException` when `BraintreeFragment` is not attached to an `Activity`
* Restore url when `BraintreeFragment` is recreated (fixes [#117](https://github.com/braintree/braintree_android/issues/117))
* Upgrade gradle build tools to 2.1.3
* Parse and return errors when Android Pay tokenization fails
* Add support for changing the backing card for Android Pay in Drop-In
* Call configuration callback whenever a new Activity is attached to `BraintreeFragment`

## 2.3.6

* Allow vaulting of Venmo accounts. See `Venmo#authorizeAccount`.
* Remove Venmo whitelist check
* Fix `BraintreeCancelListener#onCancel` being invoked twice for PayPal cancellations (fixes [#112](https://github.com/braintree/braintree_android/issues/112))

## 2.3.5

* Change `UnionPayCallback` to include `smsCodeRequired`
* Change `UnionPayCapabilities#isUnionPayEnrollmentRequired` to `UnionPayCapabilities#isSupported`
* Upgrade Google Play Services to [9.0.0,10.0.0)
* Upgrade support annotations to [24.0.0,25.0.0)
* Upgrade build tools to 24.0.0
* Update compile and target API versions to 24
* Fix `NullPointerException` in `AnalyticsIntentService`

## 2.3.4

* Prevent invalid schemes from being used for browser switching (Packages containing underscores would generate invalid schemes)
* Fix `NoClassDefFoundError` in `DataCollector`
* Fix `NullPointerException` in `BraintreeFragment`

## 2.3.3

* Add PayPal Checkout intent option (authorize or sale). See `PayPalRequest#intent`
* Update UnionPay support in demo app custom integration
* Update `android-card-form` to 2.3.1
* Fix `NullPointerException` in `AddPaymentMethodViewController` (fixes [#100](https://github.com/braintree/braintree_android/issues/100))
* Fix `IllegalStateException` when creating a `BraintreeFragment` (fixes [#104](https://github.com/braintree/braintree_android/issues/104))
* Fix `NullPointerException` when `BraintreeFragment` is not attached to an `Activity` (fixes [#105](https://github.com/braintree/braintree_android/issues/105))

## 2.3.2

* Fix `NullPointerException` when handling a PayPal response (fixes [#101](https://github.com/braintree/braintree_android/issues/101))

## 2.3.1

* Fix `NullPointerException`s in `BraintreeFragment` when not attached to an `Activity`
* Fix Chrome Custom Tabs Intent flags interfering with browser switch
* Add new `DataCollector#collectDeviceData` methods that use a callback; deprecate synchronous methods
* Reduce size of assets in Drop-In

## 2.3.0

* UnionPay Beta *Please note*: this API is in beta and subject to change
* Add support for fetching a customer's payment methods
* Return a `RateLimitException` when a merchant account is being rate limited

## 2.2.5

* Fixes
  * Update BraintreeHttpClient to support UTF-8 encoding (fixes [#85](https://github.com/braintree/braintree_android/issues/85))

## 2.2.4

* Update PayPalDataCollector to 3.1.1
* Fixes
  * Update device collector to 2.6.1 (fixes [#87](https://github.com/braintree/braintree_android/issues/87))
  * Fix crash when `BraintreeFragment` has not been attached to an `Activity`
* Features
  * Add `PaymentRequest#defaultFirst` option
  * Add support for Chrome Custom tabs when browser switching

## 2.2.3

* Fixes
  * Fix incorrect `groupId` of dependencies in pom file for 2.2.2

## 2.2.2

:rotating_light: The `groupId`s in this version's pom files are incorrect and dependencies will not resolve. Do not use. :rotating_light:

* Update `PaymentButton` styling when PayPal is the only visible option
* Features
  * Add client side overrides for payment methods in Drop-in and `PaymentButton` to `PaymentRequest`
  * Add support for non-USD currencies and non-US shipping addresses in Android Pay
  * Return email, billing address and shipping address as part of an `AndroidPayCardNonce` from Drop-in
* Fixes
  * Fix back button not doing anything in Drop-in after an Android Pay error is returned
  * Deprecate `DataCollector#collectDeviceData` and add new signature to prevent a NullPointerException when using a fragment that is not attached to an `Activity`

## 2.2.1

* Fixes
  * Fix support annotations being bundled in PayPalDataCollector jar

## 2.2.0

* Open source PayPal SDK
* Deprecate `PayPalOneTouchActivity` and remove from Android manifest
* Add Travis CI build
* Improve errors and manifest validation
* Features
  * Add `CardBuilder#cardholderName`
  * Add `PayPalRequest#billingAgreementDescription`
* Fixes
  * Fix back button not working in Drop-in after adding a payment method
  * Fix failure to return a payment method nonce after browser switch when the fragment was recreated.

## 2.1.2

* Update Google Play Services Wallet to 8.4.0
* Use `ENVIRONMENT_TEST` for Android Pay requests in sandbox
* Add `AndroidPay#isReadyToPay` method

## 2.1.1

* Demo app upgrades
* Update PayPal SDK to 2.4.3 (fixes [#67](https://github.com/braintree/braintree_android/issues/67))
* Update android-card-form to 2.1.1
* Update gradle to 2.8
* Update build tools to 23.0.2
* Features
  * Add support for fraud data collection in Drop-in
* Fixes
  * Add rule to suppress ProGuard warnings
  * Fix Drop-in crash
  * Fix NPE when there is no active network (fixes [#77](https://github.com/braintree/braintree_android/issues/77))

## 2.1.0

* Pay with Venmo
* `PaymentButton#newInstance` now accepts a container id to add `PaymentButton` to that container
* Android Pay assets
* Fixes
  * Add `onInflate` method for Android versions < 23
  * PayPal cancel events (fixes [#63](https://github.com/braintree/braintree_android/issues/63))

## 2.0.1

* Make support annotations an optional dependency
* Cache configuration to prevent unnecessary network requests
* Fixes
  * Fix BraintreeDataCollector as an optional dependency
  * Fix `PaymentRequest` crash when Google Play Services is not present

## 2.0.0

* Increase `minSdkVersion` to 15 (see [Platform Versions](http://developer.android.com/about/dashboards/index.html#Platform) for the current distribution of Android versions)
* Remove Gson dependency
* Replace `Braintree` class with headless `BraintreeFragment`
  * Move methods for creating payment methods from central `Braintree` class to their own classes e.g. `PayPal#authorizeAccount`, `Card#tokenize`
* Add support for Tokenization Keys in addition to Client Tokens
* Rename PaymentMethod to PaymentMethodNonce
* Rename BraintreeData module to BraintreeDataCollector
* Update PayPal
  * Remove [PayPal Android SDK](https://github.com/paypal/PayPal-Android-SDK) dependency
  * Replace in-app log in with browser based log in
  * Add support for PayPal billing agreements and one-time payments
* Convert `PaymentButton` class from a view to a fragment
* Create `PaymentRequest` class for specifying options in Drop-in and the `PaymentButton`
* Remove Venmo One Touch. To join the beta for Pay with Venmo, contact [Braintree Support](mailto:support@braintreepayments.com)
* Remove Coinbase
* Many additional structural and name changes. For more details, see the [migration guide](https://developers.braintreepayments.com/reference/general/client-sdk-migration/android/v2) and the [source code](https://github.com/braintree/braintree_android)

## 1.7.4

* Fixes
  * Increase minimum version of Google Play Services Wallet to 8.0.0 to prevent `VerifyError`

## 1.7.3

* Fixes
  * Fix Android Pay bug caused by shared state between Activities

## 1.7.2

* Update PayPal SDK to 2.11.1 (fixes [#48](https://github.com/braintree/braintree_android/issues/48))

## 1.7.1

* Fixes
  * Fix tokenization failure in Coinbase

## 1.7.0

* Update gradle plugin to 1.3.1
* Update build tools to 23.0.1
* Update `compileSdkVersion` and `targetSdkVersion` to 23
* Update PayPal SDK to 2.10.0
* Increase maximum version of Google Play Services to 9.0.0 ([#50](https://github.com/braintree/braintree_android/pull/50))
* Set compile options to use Java 7
* Features
  * Add support for Coinbase. *Please note:* this API is in beta and subject to change.
* Fixes
  * Fix rare crash when Braintree was recreated
  * Fix 3D Secure bug that prevented a card from being returned
  * Remove use of Apache library ([#43](https://github.com/braintree/braintree_android/issues/43))
  * Remove single line description limitation ([#45](https://github.com/braintree/braintree_android/issues/45))

## 1.6.5

* Update PayPal SDK to 2.9.10
* Fixes
  * Fix incorrect custom integration in demo app
  * Fix incorrect selected payment method in Drop-in after creating a new payment method
  * Fix `NoClassDefFoundError` crash in Drop-in

## 1.6.4

* Update PayPal SDK to 2.9.8
* Improvements
  * Follow Android convention around button and text casing in Drop-in
  * Update android-card-form to [2.0.1](https://github.com/braintree/android-card-form/blob/master/CHANGELOG.md#201)

## 1.6.3

* Improvements
  * BraintreeData can now be optionally excluded
* Fixes
  * Remove optional dependency from full jar

## 1.6.2

* Update PayPal SDK to 2.9.7
* Add support for additional PayPal scopes to `PaymentButton`
* Fixes
  * Return error instead of silently failing setup with bad client tokens
  * Fix `NoClassDefFoundError` in Drop-in caused by optional dependency

## 1.6.1

* Fixes
  * Fix `NoClassDefFoundError` in Drop-in and `PaymentButton` caused by optional dependency ([#34](https://github.com/braintree/braintree_android/issues/34))

## 1.6.0

* Update PayPal SDK to 2.9.6
* Update gradle plugin to 1.2.3
* Update build tools to 22.0.1
* Features
  * Add Android Pay support. *Please note:* this API is in beta and subject to change.
  * Add `Braintree#onActivityResult` method
  * Add support for additional PayPal scopes
    * A `List` of additional scopes may be passed to `Braintree#startPayWithPayPal`
    * `PayPalAccount#getBillingAddress` can be used to retrieve the billing address when the address scope is requested.

## 1.5.1

* Update PayPal SDK to 2.9.5
* Switch to OkHttp for Demo app
* Improvements
  * Add methods to persist state across rotations
* Fixes
  * Fix Demo app crash when `MainActivity` was destroyed ([#26](https://github.com/braintree/braintree_android/pull/26))
  * Fix NPE in Drop-in ([#30](https://github.com/braintree/braintree_android/issues/30))
  * Fix ProGuard support and add ProGuard rules ([#29](https://github.com/braintree/braintree_android/issues/29))
  * Fix Drop-in error handling for non-card errors

## 1.5.0

* Update PayPal SDK to 2.9.4
* Move `CardForm` to [separate repo](https://github.com/braintree/android-card-form)
* Deprecate `Braintree#getInstance` in favor of `Braintree#setup`
* Fixes
  * Remove metadata from assets, fixes [#16](https://github.com/braintree/braintree_android/issues/16)

## 1.4.0

* Update gradle plugin to 1.1.2
* Update build tools to 22
* Update `compileSdkVersion` and `targetSdkVersion` to 22
* Update PayPal SDK to 2.9.0
* Features
  * Add support for 3D Secure. *Please note:* this API is in beta and subject to change.
* Fixes
  * Fix missing expiration date float label (#21)

## 1.3.0

* Remove Drop-In support for Eclipse
* Open source [card form](CardForm) separate from Drop-In
* Update PayPal SDK to 2.8.5
  * card.io is no longer included in the SDK
* Update Espresso to 2.0
* Remove unused PayPal `PROFILE` scope

## 1.2.7

* Update gradle plugin to 0.14.1
* Update build tools to 21.1.1
* Update PayPal SDK to 2.7.3
* Remove `android:allowBackup="false"` from library manifests, apps will now be able to choose if they allow backups
* Remove `ACCESS_WIFI_STATE` permission
* Improvements
  * Add localizations for more locales (da-rDK, en-rAU, es, fr-rCA, iw-rIL, nl, no, pl, pt, ru, sv-rSE, tr, zh-rCN)
  * Add initial right to left language support
  * Add type safety to `Braintree#addListener(Listener)`. Thanks @adstro!

## 1.2.6

* Increase `targetSdkVersion` to 21
* Increase `buildToolsVersion` to 21.0.2
* Fixes
  * Fix max length on `EditText`s
  * Fix crash caused by `PRNGFixes`
* Improvements
  * Update PayPal SDK
  * Add first and last name to `CardBuilder`

## 1.2.5

* Fixes
  * Fix incorrectly named language resource directories

## 1.2.4

* Fixes
  * Work around manifest merging issues on newer build plugins

## 1.2.3

* minSdk is now 10
* Fixes
  * Set max length on card field for unknown card types in Drop-In
  * Update PayPal SDK to fix rotation bug
  * Fix edge cases in expiration entry in Drop-In
* Improvements
  * Error messages are now returned from Drop-In
  * Drop-In auto advances to next field now

## 1.2.2

* Fixes
  * Fix crash caused by too large request code in `PaymentButton`
  * Resume the payment method form after rotation
* Improvements
  * Updated PayPal SDK
    * email scope is now requested in all PayPal requests
  * `correlationId` is now included in the device data string returned from `BraintreeData#collectDeviceData`

## 1.2.1

* Fixes
  * BraintreeApi release now includes the PayPal SDK again. Sorry!
* Improvements
  * All assets are now namespaced to avoid any conflicts on import.
  * Updated PayPal SDK

## 1.2.0

* Features
  * App switch based payments for PayPal and Venmo (One Touch)
    * No changes for existing Pay With PayPal integrations
    * See [the docs](https://developers.braintreepayments.com/android/guides/one-touch) for more information
  * Unified payment button (`PaymentButton`) for PayPal and/or Venmo payments
* Improvements
  * Minor bugfixes and internal tweaks
* Deprecations
  * `PayPalButton` is deprecated in favor of `PaymentButton`

## 1.1.0

* Breaking Change
  * BraintreeData returns `deviceData` instead of `deviceSessionId` on `collectDeviceData`
* Improvements
  * References `sdk-manager-plugin` from vendor to simplify build process

## 1.0.8

* Improvements
  * CardBuilder now accepts billing address fields other than postal code (credit: @chiuki)
* Packaging
  * Fixed an issue building Drop-In in Eclipse

## 1.0.7

* Improvements
  * BraintreeApi no longer depends on OkHttp
  * Added localizations for more locales (UK, FR, DE, IT)

## 1.0.6

* Fixes
  * Fixed disabled submit button in landscape
  * Fixed next field button in landscape
  * Add max length to expiration date and prevent user from typing illegal characters
* Move to sdk-manager-plugin for CI dependencies

## 1.0.5

* Packaging
  * Set Braintree package to default to AAR instead of ZIP

## 1.0.4 - Gradle and Maven will incorrectly download the ZIP instead of AAR, use 1.0.5+

* Improvements
  * Added assets for a wider range of resolutions
  * Enforce maximum length for card and postal code fields
  * Added README for fraud tools
* Packaging
  * Improvements for usage in environments other than Maven or Gradle
* Fixes
  * Fixed lint errors

## 1.0.3

* Fixes
  * Fix crash on Android SDK < 19
* Add PayPal `correlationId` to PayPal account creation

## 1.0.2 - crash on Android SDK < 19, do not use

* Fixes
  * Improved packaging for non-Gradle uses of SDK

## 1.0.1

* Fixes
  * Attach Javadocs and sources to Maven Central build.

## 4.23.0
* Breaking Changes
  * Bump `minSdkVersion` to 21.

## 3.3.1
* Fix `allowedCardNetworks` in `isReadyToPayRequest` to be uppercased. Thanks @fcastagnozzi.

## 3.3.0
* Add support for Google Pay's `existingPaymentMethodRequired` option

## 3.2.0
* Add support for `isNetworkTokenized`

## 3.1.1
Fix setting the correct version in metadata

## 3.1.0

* Add check in `requestPayment` to avoid Null Pointer Exception

## 3.0.1

* Resolve issue where optional shipping parameters were treated as if they were required
* Use GooglePayment PayPal client ID

## 3.0.0

* Convert to AndroidX
* Replace AndroidPayConfiguration with GooglePaymentConfiguration

## 2.0.1

* Disable PayPal payment method in Google Payment when the merchant is not able to process PayPal

## 2.0.0

* Add support for Google Pay v2
* Remove support for Google Pay v1
  * To continue using v1, add google-payment:1.0.0 to your build.gradle
  * v1 will remain the defaul for braintree android until the next major version bump
* Replace all UserAddress objects with PostalAddress objects

## 1.0.0

* Public release of [v.zero](https://www.braintreepayments.com/v.zero) SDK<|MERGE_RESOLUTION|>--- conflicted
+++ resolved
@@ -2,12 +2,10 @@
 
 ## unreleased
 
-<<<<<<< HEAD
 * PayPalMessaging (BETA)
   * Add `PayPalMessagingRequest`, `PayPalMessagingColor`, `PayPalMessagingLogoType`, `PayPalMessagingOfferType`, `PayPalMessagingPlacement`, `PayPalMessagingTextAlignment`, and `PayPalMessagingListener`
   * Add `PayPalMessagingView(BraintreeClient, Context)` to display PayPal messages to promote offers such as Pay Later and PayPal Credit to customers.
     * To get started call `PayPalMessagingView#start()` with an optional `PayPalMessagingRequest`
-=======
 * Venmo
   * Send `link_type` in `event_params` to PayPal's analytics service (FPTI)
   
@@ -49,7 +47,6 @@
 * GooglePay
   * Add `GooglePayClient#isReadyToPay(Context, ReadyForGooglePayRequest, GooglePayIsReadyToPayCallback)` method
   * Deprecate  `GooglePayClient#isReadyToPay(FragmentActivity, ReadyForGooglePayRequest, GooglePayIsReadyToPayCallback)` method
->>>>>>> 426544a9
 
 ## 4.43.0 (2024-03-19)
 
