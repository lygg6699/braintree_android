--- conflicted
+++ resolved
@@ -1,11 +1,10 @@
 # Braintree Android SDK Release Notes
 
-<<<<<<< HEAD
 ## unreleased
 
 * All Modules
     * Reduce minimum required Java version to Java 11
-=======
+
 ## 5.7.0 (2025-02-24)
 
 * PayPal
@@ -15,7 +14,6 @@
       * **Note:** This feature is currently in beta and may change or be removed in future releases.
   * Send `payPalContextId` in `PayPalLauncher.handleReturnToApp` related events.
   * Fix a bug to correctly log app switch flow analytics.
->>>>>>> e8fdbdfa
 
 ## 5.6.0 (2025-02-05)
 
