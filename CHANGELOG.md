--- conflicted
+++ resolved
@@ -1,8 +1,9 @@
 # Braintree Android SDK Release Notes
-<<<<<<< HEAD
   
 ## unreleased
-=======
+
+* PayPal
+  * Add `recurringBillingDetails`, `recurringBillingPlanType`, and `amountBreakdown` properties to `PayPalCheckoutRequest`. Enables RBA metadata to be passed for the PayPal Checkout Vault with Purchase flow
 
 ## 5.17.0 (2025-09-09)
 
@@ -13,13 +14,11 @@
     * Add `generateCustomerRecommendations` method to `ShopperInsightsClientV2`
 
 ## 5.16.0 (2025-08-26)
->>>>>>> 007ef5ff
 
 * PayPal
   * Fix an issue where `PayPalRequest` was sending `phone_number` instead of `payer_phone`
   * Add `merchant` and `flow_type` as query parameters to the app switch URL.
   * Add `paymentId` to `PayPalAccountNonce`
-  * Add `recurringBillingDetails`, `recurringBillingPlanType`, and `amountBreakdown` properties to `PayPalCheckoutRequest`. Enables RBA metadata to be passed for the PayPal Checkout Vault with Purchase flow
 
 * GooglePay
     * Add `softwareInfo` details to the `merchantInfo` field in the `loadPaymentData` request.
