--- conflicted
+++ resolved
@@ -1,4 +1,9 @@
 # Braintree Android SDK Release Notes
+
+## unreleased
+* PayPal
+  * Add `PayPalContactInformation` request object
+  * Add `PayPalCheckoutRequest.contactInformation` optional property
 
 ## 5.3.0 (2024-12-11)
 
@@ -7,18 +12,12 @@
   * Send `url` in `event_params` for App Switch events to PayPal's analytics service (FPTI)
 * LocalPayment
   * Make LocalPaymentAuthRequestParams public (fixes #1207)
-<<<<<<< HEAD
-* PayPal
-  * Add `PayPalContactInformation` request object
-  * Add `PayPalCheckoutRequest.contactInformation` optional property
-=======
 * ThreeDSecure
   * Add `ThreeDSecureRequest.requestorAppUrl`
 * Venmo
   * Add `VenmoClient` constructor with `appLinkReturnUri` argument to use App Links when redirecting back from the Venmo flow
   * Add `deepLinkFallbackUrlScheme` to `VenmoClient` constructor params for supporting deep link fallback
   * Deprecate `VenmoClient` constructor with `returnUrlScheme` argument
->>>>>>> 8c181f1c
 
 ## 5.2.0 (2024-10-30)
 
