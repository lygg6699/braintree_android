# Braintree Android SDK Release Notes

## unreleased

* Venmo
<<<<<<< HEAD
  * Add `setFallbackToWeb()` to `VenmoRequest`
    * If set to `true` customers will fallback to a web based Venmo flow if the Venmo app is not installed
    * This method uses App Links instead of Deep Links
  * Add `VenmoClient#parseBrowserSwitchResult(Context, Intent)` method
  * Add `VenmoClient#clearActiveBrowserSwitchRequests(Context)` method
  * Add `VenmoClient#onBrowserSwitchResult(BrowserSwitchResult, VenmoOnActivityResultCallback)` method
=======
  * Add `setIsFinalAmount()` to `VenmoRequest`
>>>>>>> 19f6b3e6

## 4.41.0 (2024-01-18)

* PayPal
  * Add imageUrl, upcCode, and upcType to PayPalLineItem
* PayPalNativeCheckout
  * Bump native-checkout version to release `1.2.1`
  * Upgraded the data-collector SDK to version 3.21.0 which made updates to Device Data collection related to Google Play's User Data Policy. For more info read the [release notes](https://github.com/paypal/android-checkout-sdk/releases/tag/v1.2.1)

## 4.40.1 (2023-12-13)

* BraintreeCore
  * Bump `browser-switch` version to `2.6.1` (fixes #799)
* PayPal
  * Fix issue where inaccurate error message was being returned on authorization or configuration error (fixes #821)
* Venmo
  * Fix NPE when `VenmoListener` is null (fixes #832)

## 4.40.0 (2023-11-16)

* PayPalNativeCheckout
  * Bump native-checkout version to release `1.2.0`
  * Add `setUserAuthenticationEmail()` to `PayPalNativeRequest`
* GooglePay
  * Bump `play-services-wallet` version to `19.2.1`
  * Add `totalPriceLabel` to `GooglePayRequest`

## 4.39.0 (2023-10-16)

* BraintreeCore
  * Remove beta features `PreferredPaymentMethodsClient`, `PreferredPaymentMethodsResult`, and `PreferredPaymentmethodsCallback`
* GooglePay
  * Fix bug where credit cards were allowed when `GooglePayRequest#setAllowedCreditCards(false)`

## 4.38.2 (2023-09-18)

* BraintreeCore
  * Internal Fixes

## 4.38.1 (2023-09-14)

* ThreeDSecure
  * Bump Cardinal version to `2.2.7-5`

## 4.38.0 (2023-09-06)

* All Modules
  * Android 14 Support
    * Upgrade `compileSdkVersion` and `targetSdkVersion` to API 34
* ThreeDSecure
  * Bump Cardinal version to `2.2.7-4`
* BraintreeCore
  * Bump `browser-switch` version to `2.6.0`
* PayPalNativeCheckout
  * Bump min SDK version to 23 to prevent crashes on lower Android versions

## 4.37.0 (2023-08-22)

* PayPalNativeCheckout
  * Bump native-checkout version to release `1.1.0`
  * Fix bug where `PayPalNativeCheckoutVaultRequest` flow in the EU results in failed requests when using the nonce in a server side request

## 4.36.0

* BraintreeCore
  * Bump `browser-switch` version to `2.5.0`
* All Modules
  * Revert Kotlin version to `1.7.10`

## 4.35.0

* GooglePay
  * Add `GooglePayCardNonce.getCardNetwork()`

## 4.34.0

* GooglePay
  * Add `GooglePayRequest.setAllowCreditCards()`
* PayPalNativeCheckout (General Availability release)
  * Bump native-checkout version to release `1.0.0`
  * Fix an issue where the return from web fallback was not returning the correct information

## 4.33.0

* PayPalNativeCheckout (BETA)
  * Fix bug where setting `setUserAction()` does not update button as expected
* SEPADirectDebit
  * Add `SEPADirectDebitRequest.setLocale()`
* Venmo
  * Add missing space to Venmo `PaymentContext` GraphQL query (fixes #749)

## 4.32.0

* Bump target Kotlin version to `1.8.0`
* PayPal
  * Undeprecate `PayPalClient(BraintreeClient)` constructor
  * Undeprecate `PayPalClient#onBrowserSwitchResult(BrowserSwitchResult, PayPalBrowserSwitchResultCallback)`
  * Add `PayPalClient#parseBrowserSwitchResult(Context, Intent)` method
  * Add `PayPalClient#clearActiveBrowserSwitchRequests(Context)` method
* LocalPayment
  * Undeprecate `LocalPaymentClient(BraintreeClient)` constructor
  * Undeprecate `LocalPaymentClient#onBrowserSwitchResult(Context, BrowserSwitchResult, LocalPaymentBrowserSwitchResultCallback)`
  * Add `LocalPaymentClient#parseBrowserSwitchResult(Context, Intent)` method
  * Add `LocalPaymentClient#clearActiveBrowserSwitchRequests(Context)` method
* Venmo
  * Fix issue caused by `VenmoActivityResultContract` where a user cancelation is being misinterpreted as an unknown exception because the intent data is `null` (fixes #734)
  * Add the following properties to `VenmoRequest`:
    * `collectCustomerBillingAddress`
    * `collectCustomerShippingAddress`
    * `totalAmount`
    * `subTotalAmount`
    * `discountAmount`
    * `taxAmount`
    * `shippingAmount`
    * `lineItems`

## 4.31.0

* BraintreeDataCollector
  * Remove Kount dependency
  * Kount is no longer supported via Braintree, instead please use our [Fraud Protection Advanced product](https://developer.paypal.com/braintree/articles/guides/fraud-tools/premium/fraud-protection-advanced)

## 4.30.0

* GooglePay
  * Add `GooglePayCardNonce.getBin()`

## 4.29.0

* PayPalNativeCheckout (BETA)
  * Reverting native version upgrade
* ThreeDSecure
  * Bump Cardinal version to `2.2.7-3`
  * Add `setUiType` and `setRenderTypes` to `ThreeDSecureRequest`

## 4.28.0

* PayPalNativeCheckout (BETA)
  * Bump native-checkout version to release `0.112.0`

## 4.27.2

* ThreeDSecure
  * Guard `ThreeDSecureClient` against potential Cardinal SDK runtime exceptions

## 4.27.1

* ThreeDSecure
  * Catch Null Pointer Exception in `ThreeDSecureActivity` to prevent crash (fixes #715)

## 4.27.0

* DataCollector
  * Use `applicationContext` in `DataCollector#collectDeviceData()` callback to prevent potential `Activity` leaks
* GooglePay
  * Fix issue that causes `GooglePayNonce#isNetworkTokenized` to always return `false` after being parceled
* ThreeDSecure
  * Catch `TransactionTooLargeException` to prevent crash on large data (fixes #642)
  * Deprecate 3DS v1. Any attempt to use 3DS v1 will now throw an error. See [Migrating to 3D Secure 2](https://developer.paypal.com/braintree/docs/guides/3d-secure/migration) for more information.

## 4.26.1

* BraintreeDataCollector
  * Bump Magnes dependency to version 5.4.0 (fixes #657)
* PayPal
  * Fix issue that causes a null pointer exception when `PayPalClient` attempts to notify success or failure when the listener is `null`

## 4.26.0

* PayPalNativeCheckout (BETA)

  * Fixes a bug where an error was not thrown inside `PayPalNativeCheckoutClient` when no PayPal response was received from the API

* BraintreeCore
  * Add `BraintreeClient#deliverBrowserSwitchResultFromNewTask()` method to allow browser switch results to be captured manually when `BraintreeClient#launchesBrowserSwitchAsNewTask()` is set to true.
* SharedUtils
  * Replace EncryptedSharedPreferences with SharedPreferences for internal persistent data storage for all payment flows
  * Deprecate `BraintreeSharedPreferencesException`

## 4.25.2

* BraintreeCore
  * Provide more detailed information for Browser Switch errors for PayPal, PayPalNativeCheckout, and ThreeDSecure payment flows
* SamsungPay
  * Support legacy `sourceCardLast4` property when parsing Samsung Pay response

## 4.25.1

* SharedUtils
  * Revert androidx `security-crypto` dependency to `1.1.0-alpha03` (`1.1.0-alpha04` requires a compile target of 33)

## 4.25.0

* SharedUtils
  * Bump androidx `security-crypto` dependency to `1.1.0-alpha04`
* PayPalNativeCheckout (BETA)
  * Bump native-checkout version to `0.8.8`
  * Fix an issue where address override was not being honored in `PayPalNativeCheckoutRequest`
  * Fixes bug in `PayPalNativeCheckoutAccountNonce` where the `intent` was not being set correctly from the `PayPalNativeCheckoutRequest`
  * Breaking changes
    * `PayPalNativeRequest` requires a `returnUrl` to redirect correctly after authentication
* ThreeDSecure
  * Apply `Theme.AppCompat` to `ThreeDSecureActivity`
* SamsungPay
  * Support legacy `singleUseToken` property when parsing Samsung Pay response (fixes #668)

## 4.24.0

* BraintreeCore
  * Allow uppercase characters in default return url scheme
* ThreeDSecure
  * Add `setRequestedExemptionType` to `ThreeDSecureRequest`
* *Please note:* This version is dependent on the Java 8 programming language. Please read [Use Java 8 language features](https://developer.android.com/studio/write/java8-support) in the Android developer guide to learn how to use it in your project. If this causes an issue with your integration, please contact our [support](https://developer.paypal.com/braintree/help) team for further assistance.
  
## 4.23.1

* ThreeDSecure
  * Defensively guard against `ThreeDSecureActivity` launch without extras (fixes #641)

## 4.23.0

* BraintreeCore
  * Bump `browser-switch` version to `2.3.2`

## 4.22.0

* PayPalNativeCheckout (BETA)
  * Bump native-checkout version to `0.8.7`

## 4.21.1

* PayPal
  * Update exception documentation links to point to valid PayPal Braintree documentation URL
* ThreeDSecure
  * Update exception documentation links to point to valid PayPal Braintree documentation URL
* BraintreeCore
  * Update pinned certificates used by `BraintreeGraphQLClient` and `BraintreeHttpClient`

## 4.21.0

* PayPalNativeCheckout (BETA)
  * Pass the risk correlation ID from the Native Checkout SDK if it is not provided in the initial PayPal request
  
## 4.20.0

* SharedUtils
  * Allow `BraintreeSharedPreferences` to gracefully degrade when `EncryptedSharedPreferences` fails (fix for #619)
  * Add new `BraintreeSharedPreferencesException` to notify when an error occurs while interacting with shared preferences

## 4.19.0

* GooglePay
  * Bump `play-services-wallet` version to `19.1.0`
* SharedUtils
  * Add explicit key alias for encrypted shared prefs (potential fix for #604)

## 4.18.0

* Android 13 Support
  * Upgrade `targetSdkVersion` and `compileSdkVersion` to API 33
* ThreeDSecure
  * Bump Cardinal version to `2.2.7-2`
* BraintreeCore
  * Bump `browser-switch` version to `2.3.1`

## 4.17.0

* PayPalNativeCheckout (BETA)
  * Bumping native-checkout version to 0.8.2
  * Fixes an issue where merchants with multiple client IDs would fallback to web on subsequent checkout sessions
  * Remove exit survey when canceling Native Checkout flow

## 4.16.0

* PayPalNativeCheckout (BETA)
  * Bumping native-checkout version to 0.8.1 
  * Adding in Native checkout support for one time password
* BraintreeCore
  * Add `BraintreeClient#launchesBrowserSwitchAsNewTask()` boolean flag to allow the SDK to capture deep link results on behalf of the host application
  * Create `BraintreeDeepLinkActivity` to capture deep link results on behalf of the host application

## 4.15.0

* BraintreeCore
  * Add BraintreeError `code` read-only property.
* PayPalNativeCheckoutClient
  * Add new `PayPalNativeCheckoutClient` that requires only a `BraintreeClient` instance.
  * Add new `PayPalNativeCheckoutClient#launchNativeCheckout` method that launches native checkout without throwing.
  * Deprecate `PayPalNativeCheckoutClient` constructor that requires both `Fragment` and `BraintreeClient` instances.
  * Deprecate `PayPalNativeCheckoutClient#tokenizePayPalAccount` method that throws an exception.

## 4.14.0

* PayPalDataCollector
  * Create new module to allow for device data collection without Kount.
* BraintreeSEPADirectDebit
  * Update nonce to pull in ibanLastFour as expected

## 4.13.0

* DataCollector
  * Reference Kount library only when needed to prevent JVM from loading it when it isn't being used by a merchant.
* SEPADirectDebit
  * Add support for SEPA Direct Debit for approved merchants through the Braintree SDK
  * SEPA Direct Debit is only available to select merchants, please contact your Customer Support Manager or Sales to start processing SEPA bank payments
  * Merchants should use the `BTSepaDirectDebitClient.tokenize` method while passing in the activity and `BTSEPADirectDebitRequest`
* PayPalNativeCheckout (BETA)
  * Requirement - Needs to be built on Java 11
  * Adding in [PayPalNativeCheckout] module to use the native checkout for PayPal
  * Adds `PayPalNativeCheckoutClient` that handles launching the native checkout session, the session
    start parameters are similar to that of `PaypalClient` with the main difference being it doesn't
    use the browserSwitch to checkout on web but instead consumes the native checkout sdk. This provides
    a much more native feel to checking out with PayPal.
  * Adds `PayPalNativeCheckoutAccount` to represent tokenizing a PayPal request
  * Adds `PayPalNativeCheckoutAccountNonce` that represents the value returned from the web
  * Adds `PayPalNativeCheckoutFragment` that shows how to launch the native checkout sdk
  * Adds `PayPalNativeCheckoutCreditFinancing` to represent the PayPal credit financing response
  * Adds `PayPalNativeCheckoutCreditFinancingAmount` to represent the PayPal finance amount
  * Adds `PayPalNativeCheckoutLineItem` to represent a line item for checkout flows
  * Adds `PayPalNativeCheckoutListener` to receive result notifications
  * Adds `PayPalNativeCheckoutPaymentIntent` to represent the payment intent for an order
  * Adds `PayPalNativeCheckoutPaymentResource` to represent the data returned from the internal checkout client
    to fetch the return url
  * Adds `PayPalNativeCheckoutRequest` to represent all items needed to begin the native checkout flow
  * Adds `PayPalNativeCheckoutVaultRequest` to represent all items needed to begin the native vault flow
  * Adds `PayPalNativeRequest` to represent the base items needed for checkout and vault requests
  * Adds `PayPalNativeCheckoutResultCallback` to listen to the result returned from the checkout response

## 4.12.0

* SharedUtils
  * Update `BraintreeSharedPreferences` to no-op when a reference to Android `EncryptedSharedPreferences` cannot be obtained (fixes #561)
* ThreeDSecure
  * Bump Cardinal version to `2.2.6-2`

## 4.11.0

* Add `invalidateClientToken` method to `BraintreeClient` (thanks @josephyanks)
* Add `isExplicitCancelation` parameter to `UserCanceledException`
* Trim tokenization key and client token before parsing

## 4.10.1

* DataCollector
  * Use configuration environment to set Magnes environment correctly

## 4.10.0

* ThreeDSecure  
  * Support AndroidX and remove Jetifier requirement (fixes #315)
  * Bump Cardinal version to `2.2.6-1`
  * Fix null pointer error in V2 UI customization
  * Deprecate `ThreeDSecureV2BaseCustomization`
  * Deliver browser switch result asynchronously on main thread
* SamsungPay
  * Support AndroidX and remove Jetifier requirement
* Local Payment
  * Deliver browser switch result asynchronously on main thread
* PayPal
  * Deliver browser switch result asynchronously on main thread (fixes #500)

## 4.9.0

* Braintree Core
  * Add `ClientTokenProvider` interface for asynchronously fetching client token authorization
  * Add new `BraintreeClient` constructors that accept `ClientTokenProvider`
  * Update pinned certificates used by `BraintreeGraphQLClient`
* Google Pay
  * Add `GooglePayListener` to receive results from the Google Pay flow
  * Deprecate methods requiring a callback in favor of listener pattern 
* ThreeDSecure
  * Add `ThreeDSecureListener` to receive results from the 3DS flow
  * Deprecate methods requiring a callback in favor of listener pattern
* Venmo
  * Add `VenmoListener` to receive results from the Venmo flow
  * Deprecate methods requiring a callback in favor of listener pattern
* PayPal
  * Add `PayPalListener` to receive results from the PayPal flow
  * Deprecate methods requiring a callback in favor of listener pattern
* Local Payment 
  * Add `LocalPaymentListener` to receive results from the Local Payment flow
  * Deprecate methods requiring a callback in favor of listener pattern

## 4.8.3

* PayPal
  * Fix issue where billing agreement description was not showing (fixes #509)

## 4.8.2

* Venmo
  * Fix issue where null value causes VenmoAccountNonce#fromJSON() to throw.

## 4.8.1

* GooglePay
  * Deprecate `googleMerchantId`
  * Bump `play-services-wallet` version to `18.1.3`
* SharedUtils
  * Use byte array to hold `HttpRequest` data. Dispose data immediately after making http request.

## 4.8.0

* BraintreeCore
  * Bump `browser-switch` version to `2.1.1`

## 4.7.0

* SharedPreferences
  * Encrypt shared preferences data stored by SDK (fixes #440)
* Local Payments
  * Add `displayName` to `LocalPaymentRequest`
* DataCollector
  * Fix memory leak from `PayPalDataCollector` (fixes #419)
* Local Payments
  * Add `displayName` to `LocalPaymentRequest`
* PayPal
  * Fix issue that caused user cancelations from PayPal browser flow to be incorrectly reported as failures
* Venmo
  * Make `VenmoRequest` parcelable
* ThreeDSecure
  * Make `pareq` optional on `ThreeDSecureLookup`

## 4.6.0

* Android 12 Support
  * Upgrade `targetSdkVersion` and `compileSdkVersion` to API 31
  * Bump `browser-switch` version to `2.1.0`
  * Fix issue where Venmo app is not detected on Android 12 devices

## 4.5.0

* BraintreeCore
  * Add `BraintreeClient` constructor to allow a custom return url scheme to be used for browser and app switching
* BraintreeDataCollector
  * Bump Magnes dependency to version 5.3.0
  * Add `BraintreeCore` as an `api` dependency (Fixes #437)
* SamsungPay
  * Add additional alias for Amex in `SamsungPay` (fixes #430)

## 4.4.1

* ThreeDSecure
  * Fix issue that causes `ThreeDSecureRequest` to throw a `NullPointerException` when parceling.

## 4.4.0

* Core
  * Bump `browser-switch` version to `2.0.2`
* SamsungPay
  * Add `SamsungPayClient`
  * Add `SamsungPayClient#goToUpdatePage()`
  * Add `SamsungPayClient#activateSamsungPay()`
  * Add `SamsungPayClient#isReadyToPay()`
  * Add `SamsungPayClient#startSamsungPay()`
  * Add `SamsungPayClient#buildCustomSheetPaymentInfo()`
  * Add `SamsungPayClient#updateCustomSheet()`

## 4.3.0

* Core
  * Make `Configuration#getSupportedCardTypes()` public
* ThreeDSecure
  * Make `ThreeDSecureResult#getLookup()` public
  * Bump Cardinal version to `2.2.5-4`
  * Add `cardAddChallengeRequested` to `ThreeDSecureRequest`

## 4.2.0

* Add `VenmoClient#isReadyToPay()` method
* Bump `browser-switch` to `2.0.1` (fixes #409)

## 4.1.0

* Bump Cardinal version to `2.2.5-3`

**Note:** The credentials for integrating with 3DS have changed. If you are using 3DS please update the credentials in your app-level `build.gradle` see [v4 Migration Guide](/v4_MIGRATION_GUIDE.md#3d-secure) 

## 4.0.0

* Make `PayPalRequest` and subclasses `Parcelable`
* Add getters to data classes to improve support for Kotlin synthesized properties
* Add `displayName` property to `VenmoRequest`
* Bump `browser-switch` to `2.0.0`
* Breaking Changes
  * Rename `LocalPaymentTransaction` to `LocalPaymentResult`
  * Rename `LocalPaymentClient#approveTransaction()` to `LocalPaymentClient#approvePayment()` 
  * Make `PayPalCreditFinancing#fromJson()` package-private
  * Make `PayPalCreditFinancingAmount#fromJson()` package-private
  * Make `UnionPayCapabilities#fromJson()` package-private
  * Make `PaymentMethodClient#parsePaymentMethodNonces()` package-private
  * Return `UserCanceledException` on user cancellation
  * Remove `DataCollector#collectPayPalDeviceData()`
  * Remove `DataCollector#collectRiskData()`
  * Make `DataCollector#getPayPalClientMetadataId()` private
  * Remove `PaymentMethodClient`
  * Remove `PaymentMethodType`
  * Remove `PaymentMethodDeleteException`
  * Remove `GetPaymentMethodNoncesCallback`
  * Remove `DeletePaymentMethodNonceCallback`
  * Use primitives instead of boxed types where possible
  * Add nullability annotations to public methods
  * Remove `Context` parameter from `CardClient#tokenize()` method
  * Fix typo in `ThreeDSecureAdditionalInformation#getPaymentAccountIndicator()` method name

**Note:** Includes all changes in [4.0.0-beta1](#400-beta1), [4.0.0-beta2](#400-beta2), and [4.0.0-beta3](#400-beta3)

## 4.0.0-beta3

* Add `PaymentMethodType` enum
* Add `PaymentMethodNonce#getType()` method
* Add wallet enabled metadata tag to `AndroidManifest.xml` in `google-pay` module 
* Bump `browser-switch` to `2.0.0-beta3`
* Callback `BraintreeException` on user cancellation of payment flows
* Add `paymentMethodUsage` to `VenmoRequest`
* Breaking Changes
  * Rename `DownForMaintenanceException` to `ServiceUnavailableException`
  * Remove `GoogleApiClientException`
  * Make `BraintreeWalletConstants` package-private
  * Make `PaymentMethodNonceFactory` package-private
  * Make `GooglePayException` constructor package-private
  * Make `VisaCheckoutAccount` package-private
  * Make `VenmoAccount` package-private
  * Return an `IllegalArgumentException` instead of `GoogleApiClientException` to `GooglePayIsReadyToPayCallback#onResult()` when activity is null
  * Refactor `GetPaymentMethodNoncesCallback` to have a single `onResult()` method instead of `success()` and `failure()`
  * Remove `Context` parameter from `PaymentMethodClient#getPaymentMethodNonces`
  * Rename `PaymentMethodNonce#getNonce()` to `getString()`
  * Move `VenmoAccountNonce` to `Venmo` module
  * Move `AuthenticationInsight` to `Card` module
  * Move `BinData` to `Card` module
  * Move `Card` to `Card` module
  * Move `CardNonce` to `Card` module
  * Move `ThreeDSecureInfo` to `Card` module
  * Move `PayPalAccountNonce` to `PayPal` module
  * Move `PayPalCreditFinancing` to `PayPal` module
  * Move `PayPalCreditFinancingAmount` to `PayPal` module
  * Move `UnionPayCapabilities` to `UnionPay` module
  * Move `UnionPayCard` to `UnionPay` module
  * Move `VisaCheckoutAddress` to `VisaCheckout` module
  * Move `VisaCheckoutNonce` to `VisaCheckout` module
  * Move `VisaCheckoutUserData` to `VisaCheckout` module
  * Remove `PaymentMethodNonce#getTypeLabel()` method
  * Remove `PaymentMethodNoncesCallback`
  * Remove `PaymentMethodNonce#getDescription()` method
  * `BraintreeClient` constructor no longer throws `InvalidArgumentException`
  * Make protected static member variables `OPTIONS_KEY`, `OPERATION_NAME_KEY` on `PaymentMethod` package-private
  * Make `PaymentMethod` constructor package-private
  * Rename `setValidate` to `setShouldValidate` and move it from `PaymentMethod` base class to `Card` subclass 
  * Make `buildJSON()` package-private for `PaymentMethod` base class and all subclasses
  * Remove `buildGraphQL()` method from `PaymentMethod` base class and all subclasses
  * Make `PaymentMethod` `Parcelable` constructor package-private
  * Make `PaymentMethod#writeToParcel()` method package-private
  * Make `PaymentMethod#getDefaultSource()` method package-private
  * Make `PaymentMethod#getDefaultIntegration()` method package-private
  * Make `getApiPath()` method package-private in `PaymentMethod` base class and subclasses
  * Remove `getResponsePaymentMethodType()` method from `PaymentMethod` base class and subclasses
  * Make `BaseCard` class package-private

## 4.0.0-beta2

* Add `setCountryCode` to `GooglePayRequest`
* Add Google Pay support for Elo cards. 
* Add `VenmoRequest` 
* Add new classes for 3DS2 UI Customization:
  * `ThreeDSecureV2UiCustomization`
  * `ThreeDSecureV2ButtonCustomization`
  * `ThreeDSecureV2LabelCustomization`
  * `ThreeDSecureV2TextBoxCustomization`
  * `ThreeDSecureV2ToolbarCustomization`
* Add `PayPalCheckoutRequest`
* Add `PayPalVaultRequest`
* Add `tokenizePayPalAccount` method to `PayPalClient`
* Add `requestBillingAgreement` to `PayPalCheckoutRequest`
* Fix issue where `onBrowserSwitchResult` crashes if `browserSwitchResult` is null
* Add `ThreeDSecureResult`
* Bump `browser-switch` to `2.0.0-beta2`
* Breaking Changes
  * Make `AmericanExpressRewardsBalance#fromJson()` package-private
  * Make `TYPE` and `API_RESOURCE_KEY` in `CardNonce` package-private
  * Make `CardNonce#fromJson()` methods package-private
  * Make `CardNonce` constructor package-private
  * Make `TYPE`, `API_RESOURCE_KEY`, `PAYMENT_METHOD_DATA_KEY`, `TOKENIZATION_DATA_KEY` and `TOKEN_KEY` in `PayPalAccountNonce` package-private
  * Make `PayPalAccountNonce#fromJson()` methods package-private 
  * Make `PayPalAccountNonce` constructor package-private
  * Make `DATA_KEY` and `TOKEN_KEY` in `PaymentMethodNonce` package-private
  * Make `PaymentMethodNonce#fromJson()` package-private
  * Make `PaymentMethodNonce#parsePayentMethodNonces()` methods package-private
  * Make `PaymentMethodNonces` constructor package-private
  * Make `ThreeDSecureAuthenticationResponse#fromJson()` package-private
  * Make `ThreeDSecureAuthenticationResponse` constructor package-private
  * Make `ThreeDSecureInfo#fromJson()` package-private
  * Make `ThreeDSecureInfo#setThreeDSecureAuthenticationResponse()` package-private
  * Make `ThreeDSecureLookup#fromJson()` package-private
  * Make `TYPE` and `API_RESOURCE_KEY` in `VenmoAccountNonce` package-private
  * Make `VenmoAccountNonce#fromJson()` methods package-private
  * Make `VenmoAccountNonce` constructor package-private
  * Make `VenmoAccountNonce` parcelable constructor private
  * Make `TYPE` and `API_RESOURCE_KEY` in `VisaCheckoutNonce` package-private
  * Make `VisaCheckoutNonce#fromJson()` methods package-private
  * Make `VisaCheckoutNonce` constructor package-private
  * Make `API_RESOURCE_KEY` in `GooglePayCardNonce` package-private
  * Make `GooglePayCardNonce#fromJson()` methods package-private
  * Make `GooglePayCardNonce#postalAddressFromJson()` package-private
  * Make `GooglePayCardNonce` constructor package-private
  * Make `API_RESOURCE_KEY` in `LocalPaymentNonce` package-private
  * Make `LocalPaymentNonce#fromJson()` methods package-private
  * Make `LocalPaymentNonce` constructor package-private
  * Make `GooglePayClient#tokenize()` package-private
  * The `shippingMethod` property on `ThreeDSecureRequest` is now an enum rather than a string. Possible values:
    * `SAME_DAY`
    * `EXPEDITED`
    * `PRIORITY`
    * `GROUND`
    * `ELECTRONIC_DELIVERY`
    * `SHIP_TO_STORE`
  * Change default `versionRequested` on `ThreeDSecureRequest` to `ThreeDSecureVersion.VERSION_2`
  * Rename `uiCustomization` on `ThreeDSecureRequest` to `v2UiCustomization` and change parameter to `ThreeDSecureV2UiCustomization`
  * Update setters on `V1UiCustomization` to remove method chaining
  * Change Cardinal dependency from `api` to `implementation`
  * Replace `VenmoClient#authorizeAccount()` with `VenmoClient#tokenizeVenmoAccount()`
  * Rename `VenmoAuthorizeAccountCallback` to `VenmoTokenizeAccountCallback`
  * Remove `activity` parameter from `GooglePayClient#onActivityResult()`
  * Remove `activity` parameter from `GooglePayClient#getTokenizationParameters()`
  * Update `PayPalClient#requestOneTimePayment()` to expect a `PayPalCheckoutRequest` and deprecate method
  * Update `PayPalClient#requestBillingAgreement()` to expect a `PayPalVaultRequest` and deprecate method
  * Make `PayPalRequest` abstract
  * Update `PayPalRequest` setter method names and remove method chaining
  * Make `PayPalAccountBuilder` package-private
  * Remove `ThreeDSecureClient#performVerification()` convenience overload
  * Remove `ThreeDSecureAuthenticationResponse`
  * Remove `errorMessage` and `threeDSecureAuthenticationResponse` properties from `ThreeDSecureInfo`
  * Remove `cardNonce` property from `ThreeDSecureLookup`
  * Remove `ThreeDSecureLookupCallback`
  * Remove `firstName` and `lastName` properties from `ThreeDSecurePostalAddress`
  * Update `ThreeDSecureResultCallback` to expect a `ThreeDSecureResult` parameter
  * Update `ThreeDSecureClient#continuePerformVerification()` to expect a `ThreeDSecureResult` parameter
  * Update callback type in `ThreeDSecureClient#initializeChallengeWithLookupResponse` methods
  * Replace `CardBuilder` with `Card`
  * Replace `BaseCardBuilder` with `BaseCard`
  * Replace `PaymentMethodBuilder` with `PaymentMethod`
  * Replace `UnionPayCardBuilder` with `UnionPayCard`
  * Replace `PayPalAccountBuilder` with `PayPalAccount`
  * Replace `VenmoAccountBuilder` with `VenmoAccount`
  * Replace `VisaCheckoutBuilder` with `VisaCheckoutAccount`
  * Remove builder pattern from the following classes:
    * `PostalAddress`
    * `GooglePayRequest`
    * `ReadyForGooglePayRequest`
    * `LocalPaymentRequest`
    * `ThreeDSecureAdditionalInformation`
    * `ThreeDSecurePostalAddress`
    * `ThreeDSecureRequest`
  * Rename `PayPalPaymentIntent` enums:
    * `INTENT_ORDER` to `ORDER`
    * `INTENT_SALE` to `SALE`
    * `INTENT_AUTHORIZE` to `AUTHORIZE`
  * Remove `paymentRequested` param from `GooglePayRequestPaymentCallback`
  * Refactor `BraintreeClient` constructor to take a `String` instead of `Authorization` and change parameter ordering 
  * Make `Authorization` package-private
  * Make `TokenizationKey` package-private
  * Make `ClientToken` package-private
  * Make `PayPalUAT` package-private

## 3.21.1

* LocalPayment
  * Fixed bug where the configuration was not returned the expected result for Local Payment Methods being enabled

## 3.21.0

* BraintreeDataCollector
  * Remove Kount dependency
  * Deprecate `DataCollector#collectDeviceData(BraintreeFragment, String, BraintreeResponseListener<String>)`
  * Kount is no longer supported via Braintree, instead please use our [Fraud Protection Advanced product](https://developer.paypal.com/braintree/articles/guides/fraud-tools/premium/fraud-protection-advanced)

## 3.20.1

* Update paypal-data-collector to 5.4.0

## 3.20.0

* Bump Cardinal version to `2.2.7-2`
* Update pinned certificates used by `BraintreeGraphQLHttpClient` and `BraintreeHttpClient`

## 3.19.0

* Add `requestBillingAgreement` to `PayPalRequest`

## 3.18.1

* Bump Cardinal version to `2.2.5-4`

## 3.18.0

* Upgrade `targetSdkVersion` and `compileSdkVersion` to API 31
* Bump `browser-switch` version to `1.2.0`
* Fix issue where Venmo and PayPal apps are not detected on Android 12 devices

## 3.17.4

* Revert release 3.17.3 (local repository does not propagate MPI aar file)

## ~3.17.3~

* ~Remove Bintray dependency for Cardinal SDK (fixes #373 - [Cardinal bintray credentials can now be removed](https://developers.braintreepayments.com/guides/3d-secure/client-side/android/v3#generate-a-client-token))~

## 3.17.2

* Bump Cardinal version to `2.2.5-2`
* Add PayPal to `queries` element in `AndroidManifest.xml`

## 3.17.1

* Add Venmo to `queries` element in `AndroidManifest.xml` (fixes issue in Android 11 not properly detecting if Venmo app is installed)

## 4.0.0-beta1

* Add a `client` for each feature:
  * `AmericanExpressClient`
  * `BraintreeClient`
  * `CardClient`
  * `DataCollector`
  * `GooglePayClient`
  * `LocalPaymentClient`
  * `PayPalClient`
  * `PaymentMethodClient`
  * `PreferredPaymentMethodsClient`
  * `ThreeDSecureClient`
  * `UnionPayClient`
  * `VenmoClient`
  * `VisaCheckoutClient`
* Create callback interfaces to enforce callback pattern:
  * `AmericanExpressGetRewardsBalanceCallback`
  * `CardTokenizeCallback`
  * `ConfigurationCallback`
  * `DataCollectorCallback`
  * `DeletePaymentMethodNonceCallback`
  * `GetPaymentMethodNoncesCallback`
  * `LocalPaymentBrowserSwitchResultCallback`
  * `LocalPaymentStartCallback`
  * `PayPalBrowserSwitchResultCallback`
  * `PayPalFlowStartedCallback`
  * `PreferredPaymentMethodsCallback`
  * `ThreeDSecureLookupCallback`
  * `ThreeDSecurePrepareLookupCallback`
  * `ThreeDSecureResultCallback`
  * `UnionPayEnrollCallback`
  * `UnionPayFetchCapabilitiesCallback`
  * `UnionPayTokenizeCallback`
  * `VenmoAuthorizeAccountCallback`
  * `VenmoOnActivityResultCallback`
* Migrate `braintree-android-google-payment` into `braintree_android`
* Migrate `braintree-android-visa-checkout` into `braintree_android`
* Add `Configuration#getEnvironment()`
* Add `Configuration#getPayPalPrivacyUrl()` 
* Add `Configuration#getPayPalUserAgreementUrl()` 
* Add `Configuration#isGooglePayEnabled()`
* Add `Configuration#isLocalPaymentEnabled()`
* Add `Configuration#isSamsungPayEnabled()`
* Add `Configuration#isUnionPayEnabled()`
* Add `Configuration#isVenmoEnabled()`
* Add `Configuration#isVisaCheckoutEnabled()`
* Update Visa Checkout aar dependency to version `6.6.1`
* Add `LocalPaymentTransaction` to represent Local Payment transactions
* Add `amount` setter to `PayPalRequest`
* Breaking Changes
  * Bump `browser-switch` to `2.0.0-beta1`
  * Change `GooglePayCapabilities#isGooglePayEnabled()` parameters
  * Create `american-express` module
  * Create `card` module
  * Create `local-payment` module
  * Create `pay-pal` module
  * Create `union-pay` module
  * Create `venmo` module
  * Remove PayPal `data-collector` module
  * Remove PayPal `paypal-one-touch` module
  * Remove `AmericanExpressListener`
  * Remove `AnalyticsIntentService`
  * Remove `AnalyticsSender`
  * Remove `AmericanExpressRewardsBalance` default constructor
  * Remove `amount` parameter from `PayPalRequest` constructor
  * Remove `approvalUrl` and `paymentId` properties from `LocalPaymentRequest`
  * Remove `Beta` interface
  * Remove `BraintreeApiError`
  * Remove `BraintreeApiErrorResponse`
  * Remove `BraintreeApiHttpClient`
  * Remove `BraintreeBrowserSwitchActivity`
  * Remove `BraintreeCancelListener`
  * Remove `BraintreeErrorListener` 
  * Remove `BraintreeFragment`
  * Remove `BraintreeListener`
  * Remove `BraintreePaymentResult`
  * Remove `BraintreePaymentResultListener`
  * Remove `BrowserSwitchException` constructor
  * Remove `ConfigurationListener`
  * Remove `ConfigurationManager`
  * Remove `Configuration#getCardConfiguration()`
  * Remove `Configuration#getGraphQL()`
  * Remove `Configuration#getGooglePayment()`
  * Remove `Configuration#getKount()`
  * Remove deprecated 3DS `performVerification` methods
  * Remove `InstallationIdentifier`
  * Remove `LocalPaymentResult`
  * Remove `PaymentMethodNonceCreatedListener`
  * Remove `PaymentMethodNonceDeletedListener`
  * Remove `PaymentMethodNoncesUpdatedListener`
  * Remove `PaymentMethodNotAvailableException`
  * Remove `PayPalApprovalCallback`
  * Remove `PayPalApprovalHandler`
  * Remove `PayPalProductAttributes`
  * Remove `PayPalTwoFactorAuth`
  * Remove `PayPalTwoFactorAuthCallback`
  * Remove `PayPalTwoFactorAuthRequest`
  * Remove `PayPalTwoFactorAuthResponse`
  * Remove `PreferredPaymentMethodsListener`
  * Remove `QueuedCallback`
  * Remove `ThreeDSecureLookupListener`
  * Remove `ThreeDSecurePrepareLookupListener`
  * Remove `TokenizationParametersListener`
  * Remove `UnionPayListener`
  * Remove `VisaCheckoutConstants`
  * Remove `VisaCheckoutNotAvailableException`
  * Rename `AmericanExpress` to `AmericanExpressClient`
  * Rename `Card` to `CardClient`
  * Rename `GooglePayment` to `GooglePayClient`
  * Rename `LocalPayment` to `LocalPaymentClient`
  * Rename `PayPal` to `PayPalClient`
  * Rename `PaymentMethod` to `PaymentMethodClient`
  * Rename `PreferredPaymentMethods` to `PreferredPaymentMethodsClient`
  * Rename `ThreeDSecure` to `ThreeDSecureClient`
  * Rename `UnionPay` to `UnionPayClient`
  * Rename `Venmo` to `VenmoClient`
  * Rename `VisaCheckout` to `VisaCheckoutClient`
  * Rename `core` module to `shared-utils`
  * Rename `LocalPaymentResult` to `LocalPaymentNonce`
  * Rename `braintree` module to `braintree-core`
  * Rename `GooglePayment` classes to `GooglePay`
  * Rename `BraintreeRequestCodes.GOOGLE_PAYMENT` to `BraintreeRequestCodes.GOOGLE_PAY`
  * Make `AnalyticsConfiguration` package-private
  * Make `AnalyticsDatabase` package-private
  * Make `AnalyticsEvent` package-private
  * Make `AppHelper` package-private
  * Make `AppSwitchNotAvailableException` constructor package-private
  * Make `AuthenticationException` constructor package-private
  * Make `AuthorizationException` package-private
  * Make `BraintreeApiConfiguration` package-private
  * Make `BraintreeError` constructors package-private
  * Make `BraintreeException` package-private
  * Make `BraintreeGraphQLHttpClient` package-private
  * Make `BraintreeHttpClient` package-private
  * Make `BraintreeSharedPreferences` package-private
  * Make `BraintreeResponseListener` package-private
  * Make `CardConfiguration` package-private
  * Make `ClassHelper` package-private
  * Make `ConfigurationException` constructor package-private
  * Make `DeviceInspector` package-private
  * Make `DownForMaintenanceException` constructor package-private
  * Make `ErrorWithResponse` constructors package-private
  * Make `GraphQLConfiguration` package-private
  * Make `GraphQLConstants` package-private
  * Make `GraphQLQueryHelper` package-private
  * Make `GooglePaymentConfiguration` package-private
  * Make `HttpClient` package-private
  * Make `HttpResponseCallback` package-private
  * Make `IntegrationType` package-private
  * Make `InvalidArgumentException` package-private
  * Make `Json` package-private
  * Make `KountConfiguration` package-private
  * Make `ManifestValidator` package-private
  * Make `MetadataBuilder` package-private
  * Make `PaymentMethodDeleteException` constructor package-private
  * Make `PayPalConfiguration` package-private
  * Make `PayPalDataCollector` package-private
  * Make `PayPalDataCollectorRequest` package-private
  * Make `PayPalPaymentResource` package-private
  * Make `PostalAddressParser` package-private
  * Make `PreferredPaymentMethodsResult` constructor package-private
  * Make `RateLimitException` constructor package-private
  * Make `SamsungPayConfiguration` package-private
  * Make `ServerException` constructor package-private
  * Make `SignatureVerification` package-private
  * Make `StreamHelper` package-private
  * Make `ThreeDSecureV1BrowserSwitchHelper` package-private
  * Make `TLSSocketFactory` package-private
  * Make `UnexpectedException` constructor package-private
  * Make `UnionPayConfiguration` package-private
  * Make `UnprocessableEntityException` constructor package-private
  * Make `UpgradeRequiredException` constructor package-private
  * Make `UUIDHelper` package-private
  * Make `VenmoConfiguration` package-private
  * Make `VisaCheckoutConfiguration` package-private
  * Move all classes to `com.braintreepayments.api` package

## 3.17.0

* Add `bic` (Bank Identification Code) to `LocalPaymentRequest`

## 3.16.1

* Bump Cardinal version to `2.2.5-1`

## 3.16.0

* Add `accountType` to `ThreeDSecureRequest`
* Add `offerPayLater` to `PayPalRequest`

## 3.15.0

* Add `paymentTypeCountryCode` to `LocalPaymentRequest`
* Upgrade PayPal Data Collector to 5.1.1 (fixes #325)

## 3.14.2

* Bump Cardinal version to `2.2.4-1` (fixes [#305](https://github.com/braintree/braintree_android/issues/305))
* Bump `browser-switch` to `1.1.3`

## 3.14.1

* Update `compileSdkVersion` and `targetSdkVersion` to 30

## 3.14.0

* Expose cardholder name on `CardNonce`.
* Expose expiration month and year on `CardNonce`.
* Update `browser-switch` module to `1.1.0`.
* Fix bug where `onError` callback was invoked instead of the `onCancel` callback in the Local Payment Method flow (fixes #299, thanks @vijayantil1)
* Fix bug where `getReturnUrlScheme` is called and an Activity is no longer attached to the fragment (fixes [#308](https://github.com/braintree/braintree_android/issues/308), thanks @hakanbagci)

## 3.13.0

* Update `browser-switch` module to `1.0.0`
* Make PayPalUAT::Environment enum public
* Add Card#tokenize overload to allow a custom `PaymentMethodNonceCallback` to be provided.

## 3.12.0

* Changed `Configuration#isPayPalEnabled` to no longer consider deprecated integration requirements.

## 3.11.1

* Add default `uiCustomization` to `ThreeDSecureRequest` to prevent null pointer exception when interacting with Cardinal SDK

## 3.11.0

* Bump Cardinal version to 2.2.3-2
* Check if Fragment is active before handling Pay with PayPal result (fixes #295, thanks @brudaswen)

## 3.10.0

* Allow new BraintreeFragment instances to be created using FragmentActivity
* Add support for authorizing the Braintree SDK with a `PayPalUAT` (universal access token)
* Fix bug that accepted raw JSON string as valid authorization to `BraintreeFragment.newInstance(...)`
* Add `threeDSecureAuthenticationId` field to `ThreeDSecureInfo`
* Update `braintree-android-google-payment` module to `3.3.1`

## 3.9.0

* Update Cardinal SDK to `2.2.2-1`
* Fix bug in 3DS1 browser switch around accented characters in the redirect button and description (fixes #288)

## 3.8.0

* Add support for basic UI customization of 3DS1 flows. See `ThreeDSecureV1UiCustomization`.

## 3.7.2

* Update Cardinal SDK to `2.2.1-2`
* Use `synchronized` when adding to callback queue in `BraintreeFragment` (thanks @skauss)
* Update paypal-data-collector to 4.1.2

## 3.7.1

* Update `braintree-android-google-payment` module to `3.1.0`
* Fix a bug so that `BraintreeFragment.newInstance` returns a new fragment whenever a new authorization string is passed in (Resolves issue #274. Thanks @krunk4ever and @bramley-stride.)

## 3.7.0

* Update 3DS `prepareLookup` method to function asynchronously to wait for Cardinal SDK
* Add ability to request `AuthenticationInsight` when tokenizing a credit card, which can be used to make a decision about whether to perform 3D Secure verification
* Set error message on `ThreeDSecureInfo` when 3D Secure 2.0 challenge fails
* Include reference to Cardinal's docs for `uiCustomization` property on `ThreeDSecureRequest`.
* Add `requiresUserAuthentication` method to `ThreeDSecureLookup`
* Add support for `PayPalLineItem`

## 3.6.0

* Add authentication and lookup transaction status information to ThreeDSecureInfo
* Add ability to customize UI for 3D Secure challenge views
* Fix race condition that caused inconsistent 3DS version flows

## 3.5.0

* Add 3DSecure authentication details to card nonce

## 3.4.2

* Add `acsTransactionId`, `threeDSecureServerTransactionId` and `paresStatus` fields to `ThreeDSecureInfo`

## 3.4.1

* Update Cardinal SDK to 2.1.4-1

## 3.4.0

* Send analytics timestamps in milliseconds
* Add additional fields to ThreeDSecureInfo
* Fix potential crash when 3DSecure 2.0 JWT is not available

## 3.3.0

* Correctly includes the 3DSecure 2.0 module

## 3.2.0

* Add 3DS 2 Support
* Update 3DS redirect to newest version

## 3.1.0

* BraintreeFragment can now attach to a Fragment (fixes [#252](https://github.com/braintree/braintree_android/issues/252))

## 3.0.1

* Update google-payment to 3.0.1
* Update endpoint for creating local payments

## 3.0.0

* Bump minSdkVersion to 21
* Convert to AndroidX
* BraintreeFragment moves to the support fragment
  * Requires AppCompatActivity to attach the BraintreeFragment to
* Removed Visa Checkout 1.0.0 as a dependency
  * Add Visa Checkout's dependency to your app to get the latest version
* Removed deprecated ThreeDSecureWebView flow
* Removed deprecated Venmo#isVenmoWhitelisted(ContentResolver)
* Removed deprecated method from PostalAddress
* Removed deprecated country setters
* Removed deprecated methods from DataCollector
* Removed deprecated PayPalOneTouchActivity
* Removed deprecated Ideal
* Rename AndroidPay classes to GooglePayment



## 2.21.0

* Deprecate PayPal Future Payments, use PayPal Billing Agreements
* Deprecate AndroidPayConfiguration, use the GooglePaymentConfiguration alias

## 2.20.1

* Fix null address properties on PayPalAccountNonce
  * Those addresses should always be at least an empty PostalAddress

## 2.20.0

* Google Pay
  * Add groundwork for v2 compatibility
* Split PostalAddress into PostalAddress and PostalAddressParser
  * Deprecates PostalAddress.fromJson - use PostalAddressParser.fromJson
  * Add fromUserAddressJsonn to PostalAddressParser
  * Add additional fields

## 2.19.0

* Move Google Payment to a separate module
* Downgrade browser-switch to 0.1.6
* Exclude customtabs from browser-switch dependency

## 2.18.1

* Upgrade browser-switch to 0.1.7 fixes Chrome Custom Tab integration when using Jetifier to use AndroidX

## 2.18.0

* Upgrade Android SDK to 28
* Fix PayPal JavaDoc

## 2.17.0

* Local Payments
* Upgrade PayPal Data Collector to 4.0.3

## 2.16.0

* Add optional merchant account Id to PayPalRequest
* Add openVenmoAppPageInGooglePlay method which opens Venmo on the Google Play

## 2.15.2

* Fix NoClassDefFoundError compile error for PayPalDataCollector

## 2.15.1

* Fix InvalidPathException error

## 2.15.0

* Add `PaymentMethod#deletePaymentMethod` which allows customers to remove their vaulted payment methods
* Fix DataCollector not being available for instant run builds

## 2.14.2

* Fix issue with TLS cipher in API < 21

## 2.14.1

* Removed unused PayPal analytics event

## 2.14.0

* Add shippingAddressEditable to PayPalRequest

## 2.13.2

* Fix issue where address override was not set for PayPal billing agreements

## 2.13.1

* Update 3D Secure redirect URL

## 2.13.0

* 3D Secure
  * Add support for American Express SafeKey params
* Update PayPalDataCollector library to 3.1.6
* Catch possible SQLite exceptions

## 2.12.0

* Move Visa Checkout to separate module
* Update Visa Checkout to 5.5.2
* Update SDK to 27

## 2.11.0

* Add support for Venmo profiles
* Update PayPalDataCollector library to 3.1.5

## 2.10.0

* Update GooglePaymentException to be parcelable
* Add browser switch support to 3D Secure integrations

## 2.9.0

* Internal performance optimizations
* Deprecate `countryName`, `countryCodeAlpha2`, `countryCodeAlpha3`, and `countryCodeNumeric` in favor of `countryCode` in `CardBuilder` and `UnionPayCardBuilder`.

## 2.8.1

* Support `lastFour` in `GooglePayCardNonce`
* Add Google Pay branding

## 2.8.0

* Add support for iDEAL payments

## 2.7.3

* Check package name is valid for PayPal Wallet switch

## 2.7.2

* Fix phoneNumberRequired in GooglePayment

## 2.7.1

* Add AmericanExpress support with getRewardsBalance method
* Use ExecutorService for async database operations

## 2.7.0

* Increase minimum version of Google Play Services Wallet to 11.4.0
* Add support for the Google Payments API
* Deprecate Android Pay
* Add additional billing address params to `CardBuilder`

## 2.6.2

* Fix potential crash due to optional Visa Checkout dependency

## 2.6.1

* Fix potential crash due to optional Google Play Services dependency

## 2.6.0

* Upgrade Kount DataCollector to 3.2
* Stop using dependency ranges (https://github.com/braintree/android-card-form/pull/29)
* Relax `PRNGFixes` check for `PRNGSecureRandomProvider` to prevent race condition with other providers ([#151](https://github.com/braintree/braintree_android/issues/151))
* Stop sending `Content-Type` header for GET requests ([#155](https://github.com/braintree/braintree_android/issues/155))
* Upgrade browser-switch to 0.1.4 to prevent losing Chrome Custom Tab when switching to a password manager or other app
* Add additional bin data to card based payment methods
* Add DOM and database storage to `ThreeDSecureWebView` to improve compatibility with some bank web pages ([#159](https://github.com/braintree/braintree_android/pull/159))
* Update compile and target SDK versions to 26
  * Any support library dependencies must now be 26.0.0 or newer

## 2.5.4

* Use custom task instead of overriding the clean task (fixes [#153](https://github.com/braintree/braintree_android/issues/153))
* Accept third party cookies in ThreeDSecureWebView for Lollipop and above

## 2.5.3

* Add PayPal Credit for Billing Agreements

## 2.5.2

* Include cause in `ConfigurationException` ([#143](https://github.com/braintree/braintree_android/pull/143))
* Ignore ProGuard warnings for Visa Checkout (fixes [#144](https://github.com/braintree/braintree_android/issues/144))
* Fix Android Pay behavior during configuration changes (fixes [#145](https://github.com/braintree/braintree_android/issues/145), [#146](https://github.com/braintree/braintree_android/issues/146), [#147](https://github.com/braintree/braintree_android/issues/147))
* Fix crash when run in an Android Instant App

## 2.5.1

* Fix non-optional `data-collector` dependency in Braintree
* Create `BraintreeRequestCodes` for use with `BraintreeCancelListener#onCancel`
* Move PayPal browser switches to use [browser-switch-android](https://github.com/braintree/browser-switch-android)

## 2.5.0

* Add option to set display name in `PayPalRequest`
* Add option to set landing page type in `PayPalRequest`
* Add option to enable PayPal Credit in `PayPalRequest`
* Add Visa Checkout as a payment method
* Prevent dependency resolution of alpha major versions of support libraries

## 2.4.3

* Improve `GoogleApiClientException` to include error type as well as reason code
* Changes to PayPalDataCollector to make it easier to use

## 2.4.2

* Fix NPE in `AndroidPay#changePaymentMethod` (fixes [#139](https://github.com/braintree/braintree_android/issues/139))
* `Venmo#authorizeAccount` will now correctly vault the payment method when the vault option is true
* Fix missing client metadata ids in `PayPalAccountNonce`s
* Update paypal-data-collector to 3.1.4

## 2.4.1

* Add workaround for [Kount/kount-android-sdk#2](https://github.com/Kount/kount-android-sdk/issues/2)
* Fix error returned by `AndroidPay#changePaymentMethod`

## 2.4.0

* Fix back button during PayPal browser switch on Samsung devices (fixes [#137](https://github.com/braintree/braintree_android/issues/137))
* Add new intent option to `PayPalRequest`
* Fix crash when excluding the PayPal dependency
* Increase `minSdkVersion` to 16
  * API 16 is the first version of Android that supports TLSv1.2. For more information on Braintree's upgrade to TLSv1.2 see [the blog post](https://www.braintreepayments.com/blog/updating-your-production-environment-to-support-tlsv1-2/).

## 2.3.12

* Improve PayPal address validations
* Work around `NullPointerException` in `BraintreeFragment#newInstance` (fixes [#125](https://github.com/braintree/braintree_android/issues/125))
* Document supported locales for PayPal
* Fix rare `NullPointerException` ([#128](https://github.com/braintree/braintree_android/pull/128))

## 2.3.11

* Fix ProGuard rules (fixes [#124](https://github.com/braintree/braintree_android/issues/124))
* Fix `NullPointerException` when using deprecated DataCollector methods
* Update compile and target SDK versions to 25

## 2.3.10

* Add `BraintreeFragment#getListeners` to get a list of all the registered listeners
* Upgrade paypal-data-collector to 3.1.3
* Upgrade Kount DataCollector to 3.1
* Add `AndroidPay#requestAndroidPay` and `AndroidPay#changePaymentMethod` methods to simplify requesting Android Pay from a user and changing the backing payment method.
* Include ProGuard directives in the SDK ([#120](https://github.com/braintree/braintree_android/pull/120))
* Work around bug in `JSONObject#optString`
* Use `FragmentTransaction#commitNow` and `FragmentManager#executePendingTransactions` in `BraintreeFragment#newInstance` to synchronously set up `BraintreeFragment` and avoid race conditions caused by asynchronous `Fragment` setup.

## 2.3.9

* Update `AndroidPayCardNonce` description to include card type and last 4

## 2.3.8

* Support changing user call to action in PayPal flows, see `PayPalRequest#userAction`
* Fix validate option not being sent when set to false in `PaymentMethodBuilder`
* Add merchant supported card types to `Configuration`
* Expose methods on `BraintreeFragment` for getting cached payment methods
* Update `paypal-data-collector` to 3.1.2
* Move Drop-In to [it's own repo](https://github.com/braintree/braintree-android-drop-in)

## 2.3.7

* Update exception message when Android Manifest setup is invalid
* Fix unclosed `InputStream` (fixes [#115](https://github.com/braintree/braintree_android/issues/115))
* Post exception to error listener instead of throwing `IllegalStateException` when `BraintreeFragment` is not attached to an `Activity`
* Restore url when `BraintreeFragment` is recreated (fixes [#117](https://github.com/braintree/braintree_android/issues/117))
* Upgrade gradle build tools to 2.1.3
* Parse and return errors when Android Pay tokenization fails
* Add support for changing the backing card for Android Pay in Drop-In
* Call configuration callback whenever a new Activity is attached to `BraintreeFragment`

## 2.3.6

* Allow vaulting of Venmo accounts. See `Venmo#authorizeAccount`.
* Remove Venmo whitelist check
* Fix `BraintreeCancelListener#onCancel` being invoked twice for PayPal cancellations (fixes [#112](https://github.com/braintree/braintree_android/issues/112))

## 2.3.5

* Change `UnionPayCallback` to include `smsCodeRequired`
* Change `UnionPayCapabilities#isUnionPayEnrollmentRequired` to `UnionPayCapabilities#isSupported`
* Upgrade Google Play Services to [9.0.0,10.0.0)
* Upgrade support annotations to [24.0.0,25.0.0)
* Upgrade build tools to 24.0.0
* Update compile and target API versions to 24
* Fix `NullPointerException` in `AnalyticsIntentService`

## 2.3.4

* Prevent invalid schemes from being used for browser switching (Packages containing underscores would generate invalid schemes)
* Fix `NoClassDefFoundError` in `DataCollector`
* Fix `NullPointerException` in `BraintreeFragment`

## 2.3.3

* Add PayPal Checkout intent option (authorize or sale). See `PayPalRequest#intent`
* Update UnionPay support in demo app custom integration
* Update `android-card-form` to 2.3.1
* Fix `NullPointerException` in `AddPaymentMethodViewController` (fixes [#100](https://github.com/braintree/braintree_android/issues/100))
* Fix `IllegalStateException` when creating a `BraintreeFragment` (fixes [#104](https://github.com/braintree/braintree_android/issues/104))
* Fix `NullPointerException` when `BraintreeFragment` is not attached to an `Activity` (fixes [#105](https://github.com/braintree/braintree_android/issues/105))

## 2.3.2

* Fix `NullPointerException` when handling a PayPal response (fixes [#101](https://github.com/braintree/braintree_android/issues/101))

## 2.3.1

* Fix `NullPointerException`s in `BraintreeFragment` when not attached to an `Activity`
* Fix Chrome Custom Tabs Intent flags interfering with browser switch
* Add new `DataCollector#collectDeviceData` methods that use a callback; deprecate synchronous methods
* Reduce size of assets in Drop-In

## 2.3.0

* UnionPay Beta *Please note*: this API is in beta and subject to change
* Add support for fetching a customer's payment methods
* Return a `RateLimitException` when a merchant account is being rate limited

## 2.2.5

* Fixes
  * Update BraintreeHttpClient to support UTF-8 encoding (fixes [#85](https://github.com/braintree/braintree_android/issues/85))

## 2.2.4

* Update PayPalDataCollector to 3.1.1
* Fixes
  * Update device collector to 2.6.1 (fixes [#87](https://github.com/braintree/braintree_android/issues/87))
  * Fix crash when `BraintreeFragment` has not been attached to an `Activity`
* Features
  * Add `PaymentRequest#defaultFirst` option
  * Add support for Chrome Custom tabs when browser switching

## 2.2.3

* Fixes
  * Fix incorrect `groupId` of dependencies in pom file for 2.2.2

## 2.2.2

:rotating_light: The `groupId`s in this version's pom files are incorrect and dependencies will not resolve. Do not use. :rotating_light:

* Update `PaymentButton` styling when PayPal is the only visible option
* Features
  * Add client side overrides for payment methods in Drop-in and `PaymentButton` to `PaymentRequest`
  * Add support for non-USD currencies and non-US shipping addresses in Android Pay
  * Return email, billing address and shipping address as part of an `AndroidPayCardNonce` from Drop-in
* Fixes
  * Fix back button not doing anything in Drop-in after an Android Pay error is returned
  * Deprecate `DataCollector#collectDeviceData` and add new signature to prevent a NullPointerException when using a fragment that is not attached to an `Activity`

## 2.2.1

* Fixes
  * Fix support annotations being bundled in PayPalDataCollector jar

## 2.2.0

* Open source PayPal SDK
* Deprecate `PayPalOneTouchActivity` and remove from Android manifest
* Add Travis CI build
* Improve errors and manifest validation
* Features
  * Add `CardBuilder#cardholderName`
  * Add `PayPalRequest#billingAgreementDescription`
* Fixes
  * Fix back button not working in Drop-in after adding a payment method
  * Fix failure to return a payment method nonce after browser switch when the fragment was recreated.

## 2.1.2

* Update Google Play Services Wallet to 8.4.0
* Use `ENVIRONMENT_TEST` for Android Pay requests in sandbox
* Add `AndroidPay#isReadyToPay` method

## 2.1.1

* Demo app upgrades
* Update PayPal SDK to 2.4.3 (fixes [#67](https://github.com/braintree/braintree_android/issues/67))
* Update android-card-form to 2.1.1
* Update gradle to 2.8
* Update build tools to 23.0.2
* Features
  * Add support for fraud data collection in Drop-in
* Fixes
  * Add rule to suppress ProGuard warnings
  * Fix Drop-in crash
  * Fix NPE when there is no active network (fixes [#77](https://github.com/braintree/braintree_android/issues/77))

## 2.1.0

* Pay with Venmo
* `PaymentButton#newInstance` now accepts a container id to add `PaymentButton` to that container
* Android Pay assets
* Fixes
  * Add `onInflate` method for Android versions < 23
  * PayPal cancel events (fixes [#63](https://github.com/braintree/braintree_android/issues/63))

## 2.0.1

* Make support annotations an optional dependency
* Cache configuration to prevent unnecessary network requests
* Fixes
  * Fix BraintreeDataCollector as an optional dependency
  * Fix `PaymentRequest` crash when Google Play Services is not present

## 2.0.0

* Increase `minSdkVersion` to 15 (see [Platform Versions](http://developer.android.com/about/dashboards/index.html#Platform) for the current distribution of Android versions)
* Remove Gson dependency
* Replace `Braintree` class with headless `BraintreeFragment`
  * Move methods for creating payment methods from central `Braintree` class to their own classes e.g. `PayPal#authorizeAccount`, `Card#tokenize`
* Add support for Tokenization Keys in addition to Client Tokens
* Rename PaymentMethod to PaymentMethodNonce
* Rename BraintreeData module to BraintreeDataCollector
* Update PayPal
  * Remove [PayPal Android SDK](https://github.com/paypal/PayPal-Android-SDK) dependency
  * Replace in-app log in with browser based log in
  * Add support for PayPal billing agreements and one-time payments
* Convert `PaymentButton` class from a view to a fragment
* Create `PaymentRequest` class for specifying options in Drop-in and the `PaymentButton`
* Remove Venmo One Touch. To join the beta for Pay with Venmo, contact [Braintree Support](mailto:support@braintreepayments.com)
* Remove Coinbase
* Many additional structural and name changes. For more details, see the [migration guide](https://developers.braintreepayments.com/reference/general/client-sdk-migration/android/v2) and the [source code](https://github.com/braintree/braintree_android)

## 1.7.4

* Fixes
  * Increase minimum version of Google Play Services Wallet to 8.0.0 to prevent `VerifyError`

## 1.7.3

* Fixes
  * Fix Android Pay bug caused by shared state between Activities

## 1.7.2

* Update PayPal SDK to 2.11.1 (fixes [#48](https://github.com/braintree/braintree_android/issues/48))

## 1.7.1

* Fixes
  * Fix tokenization failure in Coinbase

## 1.7.0

* Update gradle plugin to 1.3.1
* Update build tools to 23.0.1
* Update `compileSdkVersion` and `targetSdkVersion` to 23
* Update PayPal SDK to 2.10.0
* Increase maximum version of Google Play Services to 9.0.0 ([#50](https://github.com/braintree/braintree_android/pull/50))
* Set compile options to use Java 7
* Features
  * Add support for Coinbase. *Please note:* this API is in beta and subject to change.
* Fixes
  * Fix rare crash when Braintree was recreated
  * Fix 3D Secure bug that prevented a card from being returned
  * Remove use of Apache library ([#43](https://github.com/braintree/braintree_android/issues/43))
  * Remove single line description limitation ([#45](https://github.com/braintree/braintree_android/issues/45))

## 1.6.5

* Update PayPal SDK to 2.9.10
* Fixes
  * Fix incorrect custom integration in demo app
  * Fix incorrect selected payment method in Drop-in after creating a new payment method
  * Fix `NoClassDefFoundError` crash in Drop-in

## 1.6.4

* Update PayPal SDK to 2.9.8
* Improvements
  * Follow Android convention around button and text casing in Drop-in
  * Update android-card-form to [2.0.1](https://github.com/braintree/android-card-form/blob/master/CHANGELOG.md#201)

## 1.6.3

* Improvements
  * BraintreeData can now be optionally excluded
* Fixes
  * Remove optional dependency from full jar

## 1.6.2

* Update PayPal SDK to 2.9.7
* Add support for additional PayPal scopes to `PaymentButton`
* Fixes
  * Return error instead of silently failing setup with bad client tokens
  * Fix `NoClassDefFoundError` in Drop-in caused by optional dependency

## 1.6.1

* Fixes
  * Fix `NoClassDefFoundError` in Drop-in and `PaymentButton` caused by optional dependency ([#34](https://github.com/braintree/braintree_android/issues/34))

## 1.6.0

* Update PayPal SDK to 2.9.6
* Update gradle plugin to 1.2.3
* Update build tools to 22.0.1
* Features
  * Add Android Pay support. *Please note:* this API is in beta and subject to change.
  * Add `Braintree#onActivityResult` method
  * Add support for additional PayPal scopes
    * A `List` of additional scopes may be passed to `Braintree#startPayWithPayPal`
    * `PayPalAccount#getBillingAddress` can be used to retrieve the billing address when the address scope is requested.

## 1.5.1

* Update PayPal SDK to 2.9.5
* Switch to OkHttp for Demo app
* Improvements
  * Add methods to persist state across rotations
* Fixes
  * Fix Demo app crash when `MainActivity` was destroyed ([#26](https://github.com/braintree/braintree_android/pull/26))
  * Fix NPE in Drop-in ([#30](https://github.com/braintree/braintree_android/issues/30))
  * Fix ProGuard support and add ProGuard rules ([#29](https://github.com/braintree/braintree_android/issues/29))
  * Fix Drop-in error handling for non-card errors

## 1.5.0

* Update PayPal SDK to 2.9.4
* Move `CardForm` to [separate repo](https://github.com/braintree/android-card-form)
* Deprecate `Braintree#getInstance` in favor of `Braintree#setup`
* Fixes
  * Remove metadata from assets, fixes [#16](https://github.com/braintree/braintree_android/issues/16)

## 1.4.0

* Update gradle plugin to 1.1.2
* Update build tools to 22
* Update `compileSdkVersion` and `targetSdkVersion` to 22
* Update PayPal SDK to 2.9.0
* Features
  * Add support for 3D Secure. *Please note:* this API is in beta and subject to change.
* Fixes
  * Fix missing expiration date float label (#21)

## 1.3.0

* Remove Drop-In support for Eclipse
* Open source [card form](CardForm) separate from Drop-In
* Update PayPal SDK to 2.8.5
  * card.io is no longer included in the SDK
* Update Espresso to 2.0
* Remove unused PayPal `PROFILE` scope

## 1.2.7

* Update gradle plugin to 0.14.1
* Update build tools to 21.1.1
* Update PayPal SDK to 2.7.3
* Remove `android:allowBackup="false"` from library manifests, apps will now be able to choose if they allow backups
* Remove `ACCESS_WIFI_STATE` permission
* Improvements
  * Add localizations for more locales (da-rDK, en-rAU, es, fr-rCA, iw-rIL, nl, no, pl, pt, ru, sv-rSE, tr, zh-rCN)
  * Add initial right to left language support
  * Add type safety to `Braintree#addListener(Listener)`. Thanks @adstro!

## 1.2.6

* Increase `targetSdkVersion` to 21
* Increase `buildToolsVersion` to 21.0.2
* Fixes
  * Fix max length on `EditText`s
  * Fix crash caused by `PRNGFixes`
* Improvements
  * Update PayPal SDK
  * Add first and last name to `CardBuilder`

## 1.2.5

* Fixes
  * Fix incorrectly named language resource directories

## 1.2.4

* Fixes
  * Work around manifest merging issues on newer build plugins

## 1.2.3

* minSdk is now 10
* Fixes
  * Set max length on card field for unknown card types in Drop-In
  * Update PayPal SDK to fix rotation bug
  * Fix edge cases in expiration entry in Drop-In
* Improvements
  * Error messages are now returned from Drop-In
  * Drop-In auto advances to next field now

## 1.2.2

* Fixes
  * Fix crash caused by too large request code in `PaymentButton`
  * Resume the payment method form after rotation
* Improvements
  * Updated PayPal SDK
    * email scope is now requested in all PayPal requests
  * `correlationId` is now included in the device data string returned from `BraintreeData#collectDeviceData`

## 1.2.1

* Fixes
  * BraintreeApi release now includes the PayPal SDK again. Sorry!
* Improvements
  * All assets are now namespaced to avoid any conflicts on import.
  * Updated PayPal SDK

## 1.2.0

* Features
  * App switch based payments for PayPal and Venmo (One Touch)
    * No changes for existing Pay With PayPal integrations
    * See [the docs](https://developers.braintreepayments.com/android/guides/one-touch) for more information
  * Unified payment button (`PaymentButton`) for PayPal and/or Venmo payments
* Improvements
  * Minor bugfixes and internal tweaks
* Deprecations
  * `PayPalButton` is deprecated in favor of `PaymentButton`

## 1.1.0

* Breaking Change
  * BraintreeData returns `deviceData` instead of `deviceSessionId` on `collectDeviceData`
* Improvements
  * References `sdk-manager-plugin` from vendor to simplify build process

## 1.0.8

* Improvements
  * CardBuilder now accepts billing address fields other than postal code (credit: @chiuki)
* Packaging
  * Fixed an issue building Drop-In in Eclipse

## 1.0.7

* Improvements
  * BraintreeApi no longer depends on OkHttp
  * Added localizations for more locales (UK, FR, DE, IT)

## 1.0.6

* Fixes
  * Fixed disabled submit button in landscape
  * Fixed next field button in landscape
  * Add max length to expiration date and prevent user from typing illegal characters
* Move to sdk-manager-plugin for CI dependencies

## 1.0.5

* Packaging
  * Set Braintree package to default to AAR instead of ZIP

## 1.0.4 - Gradle and Maven will incorrectly download the ZIP instead of AAR, use 1.0.5+

* Improvements
  * Added assets for a wider range of resolutions
  * Enforce maximum length for card and postal code fields
  * Added README for fraud tools
* Packaging
  * Improvements for usage in environments other than Maven or Gradle
* Fixes
  * Fixed lint errors

## 1.0.3

* Fixes
  * Fix crash on Android SDK < 19
* Add PayPal `correlationId` to PayPal account creation

## 1.0.2 - crash on Android SDK < 19, do not use

* Fixes
  * Improved packaging for non-Gradle uses of SDK

## 1.0.1

* Fixes
  * Attach Javadocs and sources to Maven Central build.

## 4.23.0
* Breaking Changes
  * Bump `minSdkVersion` to 21.

## 3.3.1
* Fix `allowedCardNetworks` in `isReadyToPayRequest` to be uppercased. Thanks @fcastagnozzi.

## 3.3.0
* Add support for Google Pay's `existingPaymentMethodRequired` option

## 3.2.0
* Add support for `isNetworkTokenized`

## 3.1.1
Fix setting the correct version in metadata

## 3.1.0

* Add check in `requestPayment` to avoid Null Pointer Exception

## 3.0.1

* Resolve issue where optional shipping parameters were treated as if they were required
* Use GooglePayment PayPal client ID

## 3.0.0

* Convert to AndroidX
* Replace AndroidPayConfiguration with GooglePaymentConfiguration

## 2.0.1

* Disable PayPal payment method in Google Payment when the merchant is not able to process PayPal

## 2.0.0

* Add support for Google Pay v2
* Remove support for Google Pay v1
  * To continue using v1, add google-payment:1.0.0 to your build.gradle
  * v1 will remain the defaul for braintree android until the next major version bump
* Replace all UserAddress objects with PostalAddress objects

## 1.0.0

* Public release of [v.zero](https://www.braintreepayments.com/v.zero) SDK<|MERGE_RESOLUTION|>--- conflicted
+++ resolved
@@ -3,16 +3,13 @@
 ## unreleased
 
 * Venmo
-<<<<<<< HEAD
+  * Add `setIsFinalAmount()` to `VenmoRequest`
   * Add `setFallbackToWeb()` to `VenmoRequest`
     * If set to `true` customers will fallback to a web based Venmo flow if the Venmo app is not installed
     * This method uses App Links instead of Deep Links
   * Add `VenmoClient#parseBrowserSwitchResult(Context, Intent)` method
   * Add `VenmoClient#clearActiveBrowserSwitchRequests(Context)` method
   * Add `VenmoClient#onBrowserSwitchResult(BrowserSwitchResult, VenmoOnActivityResultCallback)` method
-=======
-  * Add `setIsFinalAmount()` to `VenmoRequest`
->>>>>>> 19f6b3e6
 
 ## 4.41.0 (2024-01-18)
 
