--- conflicted
+++ resolved
@@ -1,12 +1,10 @@
 # Braintree Android SDK Release Notes
 
-<<<<<<< HEAD
 ## unreleased 
 
 * PayPal
   * Add `recurringBillingDetails`, `recurringBillingPlanType`, and `amountBreakdown` properties to `PayPalCheckoutRequest`. Enables RBA metadata to be passed for the PayPal Checkout Vault with Purchase flow
   
-=======
 ## 5.14.0 (2025-07-23)
 
 * PayPal
@@ -42,7 +40,6 @@
 * PayPal Messaging
   * Bump `paypal-messages` to version `1.0.3`
 
->>>>>>> 28a1d05b
 ## 5.10.0 (2025-04-29)
 
 * PayPal
