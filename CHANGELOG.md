# Braintree Android SDK Release Notes

## unreleased

<<<<<<< HEAD
* ThreeDSecure  
  * Support AndroidX and remove Jetifier requirement (fixes #315)
  * Bump Cardinal version to `2.2.6-1`
  * Fix null pointer error in V2 UI customization
  * Deprecate `ThreeDSecureV2BaseCustomization`
* SamsungPay
  * Support AndroidX and remove Jetifier requirement
=======
* Local Payment
  * Deliver browser switch result asynchronously on main thread
* PayPal
  * Deliver browser switch result asynchronously on main thread (fixes #500)
* ThreeDSecure
  * Deliver browser switch result asynchronously on main thread
>>>>>>> 0f94fe9e

## 4.9.0

* Braintree Core
  * Add `ClientTokenProvider` interface for asynchronously fetching client token authorization
  * Add new `BraintreeClient` constructors that accept `ClientTokenProvider`
  * Update pinned certificates used by `BraintreeGraphQLClient`
* Google Pay
  * Add `GooglePayListener` to receive results from the Google Pay flow
  * Deprecate methods requiring a callback in favor of listener pattern 
* ThreeDSecure
  * Add `ThreeDSecureListener` to receive results from the 3DS flow
  * Deprecate methods requiring a callback in favor of listener pattern
* Venmo
  * Add `VenmoListener` to receive results from the Venmo flow
  * Deprecate methods requiring a callback in favor of listener pattern
* PayPal
  * Add `PayPalListener` to receive results from the PayPal flow
  * Deprecate methods requiring a callback in favor of listener pattern
* Local Payment 
  * Add `LocalPaymentListener` to receive results from the Local Payment flow
  * Deprecate methods requiring a callback in favor of listener pattern

## 4.8.3

* PayPal
  * Fix issue where billing agreement description was not showing (fixes #509)

## 4.8.2

* Venmo
  * Fix issue where null value causes VenmoAccountNonce#fromJSON() to throw.

## 4.8.1

* GooglePay
  * Deprecate `googleMerchantId`
  * Bump `play-services-wallet` version to `18.1.3`
* SharedUtils
  * Use byte array to hold `HttpRequest` data. Dispose data immediately after making http request.

## 4.8.0

* BraintreeCore
  * Bump `browser-switch` version to `2.1.1`

## 4.7.0

* SharedPreferences
  * Encrypt shared preferences data stored by SDK (fixes #440)
* Local Payments
  * Add `displayName` to `LocalPaymentRequest`
* DataCollector
  * Fix memory leak from `PayPalDataCollector` (fixes #419)
* Local Payments
  * Add `displayName` to `LocalPaymentRequest`
* PayPal
  * Fix issue that caused user cancelations from PayPal browser flow to be incorrectly reported as failures
* Venmo
  * Make `VenmoRequest` parcelable
* ThreeDSecure
  * Make `pareq` optional on `ThreeDSecureLookup`

## 4.6.0

* Android 12 Support
  * Upgrade `targetSdkVersion` and `compileSdkVersion` to API 31
  * Bump `browser-switch` version to `2.1.0`
  * Fix issue where Venmo app is not detected on Android 12 devices

## 4.5.0

* BraintreeCore
  * Add `BraintreeClient` constructor to allow a custom return url scheme to be used for browser and app switching
* BraintreeDataCollector
  * Bump Magnes dependency to version 5.3.0
  * Add `BraintreeCore` as an `api` dependency (Fixes #437)
* SamsungPay
  * Add additional alias for Amex in `SamsungPay` (fixes #430)

## 4.4.1

* ThreeDSecure
  * Fix issue that causes `ThreeDSecureRequest` to throw a `NullPointerException` when parceling.

## 4.4.0

* Core
  * Bump `browser-switch` version to `2.0.2`
* SamsungPay
  * Add `SamsungPayClient`
  * Add `SamsungPayClient#goToUpdatePage()`
  * Add `SamsungPayClient#activateSamsungPay()`
  * Add `SamsungPayClient#isReadyToPay()`
  * Add `SamsungPayClient#startSamsungPay()`
  * Add `SamsungPayClient#buildCustomSheetPaymentInfo()`
  * Add `SamsungPayClient#updateCustomSheet()`

## 4.3.0

* Core
  * Make `Configuration#getSupportedCardTypes()` public
* ThreeDSecure
  * Make `ThreeDSecureResult#getLookup()` public
  * Bump Cardinal version to `2.2.5-4`
  * Add `cardAddChallengeRequested` to `ThreeDSecureRequest`

## 4.2.0

* Add `VenmoClient#isReadyToPay()` method
* Bump `browser-switch` to `2.0.1` (fixes #409)

## 4.1.0

* Bump Cardinal version to `2.2.5-3`

**Note:** The credentials for integrating with 3DS have changed. If you are using 3DS please update the credentials in your app-level `build.gradle` see [v4 Migration Guide](/v4_MIGRATION_GUIDE.md#3d-secure) 

## 4.0.0

* Make `PayPalRequest` and subclasses `Parcelable`
* Add getters to data classes to improve support for Kotlin synthesized properties
* Add `displayName` property to `VenmoRequest`
* Bump `browser-switch` to `2.0.0`
* Breaking Changes
  * Rename `LocalPaymentTransaction` to `LocalPaymentResult`
  * Rename `LocalPaymentClient#approveTransaction()` to `LocalPaymentClient#approvePayment()` 
  * Make `PayPalCreditFinancing#fromJson()` package-private
  * Make `PayPalCreditFinancingAmount#fromJson()` package-private
  * Make `UnionPayCapabilities#fromJson()` package-private
  * Make `PaymentMethodClient#parsePaymentMethodNonces()` package-private
  * Return `UserCanceledException` on user cancellation
  * Remove `DataCollector#collectPayPalDeviceData()`
  * Remove `DataCollector#collectRiskData()`
  * Make `DataCollector#getPayPalClientMetadataId()` private
  * Remove `PaymentMethodClient`
  * Remove `PaymentMethodType`
  * Remove `PaymentMethodDeleteException`
  * Remove `GetPaymentMethodNoncesCallback`
  * Remove `DeletePaymentMethodNonceCallback`
  * Use primitives instead of boxed types where possible
  * Add nullability annotations to public methods
  * Remove `Context` parameter from `CardClient#tokenize()` method
  * Fix typo in `ThreeDSecureAdditionalInformation#getPaymentAccountIndicator()` method name

**Note:** Includes all changes in [4.0.0-beta1](#400-beta1), [4.0.0-beta2](#400-beta2), and [4.0.0-beta3](#400-beta3)

## 4.0.0-beta3

* Add `PaymentMethodType` enum
* Add `PaymentMethodNonce#getType()` method
* Add wallet enabled metadata tag to `AndroidManifest.xml` in `google-pay` module 
* Bump `browser-switch` to `2.0.0-beta3`
* Callback `BraintreeException` on user cancellation of payment flows
* Add `paymentMethodUsage` to `VenmoRequest`
* Breaking Changes
  * Rename `DownForMaintenanceException` to `ServiceUnavailableException`
  * Remove `GoogleApiClientException`
  * Make `BraintreeWalletConstants` package-private
  * Make `PaymentMethodNonceFactory` package-private
  * Make `GooglePayException` constructor package-private
  * Make `VisaCheckoutAccount` package-private
  * Make `VenmoAccount` package-private
  * Return an `IllegalArgumentException` instead of `GoogleApiClientException` to `GooglePayIsReadyToPayCallback#onResult()` when activity is null
  * Refactor `GetPaymentMethodNoncesCallback` to have a single `onResult()` method instead of `success()` and `failure()`
  * Remove `Context` parameter from `PaymentMethodClient#getPaymentMethodNonces`
  * Rename `PaymentMethodNonce#getNonce()` to `getString()`
  * Move `VenmoAccountNonce` to `Venmo` module
  * Move `AuthenticationInsight` to `Card` module
  * Move `BinData` to `Card` module
  * Move `Card` to `Card` module
  * Move `CardNonce` to `Card` module
  * Move `ThreeDSecureInfo` to `Card` module
  * Move `PayPalAccountNonce` to `PayPal` module
  * Move `PayPalCreditFinancing` to `PayPal` module
  * Move `PayPalCreditFinancingAmount` to `PayPal` module
  * Move `UnionPayCapabilities` to `UnionPay` module
  * Move `UnionPayCard` to `UnionPay` module
  * Move `VisaCheckoutAddress` to `VisaCheckout` module
  * Move `VisaCheckoutNonce` to `VisaCheckout` module
  * Move `VisaCheckoutUserData` to `VisaCheckout` module
  * Remove `PaymentMethodNonce#getTypeLabel()` method
  * Remove `PaymentMethodNoncesCallback`
  * Remove `PaymentMethodNonce#getDescription()` method
  * `BraintreeClient` constructor no longer throws `InvalidArgumentException`
  * Make protected static member variables `OPTIONS_KEY`, `OPERATION_NAME_KEY` on `PaymentMethod` package-private
  * Make `PaymentMethod` constructor package-private
  * Rename `setValidate` to `setShouldValidate` and move it from `PaymentMethod` base class to `Card` subclass 
  * Make `buildJSON()` package-private for `PaymentMethod` base class and all subclasses
  * Remove `buildGraphQL()` method from `PaymentMethod` base class and all subclasses
  * Make `PaymentMethod` `Parcelable` constructor package-private
  * Make `PaymentMethod#writeToParcel()` method package-private
  * Make `PaymentMethod#getDefaultSource()` method package-private
  * Make `PaymentMethod#getDefaultIntegration()` method package-private
  * Make `getApiPath()` method package-private in `PaymentMethod` base class and subclasses
  * Remove `getResponsePaymentMethodType()` method from `PaymentMethod` base class and subclasses
  * Make `BaseCard` class package-private

## 4.0.0-beta2

* Add `setCountryCode` to `GooglePayRequest`
* Add Google Pay support for Elo cards. 
* Add `VenmoRequest` 
* Add new classes for 3DS2 UI Customization:
  * `ThreeDSecureV2UiCustomization`
  * `ThreeDSecureV2ButtonCustomization`
  * `ThreeDSecureV2LabelCustomization`
  * `ThreeDSecureV2TextBoxCustomization`
  * `ThreeDSecureV2ToolbarCustomization`
* Add `PayPalCheckoutRequest`
* Add `PayPalVaultRequest`
* Add `tokenizePayPalAccount` method to `PayPalClient`
* Add `requestBillingAgreement` to `PayPalCheckoutRequest`
* Fix issue where `onBrowserSwitchResult` crashes if `browserSwitchResult` is null
* Add `ThreeDSecureResult`
* Bump `browser-switch` to `2.0.0-beta2`
* Breaking Changes
  * Make `AmericanExpressRewardsBalance#fromJson()` package-private
  * Make `TYPE` and `API_RESOURCE_KEY` in `CardNonce` package-private
  * Make `CardNonce#fromJson()` methods package-private
  * Make `CardNonce` constructor package-private
  * Make `TYPE`, `API_RESOURCE_KEY`, `PAYMENT_METHOD_DATA_KEY`, `TOKENIZATION_DATA_KEY` and `TOKEN_KEY` in `PayPalAccountNonce` package-private
  * Make `PayPalAccountNonce#fromJson()` methods package-private 
  * Make `PayPalAccountNonce` constructor package-private
  * Make `DATA_KEY` and `TOKEN_KEY` in `PaymentMethodNonce` package-private
  * Make `PaymentMethodNonce#fromJson()` package-private
  * Make `PaymentMethodNonce#parsePayentMethodNonces()` methods package-private
  * Make `PaymentMethodNonces` constructor package-private
  * Make `ThreeDSecureAuthenticationResponse#fromJson()` package-private
  * Make `ThreeDSecureAuthenticationResponse` constructor package-private
  * Make `ThreeDSecureInfo#fromJson()` package-private
  * Make `ThreeDSecureInfo#setThreeDSecureAuthenticationResponse()` package-private
  * Make `ThreeDSecureLookup#fromJson()` package-private
  * Make `TYPE` and `API_RESOURCE_KEY` in `VenmoAccountNonce` package-private
  * Make `VenmoAccountNonce#fromJson()` methods package-private
  * Make `VenmoAccountNonce` constructor package-private
  * Make `VenmoAccountNonce` parcelable constructor private
  * Make `TYPE` and `API_RESOURCE_KEY` in `VisaCheckoutNonce` package-private
  * Make `VisaCheckoutNonce#fromJson()` methods package-private
  * Make `VisaCheckoutNonce` constructor package-private
  * Make `API_RESOURCE_KEY` in `GooglePayCardNonce` package-private
  * Make `GooglePayCardNonce#fromJson()` methods package-private
  * Make `GooglePayCardNonce#postalAddressFromJson()` package-private
  * Make `GooglePayCardNonce` constructor package-private
  * Make `API_RESOURCE_KEY` in `LocalPaymentNonce` package-private
  * Make `LocalPaymentNonce#fromJson()` methods package-private
  * Make `LocalPaymentNonce` constructor package-private
  * Make `GooglePayClient#tokenize()` package-private
  * The `shippingMethod` property on `ThreeDSecureRequest` is now an enum rather than a string. Possible values:
    * `SAME_DAY`
    * `EXPEDITED`
    * `PRIORITY`
    * `GROUND`
    * `ELECTRONIC_DELIVERY`
    * `SHIP_TO_STORE`
  * Change default `versionRequested` on `ThreeDSecureRequest` to `ThreeDSecureVersion.VERSION_2`
  * Rename `uiCustomization` on `ThreeDSecureRequest` to `v2UiCustomization` and change parameter to `ThreeDSecureV2UiCustomization`
  * Update setters on `V1UiCustomization` to remove method chaining
  * Change Cardinal dependency from `api` to `implementation`
  * Replace `VenmoClient#authorizeAccount()` with `VenmoClient#tokenizeVenmoAccount()`
  * Rename `VenmoAuthorizeAccountCallback` to `VenmoTokenizeAccountCallback`
  * Remove `activity` parameter from `GooglePayClient#onActivityResult()`
  * Remove `activity` parameter from `GooglePayClient#getTokenizationParameters()`
  * Update `PayPalClient#requestOneTimePayment()` to expect a `PayPalCheckoutRequest` and deprecate method
  * Update `PayPalClient#requestBillingAgreement()` to expect a `PayPalVaultRequest` and deprecate method
  * Make `PayPalRequest` abstract
  * Update `PayPalRequest` setter method names and remove method chaining
  * Make `PayPalAccountBuilder` package-private
  * Remove `ThreeDSecureClient#performVerification()` convenience overload
  * Remove `ThreeDSecureAuthenticationResponse`
  * Remove `errorMessage` and `threeDSecureAuthenticationResponse` properties from `ThreeDSecureInfo`
  * Remove `cardNonce` property from `ThreeDSecureLookup`
  * Remove `ThreeDSecureLookupCallback`
  * Remove `firstName` and `lastName` properties from `ThreeDSecurePostalAddress`
  * Update `ThreeDSecureResultCallback` to expect a `ThreeDSecureResult` parameter
  * Update `ThreeDSecureClient#continuePerformVerification()` to expect a `ThreeDSecureResult` parameter
  * Update callback type in `ThreeDSecureClient#initializeChallengeWithLookupResponse` methods
  * Replace `CardBuilder` with `Card`
  * Replace `BaseCardBuilder` with `BaseCard`
  * Replace `PaymentMethodBuilder` with `PaymentMethod`
  * Replace `UnionPayCardBuilder` with `UnionPayCard`
  * Replace `PayPalAccountBuilder` with `PayPalAccount`
  * Replace `VenmoAccountBuilder` with `VenmoAccount`
  * Replace `VisaCheckoutBuilder` with `VisaCheckoutAccount`
  * Remove builder pattern from the following classes:
    * `PostalAddress`
    * `GooglePayRequest`
    * `ReadyForGooglePayRequest`
    * `LocalPaymentRequest`
    * `ThreeDSecureAdditionalInformation`
    * `ThreeDSecurePostalAddress`
    * `ThreeDSecureRequest`
  * Rename `PayPalPaymentIntent` enums:
    * `INTENT_ORDER` to `ORDER`
    * `INTENT_SALE` to `SALE`
    * `INTENT_AUTHORIZE` to `AUTHORIZE`
  * Remove `paymentRequested` param from `GooglePayRequestPaymentCallback`
  * Refactor `BraintreeClient` constructor to take a `String` instead of `Authorization` and change parameter ordering 
  * Make `Authorization` package-private
  * Make `TokenizationKey` package-private
  * Make `ClientToken` package-private
  * Make `PayPalUAT` package-private

## 3.19.0

* Add `requestBillingAgreement` to `PayPalRequest`

## 3.18.1

* Bump Cardinal version to `2.2.5-4`

## 3.18.0

* Upgrade `targetSdkVersion` and `compileSdkVersion` to API 31
* Bump `browser-switch` version to `1.2.0`
* Fix issue where Venmo and PayPal apps are not detected on Android 12 devices

## 3.17.4

* Revert release 3.17.3 (local repository does not propagate MPI aar file)

## ~3.17.3~

* ~Remove Bintray dependency for Cardinal SDK (fixes #373 - [Cardinal bintray credentials can now be removed](https://developers.braintreepayments.com/guides/3d-secure/client-side/android/v3#generate-a-client-token))~

## 3.17.2

* Bump Cardinal version to `2.2.5-2`
* Add PayPal to `queries` element in `AndroidManifest.xml`

## 3.17.1

* Add Venmo to `queries` element in `AndroidManifest.xml` (fixes issue in Android 11 not properly detecting if Venmo app is installed)

## 4.0.0-beta1

* Add a `client` for each feature:
  * `AmericanExpressClient`
  * `BraintreeClient`
  * `CardClient`
  * `DataCollector`
  * `GooglePayClient`
  * `LocalPaymentClient`
  * `PayPalClient`
  * `PaymentMethodClient`
  * `PreferredPaymentMethodsClient`
  * `ThreeDSecureClient`
  * `UnionPayClient`
  * `VenmoClient`
  * `VisaCheckoutClient`
* Create callback interfaces to enforce callback pattern:
  * `AmericanExpressGetRewardsBalanceCallback`
  * `CardTokenizeCallback`
  * `ConfigurationCallback`
  * `DataCollectorCallback`
  * `DeletePaymentMethodNonceCallback`
  * `GetPaymentMethodNoncesCallback`
  * `LocalPaymentBrowserSwitchResultCallback`
  * `LocalPaymentStartCallback`
  * `PayPalBrowserSwitchResultCallback`
  * `PayPalFlowStartedCallback`
  * `PreferredPaymentMethodsCallback`
  * `ThreeDSecureLookupCallback`
  * `ThreeDSecurePrepareLookupCallback`
  * `ThreeDSecureResultCallback`
  * `UnionPayEnrollCallback`
  * `UnionPayFetchCapabilitiesCallback`
  * `UnionPayTokenizeCallback`
  * `VenmoAuthorizeAccountCallback`
  * `VenmoOnActivityResultCallback`
* Migrate `braintree-android-google-payment` into `braintree_android`
* Migrate `braintree-android-visa-checkout` into `braintree_android`
* Add `Configuration#getEnvironment()`
* Add `Configuration#getPayPalPrivacyUrl()` 
* Add `Configuration#getPayPalUserAgreementUrl()` 
* Add `Configuration#isGooglePayEnabled()`
* Add `Configuration#isLocalPaymentEnabled()`
* Add `Configuration#isSamsungPayEnabled()`
* Add `Configuration#isUnionPayEnabled()`
* Add `Configuration#isVenmoEnabled()`
* Add `Configuration#isVisaCheckoutEnabled()`
* Update Visa Checkout aar dependency to version `6.6.1`
* Add `LocalPaymentTransaction` to represent Local Payment transactions
* Add `amount` setter to `PayPalRequest`
* Breaking Changes
  * Bump `browser-switch` to `2.0.0-beta1`
  * Change `GooglePayCapabilities#isGooglePayEnabled()` parameters
  * Create `american-express` module
  * Create `card` module
  * Create `local-payment` module
  * Create `pay-pal` module
  * Create `union-pay` module
  * Create `venmo` module
  * Remove PayPal `data-collector` module
  * Remove PayPal `paypal-one-touch` module
  * Remove `AmericanExpressListener`
  * Remove `AnalyticsIntentService`
  * Remove `AnalyticsSender`
  * Remove `AmericanExpressRewardsBalance` default constructor
  * Remove `amount` parameter from `PayPalRequest` constructor
  * Remove `approvalUrl` and `paymentId` properties from `LocalPaymentRequest`
  * Remove `Beta` interface
  * Remove `BraintreeApiError`
  * Remove `BraintreeApiErrorResponse`
  * Remove `BraintreeApiHttpClient`
  * Remove `BraintreeBrowserSwitchActivity`
  * Remove `BraintreeCancelListener`
  * Remove `BraintreeErrorListener` 
  * Remove `BraintreeFragment`
  * Remove `BraintreeListener`
  * Remove `BraintreePaymentResult`
  * Remove `BraintreePaymentResultListener`
  * Remove `BrowserSwitchException` constructor
  * Remove `ConfigurationListener`
  * Remove `ConfigurationManager`
  * Remove `Configuration#getCardConfiguration()`
  * Remove `Configuration#getGraphQL()`
  * Remove `Configuration#getGooglePayment()`
  * Remove `Configuration#getKount()`
  * Remove deprecated 3DS `performVerification` methods
  * Remove `InstallationIdentifier`
  * Remove `LocalPaymentResult`
  * Remove `PaymentMethodNonceCreatedListener`
  * Remove `PaymentMethodNonceDeletedListener`
  * Remove `PaymentMethodNoncesUpdatedListener`
  * Remove `PaymentMethodNotAvailableException`
  * Remove `PayPalApprovalCallback`
  * Remove `PayPalApprovalHandler`
  * Remove `PayPalProductAttributes`
  * Remove `PayPalTwoFactorAuth`
  * Remove `PayPalTwoFactorAuthCallback`
  * Remove `PayPalTwoFactorAuthRequest`
  * Remove `PayPalTwoFactorAuthResponse`
  * Remove `PreferredPaymentMethodsListener`
  * Remove `QueuedCallback`
  * Remove `ThreeDSecureLookupListener`
  * Remove `ThreeDSecurePrepareLookupListener`
  * Remove `TokenizationParametersListener`
  * Remove `UnionPayListener`
  * Remove `VisaCheckoutConstants`
  * Remove `VisaCheckoutNotAvailableException`
  * Rename `AmericanExpress` to `AmericanExpressClient`
  * Rename `Card` to `CardClient`
  * Rename `GooglePayment` to `GooglePayClient`
  * Rename `LocalPayment` to `LocalPaymentClient`
  * Rename `PayPal` to `PayPalClient`
  * Rename `PaymentMethod` to `PaymentMethodClient`
  * Rename `PreferredPaymentMethods` to `PreferredPaymentMethodsClient`
  * Rename `ThreeDSecure` to `ThreeDSecureClient`
  * Rename `UnionPay` to `UnionPayClient`
  * Rename `Venmo` to `VenmoClient`
  * Rename `VisaCheckout` to `VisaCheckoutClient`
  * Rename `core` module to `shared-utils`
  * Rename `LocalPaymentResult` to `LocalPaymentNonce`
  * Rename `braintree` module to `braintree-core`
  * Rename `GooglePayment` classes to `GooglePay`
  * Rename `BraintreeRequestCodes.GOOGLE_PAYMENT` to `BraintreeRequestCodes.GOOGLE_PAY`
  * Make `AnalyticsConfiguration` package-private
  * Make `AnalyticsDatabase` package-private
  * Make `AnalyticsEvent` package-private
  * Make `AppHelper` package-private
  * Make `AppSwitchNotAvailableException` constructor package-private
  * Make `AuthenticationException` constructor package-private
  * Make `AuthorizationException` package-private
  * Make `BraintreeApiConfiguration` package-private
  * Make `BraintreeError` constructors package-private
  * Make `BraintreeException` package-private
  * Make `BraintreeGraphQLHttpClient` package-private
  * Make `BraintreeHttpClient` package-private
  * Make `BraintreeSharedPreferences` package-private
  * Make `BraintreeResponseListener` package-private
  * Make `CardConfiguration` package-private
  * Make `ClassHelper` package-private
  * Make `ConfigurationException` constructor package-private
  * Make `DeviceInspector` package-private
  * Make `DownForMaintenanceException` constructor package-private
  * Make `ErrorWithResponse` constructors package-private
  * Make `GraphQLConfiguration` package-private
  * Make `GraphQLConstants` package-private
  * Make `GraphQLQueryHelper` package-private
  * Make `GooglePaymentConfiguration` package-private
  * Make `HttpClient` package-private
  * Make `HttpResponseCallback` package-private
  * Make `IntegrationType` package-private
  * Make `InvalidArgumentException` package-private
  * Make `Json` package-private
  * Make `KountConfiguration` package-private
  * Make `ManifestValidator` package-private
  * Make `MetadataBuilder` package-private
  * Make `PaymentMethodDeleteException` constructor package-private
  * Make `PayPalConfiguration` package-private
  * Make `PayPalDataCollector` package-private
  * Make `PayPalDataCollectorRequest` package-private
  * Make `PayPalPaymentResource` package-private
  * Make `PostalAddressParser` package-private
  * Make `PreferredPaymentMethodsResult` constructor package-private
  * Make `RateLimitException` constructor package-private
  * Make `SamsungPayConfiguration` package-private
  * Make `ServerException` constructor package-private
  * Make `SignatureVerification` package-private
  * Make `StreamHelper` package-private
  * Make `ThreeDSecureV1BrowserSwitchHelper` package-private
  * Make `TLSSocketFactory` package-private
  * Make `UnexpectedException` constructor package-private
  * Make `UnionPayConfiguration` package-private
  * Make `UnprocessableEntityException` constructor package-private
  * Make `UpgradeRequiredException` constructor package-private
  * Make `UUIDHelper` package-private
  * Make `VenmoConfiguration` package-private
  * Make `VisaCheckoutConfiguration` package-private
  * Move all classes to `com.braintreepayments.api` package

## 3.17.0

* Add `bic` (Bank Identification Code) to `LocalPaymentRequest`

## 3.16.1

* Bump Cardinal version to `2.2.5-1`

## 3.16.0

* Add `accountType` to `ThreeDSecureRequest`
* Add `offerPayLater` to `PayPalRequest`

## 3.15.0

* Add `paymentTypeCountryCode` to `LocalPaymentRequest`
* Upgrade PayPal Data Collector to 5.1.1 (fixes #325)

## 3.14.2

* Bump Cardinal version to `2.2.4-1` (fixes [#305](https://github.com/braintree/braintree_android/issues/305))
* Bump `browser-switch` to `1.1.3`

## 3.14.1

* Update `compileSdkVersion` and `targetSdkVersion` to 30

## 3.14.0

* Expose cardholder name on `CardNonce`.
* Expose expiration month and year on `CardNonce`.
* Update `browser-switch` module to `1.1.0`.
* Fix bug where `onError` callback was invoked instead of the `onCancel` callback in the Local Payment Method flow (fixes #299, thanks @vijayantil1)
* Fix bug where `getReturnUrlScheme` is called and an Activity is no longer attached to the fragment (fixes [#308](https://github.com/braintree/braintree_android/issues/308), thanks @hakanbagci)

## 3.13.0

* Update `browser-switch` module to `1.0.0`
* Make PayPalUAT::Environment enum public
* Add Card#tokenize overload to allow a custom `PaymentMethodNonceCallback` to be provided.

## 3.12.0

* Changed `Configuration#isPayPalEnabled` to no longer consider deprecated integration requirements.

## 3.11.1

* Add default `uiCustomization` to `ThreeDSecureRequest` to prevent null pointer exception when interacting with Cardinal SDK

## 3.11.0

* Bump Cardinal version to 2.2.3-2
* Check if Fragment is active before handling Pay with PayPal result (fixes #295, thanks @brudaswen)

## 3.10.0

* Allow new BraintreeFragment instances to be created using FragmentActivity
* Add support for authorizing the Braintree SDK with a `PayPalUAT` (universal access token)
* Fix bug that accepted raw JSON string as valid authorization to `BraintreeFragment.newInstance(...)`
* Add `threeDSecureAuthenticationId` field to `ThreeDSecureInfo`
* Update `braintree-android-google-payment` module to `3.3.1`

## 3.9.0

* Update Cardinal SDK to `2.2.2-1`
* Fix bug in 3DS1 browser switch around accented characters in the redirect button and description (fixes #288)

## 3.8.0

* Add support for basic UI customization of 3DS1 flows. See `ThreeDSecureV1UiCustomization`.

## 3.7.2

* Update Cardinal SDK to `2.2.1-2`
* Use `synchronized` when adding to callback queue in `BraintreeFragment` (thanks @skauss)
* Update paypal-data-collector to 4.1.2

## 3.7.1

* Update `braintree-android-google-payment` module to `3.1.0`
* Fix a bug so that `BraintreeFragment.newInstance` returns a new fragment whenever a new authorization string is passed in (Resolves issue #274. Thanks @krunk4ever and @bramley-stride.)

## 3.7.0

* Update 3DS `prepareLookup` method to function asynchronously to wait for Cardinal SDK
* Add ability to request `AuthenticationInsight` when tokenizing a credit card, which can be used to make a decision about whether to perform 3D Secure verification
* Set error message on `ThreeDSecureInfo` when 3D Secure 2.0 challenge fails
* Include reference to Cardinal's docs for `uiCustomization` property on `ThreeDSecureRequest`.
* Add `requiresUserAuthentication` method to `ThreeDSecureLookup`
* Add support for `PayPalLineItem`

## 3.6.0

* Add authentication and lookup transaction status information to ThreeDSecureInfo
* Add ability to customize UI for 3D Secure challenge views
* Fix race condition that caused inconsistent 3DS version flows

## 3.5.0

* Add 3DSecure authentication details to card nonce

## 3.4.2

* Add `acsTransactionId`, `threeDSecureServerTransactionId` and `paresStatus` fields to `ThreeDSecureInfo`

## 3.4.1

* Update Cardinal SDK to 2.1.4-1

## 3.4.0

* Send analytics timestamps in milliseconds
* Add additional fields to ThreeDSecureInfo
* Fix potential crash when 3DSecure 2.0 JWT is not available

## 3.3.0

* Correctly includes the 3DSecure 2.0 module

## 3.2.0

* Add 3DS 2 Support
* Update 3DS redirect to newest version

## 3.1.0

* BraintreeFragment can now attach to a Fragment (fixes [#252](https://github.com/braintree/braintree_android/issues/252))

## 3.0.1

* Update google-payment to 3.0.1
* Update endpoint for creating local payments

## 3.0.0

* Bump minSdkVersion to 21
* Convert to AndroidX
* BraintreeFragment moves to the support fragment
  * Requires AppCompatActivity to attach the BraintreeFragment to
* Removed Visa Checkout 1.0.0 as a dependency
  * Add Visa Checkout's dependency to your app to get the latest version
* Removed deprecated ThreeDSecureWebView flow
* Removed deprecated Venmo#isVenmoWhitelisted(ContentResolver)
* Removed deprecated method from PostalAddress
* Removed deprecated country setters
* Removed deprecated methods from DataCollector
* Removed deprecated PayPalOneTouchActivity
* Removed deprecated Ideal
* Rename AndroidPay classes to GooglePayment



## 2.21.0

* Deprecate PayPal Future Payments, use PayPal Billing Agreements
* Deprecate AndroidPayConfiguration, use the GooglePaymentConfiguration alias

## 2.20.1

* Fix null address properties on PayPalAccountNonce
  * Those addresses should always be at least an empty PostalAddress

## 2.20.0

* Google Pay
  * Add groundwork for v2 compatibility
* Split PostalAddress into PostalAddress and PostalAddressParser
  * Deprecates PostalAddress.fromJson - use PostalAddressParser.fromJson
  * Add fromUserAddressJsonn to PostalAddressParser
  * Add additional fields

## 2.19.0

* Move Google Payment to a separate module
* Downgrade browser-switch to 0.1.6
* Exclude customtabs from browser-switch dependency

## 2.18.1

* Upgrade browser-switch to 0.1.7 fixes Chrome Custom Tab integration when using Jetifier to use AndroidX

## 2.18.0

* Upgrade Android SDK to 28
* Fix PayPal JavaDoc

## 2.17.0

* Local Payments
* Upgrade PayPal Data Collector to 4.0.3

## 2.16.0

* Add optional merchant account Id to PayPalRequest
* Add openVenmoAppPageInGooglePlay method which opens Venmo on the Google Play

## 2.15.2

* Fix NoClassDefFoundError compile error for PayPalDataCollector

## 2.15.1

* Fix InvalidPathException error

## 2.15.0

* Add `PaymentMethod#deletePaymentMethod` which allows customers to remove their vaulted payment methods
* Fix DataCollector not being available for instant run builds

## 2.14.2

* Fix issue with TLS cipher in API < 21

## 2.14.1

* Removed unused PayPal analytics event

## 2.14.0

* Add shippingAddressEditable to PayPalRequest

## 2.13.2

* Fix issue where address override was not set for PayPal billing agreements

## 2.13.1

* Update 3D Secure redirect URL

## 2.13.0

* 3D Secure
  * Add support for American Express SafeKey params
* Update PayPalDataCollector library to 3.1.6
* Catch possible SQLite exceptions

## 2.12.0

* Move Visa Checkout to separate module
* Update Visa Checkout to 5.5.2
* Update SDK to 27

## 2.11.0

* Add support for Venmo profiles
* Update PayPalDataCollector library to 3.1.5

## 2.10.0

* Update GooglePaymentException to be parcelable
* Add browser switch support to 3D Secure integrations

## 2.9.0

* Internal performance optimizations
* Deprecate `countryName`, `countryCodeAlpha2`, `countryCodeAlpha3`, and `countryCodeNumeric` in favor of `countryCode` in `CardBuilder` and `UnionPayCardBuilder`.

## 2.8.1

* Support `lastFour` in `GooglePayCardNonce`
* Add Google Pay branding

## 2.8.0

* Add support for iDEAL payments

## 2.7.3

* Check package name is valid for PayPal Wallet switch

## 2.7.2

* Fix phoneNumberRequired in GooglePayment

## 2.7.1

* Add AmericanExpress support with getRewardsBalance method
* Use ExecutorService for async database operations

## 2.7.0

* Increase minimum version of Google Play Services Wallet to 11.4.0
* Add support for the Google Payments API
* Deprecate Android Pay
* Add additional billing address params to `CardBuilder`

## 2.6.2

* Fix potential crash due to optional Visa Checkout dependency

## 2.6.1

* Fix potential crash due to optional Google Play Services dependency

## 2.6.0

* Upgrade Kount DataCollector to 3.2
* Stop using dependency ranges (https://github.com/braintree/android-card-form/pull/29)
* Relax `PRNGFixes` check for `PRNGSecureRandomProvider` to prevent race condition with other providers ([#151](https://github.com/braintree/braintree_android/issues/151))
* Stop sending `Content-Type` header for GET requests ([#155](https://github.com/braintree/braintree_android/issues/155))
* Upgrade browser-switch to 0.1.4 to prevent losing Chrome Custom Tab when switching to a password manager or other app
* Add additional bin data to card based payment methods
* Add DOM and database storage to `ThreeDSecureWebView` to improve compatibility with some bank web pages ([#159](https://github.com/braintree/braintree_android/pull/159))
* Update compile and target SDK versions to 26
  * Any support library dependencies must now be 26.0.0 or newer

## 2.5.4

* Use custom task instead of overriding the clean task (fixes [#153](https://github.com/braintree/braintree_android/issues/153))
* Accept third party cookies in ThreeDSecureWebView for Lollipop and above

## 2.5.3

* Add PayPal Credit for Billing Agreements

## 2.5.2

* Include cause in `ConfigurationException` ([#143](https://github.com/braintree/braintree_android/pull/143))
* Ignore ProGuard warnings for Visa Checkout (fixes [#144](https://github.com/braintree/braintree_android/issues/144))
* Fix Android Pay behavior during configuration changes (fixes [#145](https://github.com/braintree/braintree_android/issues/145), [#146](https://github.com/braintree/braintree_android/issues/146), [#147](https://github.com/braintree/braintree_android/issues/147))
* Fix crash when run in an Android Instant App

## 2.5.1

* Fix non-optional `data-collector` dependency in Braintree
* Create `BraintreeRequestCodes` for use with `BraintreeCancelListener#onCancel`
* Move PayPal browser switches to use [browser-switch-android](https://github.com/braintree/browser-switch-android)

## 2.5.0

* Add option to set display name in `PayPalRequest`
* Add option to set landing page type in `PayPalRequest`
* Add option to enable PayPal Credit in `PayPalRequest`
* Add Visa Checkout as a payment method
* Prevent dependency resolution of alpha major versions of support libraries

## 2.4.3

* Improve `GoogleApiClientException` to include error type as well as reason code
* Changes to PayPalDataCollector to make it easier to use

## 2.4.2

* Fix NPE in `AndroidPay#changePaymentMethod` (fixes [#139](https://github.com/braintree/braintree_android/issues/139))
* `Venmo#authorizeAccount` will now correctly vault the payment method when the vault option is true
* Fix missing client metadata ids in `PayPalAccountNonce`s
* Update paypal-data-collector to 3.1.4

## 2.4.1

* Add workaround for [Kount/kount-android-sdk#2](https://github.com/Kount/kount-android-sdk/issues/2)
* Fix error returned by `AndroidPay#changePaymentMethod`

## 2.4.0

* Fix back button during PayPal browser switch on Samsung devices (fixes [#137](https://github.com/braintree/braintree_android/issues/137))
* Add new intent option to `PayPalRequest`
* Fix crash when excluding the PayPal dependency
* Increase `minSdkVersion` to 16
  * API 16 is the first version of Android that supports TLSv1.2. For more information on Braintree's upgrade to TLSv1.2 see [the blog post](https://www.braintreepayments.com/blog/updating-your-production-environment-to-support-tlsv1-2/).

## 2.3.12

* Improve PayPal address validations
* Work around `NullPointerException` in `BraintreeFragment#newInstance` (fixes [#125](https://github.com/braintree/braintree_android/issues/125))
* Document supported locales for PayPal
* Fix rare `NullPointerException` ([#128](https://github.com/braintree/braintree_android/pull/128))

## 2.3.11

* Fix ProGuard rules (fixes [#124](https://github.com/braintree/braintree_android/issues/124))
* Fix `NullPointerException` when using deprecated DataCollector methods
* Update compile and target SDK versions to 25

## 2.3.10

* Add `BraintreeFragment#getListeners` to get a list of all the registered listeners
* Upgrade paypal-data-collector to 3.1.3
* Upgrade Kount DataCollector to 3.1
* Add `AndroidPay#requestAndroidPay` and `AndroidPay#changePaymentMethod` methods to simplify requesting Android Pay from a user and changing the backing payment method.
* Include ProGuard directives in the SDK ([#120](https://github.com/braintree/braintree_android/pull/120))
* Work around bug in `JSONObject#optString`
* Use `FragmentTransaction#commitNow` and `FragmentManager#executePendingTransactions` in `BraintreeFragment#newInstance` to synchronously set up `BraintreeFragment` and avoid race conditions caused by asynchronous `Fragment` setup.

## 2.3.9

* Update `AndroidPayCardNonce` description to include card type and last 4

## 2.3.8

* Support changing user call to action in PayPal flows, see `PayPalRequest#userAction`
* Fix validate option not being sent when set to false in `PaymentMethodBuilder`
* Add merchant supported card types to `Configuration`
* Expose methods on `BraintreeFragment` for getting cached payment methods
* Update `paypal-data-collector` to 3.1.2
* Move Drop-In to [it's own repo](https://github.com/braintree/braintree-android-drop-in)

## 2.3.7

* Update exception message when Android Manifest setup is invalid
* Fix unclosed `InputStream` (fixes [#115](https://github.com/braintree/braintree_android/issues/115))
* Post exception to error listener instead of throwing `IllegalStateException` when `BraintreeFragment` is not attached to an `Activity`
* Restore url when `BraintreeFragment` is recreated (fixes [#117](https://github.com/braintree/braintree_android/issues/117))
* Upgrade gradle build tools to 2.1.3
* Parse and return errors when Android Pay tokenization fails
* Add support for changing the backing card for Android Pay in Drop-In
* Call configuration callback whenever a new Activity is attached to `BraintreeFragment`

## 2.3.6

* Allow vaulting of Venmo accounts. See `Venmo#authorizeAccount`.
* Remove Venmo whitelist check
* Fix `BraintreeCancelListener#onCancel` being invoked twice for PayPal cancellations (fixes [#112](https://github.com/braintree/braintree_android/issues/112))

## 2.3.5

* Change `UnionPayCallback` to include `smsCodeRequired`
* Change `UnionPayCapabilities#isUnionPayEnrollmentRequired` to `UnionPayCapabilities#isSupported`
* Upgrade Google Play Services to [9.0.0,10.0.0)
* Upgrade support annotations to [24.0.0,25.0.0)
* Upgrade build tools to 24.0.0
* Update compile and target API versions to 24
* Fix `NullPointerException` in `AnalyticsIntentService`

## 2.3.4

* Prevent invalid schemes from being used for browser switching (Packages containing underscores would generate invalid schemes)
* Fix `NoClassDefFoundError` in `DataCollector`
* Fix `NullPointerException` in `BraintreeFragment`

## 2.3.3

* Add PayPal Checkout intent option (authorize or sale). See `PayPalRequest#intent`
* Update UnionPay support in demo app custom integration
* Update `android-card-form` to 2.3.1
* Fix `NullPointerException` in `AddPaymentMethodViewController` (fixes [#100](https://github.com/braintree/braintree_android/issues/100))
* Fix `IllegalStateException` when creating a `BraintreeFragment` (fixes [#104](https://github.com/braintree/braintree_android/issues/104))
* Fix `NullPointerException` when `BraintreeFragment` is not attached to an `Activity` (fixes [#105](https://github.com/braintree/braintree_android/issues/105))

## 2.3.2

* Fix `NullPointerException` when handling a PayPal response (fixes [#101](https://github.com/braintree/braintree_android/issues/101))

## 2.3.1

* Fix `NullPointerException`s in `BraintreeFragment` when not attached to an `Activity`
* Fix Chrome Custom Tabs Intent flags interfering with browser switch
* Add new `DataCollector#collectDeviceData` methods that use a callback; deprecate synchronous methods
* Reduce size of assets in Drop-In

## 2.3.0

* UnionPay Beta *Please note*: this API is in beta and subject to change
* Add support for fetching a customer's payment methods
* Return a `RateLimitException` when a merchant account is being rate limited

## 2.2.5

* Fixes
  * Update BraintreeHttpClient to support UTF-8 encoding (fixes [#85](https://github.com/braintree/braintree_android/issues/85))

## 2.2.4

* Update PayPalDataCollector to 3.1.1
* Fixes
  * Update device collector to 2.6.1 (fixes [#87](https://github.com/braintree/braintree_android/issues/87))
  * Fix crash when `BraintreeFragment` has not been attached to an `Activity`
* Features
  * Add `PaymentRequest#defaultFirst` option
  * Add support for Chrome Custom tabs when browser switching

## 2.2.3

* Fixes
  * Fix incorrect `groupId` of dependencies in pom file for 2.2.2

## 2.2.2

:rotating_light: The `groupId`s in this version's pom files are incorrect and dependencies will not resolve. Do not use. :rotating_light:

* Update `PaymentButton` styling when PayPal is the only visible option
* Features
  * Add client side overrides for payment methods in Drop-in and `PaymentButton` to `PaymentRequest`
  * Add support for non-USD currencies and non-US shipping addresses in Android Pay
  * Return email, billing address and shipping address as part of an `AndroidPayCardNonce` from Drop-in
* Fixes
  * Fix back button not doing anything in Drop-in after an Android Pay error is returned
  * Deprecate `DataCollector#collectDeviceData` and add new signature to prevent a NullPointerException when using a fragment that is not attached to an `Activity`

## 2.2.1

* Fixes
  * Fix support annotations being bundled in PayPalDataCollector jar

## 2.2.0

* Open source PayPal SDK
* Deprecate `PayPalOneTouchActivity` and remove from Android manifest
* Add Travis CI build
* Improve errors and manifest validation
* Features
  * Add `CardBuilder#cardholderName`
  * Add `PayPalRequest#billingAgreementDescription`
* Fixes
  * Fix back button not working in Drop-in after adding a payment method
  * Fix failure to return a payment method nonce after browser switch when the fragment was recreated.

## 2.1.2

* Update Google Play Services Wallet to 8.4.0
* Use `ENVIRONMENT_TEST` for Android Pay requests in sandbox
* Add `AndroidPay#isReadyToPay` method

## 2.1.1

* Demo app upgrades
* Update PayPal SDK to 2.4.3 (fixes [#67](https://github.com/braintree/braintree_android/issues/67))
* Update android-card-form to 2.1.1
* Update gradle to 2.8
* Update build tools to 23.0.2
* Features
  * Add support for fraud data collection in Drop-in
* Fixes
  * Add rule to suppress ProGuard warnings
  * Fix Drop-in crash
  * Fix NPE when there is no active network (fixes [#77](https://github.com/braintree/braintree_android/issues/77))

## 2.1.0

* Pay with Venmo
* `PaymentButton#newInstance` now accepts a container id to add `PaymentButton` to that container
* Android Pay assets
* Fixes
  * Add `onInflate` method for Android versions < 23
  * PayPal cancel events (fixes [#63](https://github.com/braintree/braintree_android/issues/63))

## 2.0.1

* Make support annotations an optional dependency
* Cache configuration to prevent unnecessary network requests
* Fixes
  * Fix BraintreeDataCollector as an optional dependency
  * Fix `PaymentRequest` crash when Google Play Services is not present

## 2.0.0

* Increase `minSdkVersion` to 15 (see [Platform Versions](http://developer.android.com/about/dashboards/index.html#Platform) for the current distribution of Android versions)
* Remove Gson dependency
* Replace `Braintree` class with headless `BraintreeFragment`
  * Move methods for creating payment methods from central `Braintree` class to their own classes e.g. `PayPal#authorizeAccount`, `Card#tokenize`
* Add support for Tokenization Keys in addition to Client Tokens
* Rename PaymentMethod to PaymentMethodNonce
* Rename BraintreeData module to BraintreeDataCollector
* Update PayPal
  * Remove [PayPal Android SDK](https://github.com/paypal/PayPal-Android-SDK) dependency
  * Replace in-app log in with browser based log in
  * Add support for PayPal billing agreements and one-time payments
* Convert `PaymentButton` class from a view to a fragment
* Create `PaymentRequest` class for specifying options in Drop-in and the `PaymentButton`
* Remove Venmo One Touch. To join the beta for Pay with Venmo, contact [Braintree Support](mailto:support@braintreepayments.com)
* Remove Coinbase
* Many additional structural and name changes. For more details, see the [migration guide](https://developers.braintreepayments.com/reference/general/client-sdk-migration/android/v2) and the [source code](https://github.com/braintree/braintree_android)

## 1.7.4

* Fixes
  * Increase minimum version of Google Play Services Wallet to 8.0.0 to prevent `VerifyError`

## 1.7.3

* Fixes
  * Fix Android Pay bug caused by shared state between Activities

## 1.7.2

* Update PayPal SDK to 2.11.1 (fixes [#48](https://github.com/braintree/braintree_android/issues/48))

## 1.7.1

* Fixes
  * Fix tokenization failure in Coinbase

## 1.7.0

* Update gradle plugin to 1.3.1
* Update build tools to 23.0.1
* Update `compileSdkVersion` and `targetSdkVersion` to 23
* Update PayPal SDK to 2.10.0
* Increase maximum version of Google Play Services to 9.0.0 ([#50](https://github.com/braintree/braintree_android/pull/50))
* Set compile options to use Java 7
* Features
  * Add support for Coinbase. *Please note:* this API is in beta and subject to change.
* Fixes
  * Fix rare crash when Braintree was recreated
  * Fix 3D Secure bug that prevented a card from being returned
  * Remove use of Apache library ([#43](https://github.com/braintree/braintree_android/issues/43))
  * Remove single line description limitation ([#45](https://github.com/braintree/braintree_android/issues/45))

## 1.6.5

* Update PayPal SDK to 2.9.10
* Fixes
  * Fix incorrect custom integration in demo app
  * Fix incorrect selected payment method in Drop-in after creating a new payment method
  * Fix `NoClassDefFoundError` crash in Drop-in

## 1.6.4

* Update PayPal SDK to 2.9.8
* Improvements
  * Follow Android convention around button and text casing in Drop-in
  * Update android-card-form to [2.0.1](https://github.com/braintree/android-card-form/blob/master/CHANGELOG.md#201)

## 1.6.3

* Improvements
  * BraintreeData can now be optionally excluded
* Fixes
  * Remove optional dependency from full jar

## 1.6.2

* Update PayPal SDK to 2.9.7
* Add support for additional PayPal scopes to `PaymentButton`
* Fixes
  * Return error instead of silently failing setup with bad client tokens
  * Fix `NoClassDefFoundError` in Drop-in caused by optional dependency

## 1.6.1

* Fixes
  * Fix `NoClassDefFoundError` in Drop-in and `PaymentButton` caused by optional dependency ([#34](https://github.com/braintree/braintree_android/issues/34))

## 1.6.0

* Update PayPal SDK to 2.9.6
* Update gradle plugin to 1.2.3
* Update build tools to 22.0.1
* Features
  * Add Android Pay support. *Please note:* this API is in beta and subject to change.
  * Add `Braintree#onActivityResult` method
  * Add support for additional PayPal scopes
    * A `List` of additional scopes may be passed to `Braintree#startPayWithPayPal`
    * `PayPalAccount#getBillingAddress` can be used to retrieve the billing address when the address scope is requested.

## 1.5.1

* Update PayPal SDK to 2.9.5
* Switch to OkHttp for Demo app
* Improvements
  * Add methods to persist state across rotations
* Fixes
  * Fix Demo app crash when `MainActivity` was destroyed ([#26](https://github.com/braintree/braintree_android/pull/26))
  * Fix NPE in Drop-in ([#30](https://github.com/braintree/braintree_android/issues/30))
  * Fix ProGuard support and add ProGuard rules ([#29](https://github.com/braintree/braintree_android/issues/29))
  * Fix Drop-in error handling for non-card errors

## 1.5.0

* Update PayPal SDK to 2.9.4
* Move `CardForm` to [separate repo](https://github.com/braintree/android-card-form)
* Deprecate `Braintree#getInstance` in favor of `Braintree#setup`
* Fixes
  * Remove metadata from assets, fixes [#16](https://github.com/braintree/braintree_android/issues/16)

## 1.4.0

* Update gradle plugin to 1.1.2
* Update build tools to 22
* Update `compileSdkVersion` and `targetSdkVersion` to 22
* Update PayPal SDK to 2.9.0
* Features
  * Add support for 3D Secure. *Please note:* this API is in beta and subject to change.
* Fixes
  * Fix missing expiration date float label (#21)

## 1.3.0

* Remove Drop-In support for Eclipse
* Open source [card form](CardForm) separate from Drop-In
* Update PayPal SDK to 2.8.5
  * card.io is no longer included in the SDK
* Update Espresso to 2.0
* Remove unused PayPal `PROFILE` scope

## 1.2.7

* Update gradle plugin to 0.14.1
* Update build tools to 21.1.1
* Update PayPal SDK to 2.7.3
* Remove `android:allowBackup="false"` from library manifests, apps will now be able to choose if they allow backups
* Remove `ACCESS_WIFI_STATE` permission
* Improvements
  * Add localizations for more locales (da-rDK, en-rAU, es, fr-rCA, iw-rIL, nl, no, pl, pt, ru, sv-rSE, tr, zh-rCN)
  * Add initial right to left language support
  * Add type safety to `Braintree#addListener(Listener)`. Thanks @adstro!

## 1.2.6

* Increase `targetSdkVersion` to 21
* Increase `buildToolsVersion` to 21.0.2
* Fixes
  * Fix max length on `EditText`s
  * Fix crash caused by `PRNGFixes`
* Improvements
  * Update PayPal SDK
  * Add first and last name to `CardBuilder`

## 1.2.5

* Fixes
  * Fix incorrectly named language resource directories

## 1.2.4

* Fixes
  * Work around manifest merging issues on newer build plugins

## 1.2.3

* minSdk is now 10
* Fixes
  * Set max length on card field for unknown card types in Drop-In
  * Update PayPal SDK to fix rotation bug
  * Fix edge cases in expiration entry in Drop-In
* Improvements
  * Error messages are now returned from Drop-In
  * Drop-In auto advances to next field now

## 1.2.2

* Fixes
  * Fix crash caused by too large request code in `PaymentButton`
  * Resume the payment method form after rotation
* Improvements
  * Updated PayPal SDK
    * email scope is now requested in all PayPal requests
  * `correlationId` is now included in the device data string returned from `BraintreeData#collectDeviceData`

## 1.2.1

* Fixes
  * BraintreeApi release now includes the PayPal SDK again. Sorry!
* Improvements
  * All assets are now namespaced to avoid any conflicts on import.
  * Updated PayPal SDK

## 1.2.0

* Features
  * App switch based payments for PayPal and Venmo (One Touch)
    * No changes for existing Pay With PayPal integrations
    * See [the docs](https://developers.braintreepayments.com/android/guides/one-touch) for more information
  * Unified payment button (`PaymentButton`) for PayPal and/or Venmo payments
* Improvements
  * Minor bugfixes and internal tweaks
* Deprecations
  * `PayPalButton` is deprecated in favor of `PaymentButton`

## 1.1.0

* Breaking Change
  * BraintreeData returns `deviceData` instead of `deviceSessionId` on `collectDeviceData`
* Improvements
  * References `sdk-manager-plugin` from vendor to simplify build process

## 1.0.8

* Improvements
  * CardBuilder now accepts billing address fields other than postal code (credit: @chiuki)
* Packaging
  * Fixed an issue building Drop-In in Eclipse

## 1.0.7

* Improvements
  * BraintreeApi no longer depends on OkHttp
  * Added localizations for more locales (UK, FR, DE, IT)

## 1.0.6

* Fixes
  * Fixed disabled submit button in landscape
  * Fixed next field button in landscape
  * Add max length to expiration date and prevent user from typing illegal characters
* Move to sdk-manager-plugin for CI dependencies

## 1.0.5

* Packaging
  * Set Braintree package to default to AAR instead of ZIP

## 1.0.4 - Gradle and Maven will incorrectly download the ZIP instead of AAR, use 1.0.5+

* Improvements
  * Added assets for a wider range of resolutions
  * Enforce maximum length for card and postal code fields
  * Added README for fraud tools
* Packaging
  * Improvements for usage in environments other than Maven or Gradle
* Fixes
  * Fixed lint errors

## 1.0.3

* Fixes
  * Fix crash on Android SDK < 19
* Add PayPal `correlationId` to PayPal account creation

## 1.0.2 - crash on Android SDK < 19, do not use

* Fixes
  * Improved packaging for non-Gradle uses of SDK

## 1.0.1

* Fixes
  * Attach Javadocs and sources to Maven Central build.

## unreleased
* Breaking Changes
  * Bump `minSdkVersion` to 21.

## 3.3.1
* Fix `allowedCardNetworks` in `isReadyToPayRequest` to be uppercased. Thanks @fcastagnozzi.

## 3.3.0
* Add support for Google Pay's `existingPaymentMethodRequired` option

## 3.2.0
* Add support for `isNetworkTokenized`

## 3.1.1
Fix setting the correct version in metadata

## 3.1.0

* Add check in `requestPayment` to avoid Null Pointer Exception

## 3.0.1

* Resolve issue where optional shipping parameters were treated as if they were required
* Use GooglePayment PayPal client ID

## 3.0.0

* Convert to AndroidX
* Replace AndroidPayConfiguration with GooglePaymentConfiguration

## 2.0.1

* Disable PayPal payment method in Google Payment when the merchant is not able to process PayPal

## 2.0.0

* Add support for Google Pay v2
* Remove support for Google Pay v1
  * To continue using v1, add google-payment:1.0.0 to your build.gradle
  * v1 will remain the defaul for braintree android until the next major version bump
* Replace all UserAddress objects with PostalAddress objects

## 1.0.0

* Public release of [v.zero](https://www.braintreepayments.com/v.zero) SDK<|MERGE_RESOLUTION|>--- conflicted
+++ resolved
@@ -2,22 +2,18 @@
 
 ## unreleased
 
-<<<<<<< HEAD
 * ThreeDSecure  
   * Support AndroidX and remove Jetifier requirement (fixes #315)
   * Bump Cardinal version to `2.2.6-1`
   * Fix null pointer error in V2 UI customization
   * Deprecate `ThreeDSecureV2BaseCustomization`
+  * Deliver browser switch result asynchronously on main thread
 * SamsungPay
   * Support AndroidX and remove Jetifier requirement
-=======
 * Local Payment
   * Deliver browser switch result asynchronously on main thread
 * PayPal
   * Deliver browser switch result asynchronously on main thread (fixes #500)
-* ThreeDSecure
-  * Deliver browser switch result asynchronously on main thread
->>>>>>> 0f94fe9e
 
 ## 4.9.0
 
