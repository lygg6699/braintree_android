--- conflicted
+++ resolved
@@ -1,13 +1,10 @@
 # Braintree Android SDK Release Notes
 
 ## unreleased
-<<<<<<< HEAD
-
-* PayPal
-  * Add `PayPalRecurringBillingDetails` and `PayPalRecurringBillingPlanType` opt-in request objects. Including these details will provide transparency to users on their billing schedule, dates, and amounts, as well as launch a modernized checkout UI.
-=======
 * BraintreeCore
   * Update `endpoint` syntax sent to FPTI for 3D Secure and Venmo flows
+* PayPal
+    * Add `PayPalRecurringBillingDetails` and `PayPalRecurringBillingPlanType` opt-in request objects. Including these details will provide transparency to users on their billing schedule, dates, and amounts, as well as launch a modernized checkout UI.
 * Breaking Changes
     * PayPal
         * Remove `appLinkEnabled` from `PayPalRequest` as Android app links are now required
@@ -20,7 +17,6 @@
         * Change `PayPalLineItemKind` to an enum
         * Rename `PayPalLineItemKind.KIND_CREDIT` to `CREDIT`
         * Rename `PayPalLineItemKind.KIND_DEBIT` to `DEBIT`
->>>>>>> c3d4859a
 
 ## 5.0.0-beta1 (2024-07-23)
 
