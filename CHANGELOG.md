# Braintree Android SDK Release Notes

## unreleased
<<<<<<< HEAD

* PayPal
  * Add `shippingCallbackUrl` to `PayPalCheckoutRequest`

=======
 
* PayPal
  * Fix bug to ensure that `PayPalVaultRequest.userAuthenticationEmail` is not sent as an empty string
* ThreeDSecure
  * Return error if no `dfReferenceId` is returned in the 3D Secure flow
  
>>>>>>> 402d25a7
## 5.3.0 (2024-12-11)

* PayPal
  * Add `deepLinkFallbackUrlScheme` to `PayPalClient` constructor params for supporting deep link fallback
  * Send `url` in `event_params` for App Switch events to PayPal's analytics service (FPTI)
* LocalPayment
  * Make LocalPaymentAuthRequestParams public (fixes #1207)
* ThreeDSecure
  * Add `ThreeDSecureRequest.requestorAppUrl`
* Venmo
  * Add `VenmoClient` constructor with `appLinkReturnUri` argument to use App Links when redirecting back from the Venmo flow
  * Add `deepLinkFallbackUrlScheme` to `VenmoClient` constructor params for supporting deep link fallback
  * Deprecate `VenmoClient` constructor with `returnUrlScheme` argument

## 5.2.0 (2024-10-30)

* GooglePay
  * Fix a crash being caused on API 33 devices. It is recommended that merchants not use 5.1.0 for GooglePay.
* Shopper Insights (BETA)
  * For analytics, send `experiment` as a parameter to `getRecommendedPaymentMethods` method
  * For analytics, send `experiment` and `paymentMethodsDisplayed` analytic metrics to FPTI via the button presented event methods

## 5.1.0 (2024-10-15)

* PayPal
  * Add `PayPalRecurringBillingDetails` and `PayPalRecurringBillingPlanType` opt-in request objects. Including these details will provide transparency to users on their billing schedule, dates, and amounts, as well as launch a modernized checkout UI.
  * Add `userPhoneNumber` property to `PayPalVaultRequest` and `PayPalCheckoutRequest`

## 5.0.0 (2024-09-30)

* PayPal
  * Add PayPal App Switch vault flow (BETA)
    * Add `enablePayPalAppSwitch` property to `PayPalVaultRequest` for App Switch support
    * Require `PayPalVaultRequest.userAuthenticationEmail` for App Switch support
    * Require `PayPalClient.appLinkReturnUrl` for App Switch support
    * Send `link_type` and `paypal_installed` in `event_params` when available to PayPal's analytics service (FPTI)
    * **Note:** This feature is currently in beta and may change or be removed in future releases.
* GooglePay
  * Upgrade `play-services-wallet` to `19.4.0`
* Breaking Changes
  * Venmo
    * Convert `VenmoPaymentMethodUsage` to an enum
    * Convert `VenmoLineItemKind` to an enum
    * Make `VenmoPaymentAuthRequestParams` internal
    * Remove `VenmoPaymentAuthResultInfo`
  * BraintreeCore
    * Remove `BraintreeDeepLinkActivity`
    * Remove `authorizationFingerprint` from `ClientToken`
  * GooglePay
    * Make `GooglePayPaymentAuthRequestParams` internal
    * Make `GooglePayPaymentAuthResult` parameters internal
    * Update `GooglePayLauncher.launch` to take a `GooglePayPaymentAuthRequest.ReadyToLaunch` parameter
    * Remove `GooglePayRequest.setTransactionInfo` and replace with `currencyCode`, `totalPrice, and `totalPriceStatus` parameters
    * Change `GooglePayRequest.billingAddressFormat` to `GooglePayBillingAddressFormat` enum
    * Change `GooglePayRequest.shippingAddressRequirements` to `GooglePayRequest.shippingAddressParameters` 
  * PayPal
    * Make `PayPalPaymentAuthRequestParams` internal
    * Remove `PayPalPaymentAuthResultInfo`
    * Rename `PayPalLauncher.handleReturnToAppFromBrowser()` to `PayPalLauncher.handleReturnToApp()`
  * SEPADirectDebit
    * Make `SEPADirectDebitPaymentAuthRequestParams` internal
    * Remove `SEPADirectDebitPaymentAuthResultInfo`
    * Rename `SEPADirectDebitLauncher.handleReturnToAppFromBrowser()` to `SEPADirectDebitLauncher.handleReturnToApp()`
  * ThreeDSecure
    * Make `ThreeDSecureParams` internal
    * Make `ThreeDSecurePaymentAuthResult` parameters internal
    * Remove `ThreeDSecurePaymentAuthResultInfo`
  * LocalPayment
    * Remove `LocalPaymentAuthResultInfo`
    * Make `LocalPaymentAuthRequestParams` internal
    * Rename `LocalPaymentLauncher.handleReturnToAppFromBrowser()` to `LocalPaymentLauncher.handleReturnToApp()`
    
**Note:** Includes all changes in [5.0.0-beta2](#500-beta2-2024-08-28) and [5.0.0-beta1](#500-beta1-2024-07-23)

## 5.0.0-beta2 (2024-08-28)

* All Modules
  * Upgrade Gradle version to `8.5.2`
  * Upgrade `compileSdkVersion` and `targetSdkVersion` to API 35
  * Bump target Java version to Java 17
* BraintreeCore
  * Update `endpoint` syntax sent to FPTI for 3D Secure and Venmo flows
* ThreeDSecure
  * Update `ThreeDSecureActivity` theme attributes to prevent the Action Bar title from displaying and enforce transparency properly with AppCompat theme attributes
* Breaking Changes
    * All Modules
      * `countryCodeAlpha2` now returns a 2 character country code instead of a 3 character country code 
    * PayPal
        * Remove `appLinkEnabled` from `PayPalRequest` as Android app links are now required
        * Update `PayPalCreditFinancing.hasPayerAcceptance()` to `getHasPayerAcceptance()` (Java)
        * Change `PayPalPaymentIntent` to an enum
        * Change `PayPalLandingPageType` to an enum
        * Change `PayPalPaymentUserAction` to an enum
        * Update `PayPalRequest.hasUserLocationConsent()` to `getHasUserLocationConsent()` (Java)
        * Change `PayPalLineItem.desc()` to `setDescription()`
        * Change `PayPalLineItemKind` to an enum
        * Rename `PayPalLineItemKind.KIND_CREDIT` to `CREDIT`
        * Rename `PayPalLineItemKind.KIND_DEBIT` to `DEBIT`
        * Update `ThreeDSSecureInfo.isLiabilityShifted()` to `ThreeDSSecureInfo.getLiabilityShifted()`
        * Update `ThreeDSSecureInfo.isLiabilityShiftPossible()` to `ThreeDSSecureInfo.getLiabilityShiftPossible()`
        * Update `ThreeDSSecureInfo.wasVerified()` to `ThreeDSSecureInfo.getWasVerified()`
        * Update `ThreeDSecurePaymentAuthResult.getThreeSecureResult()` to `ThreeDSecurePaymentAuthResult.getThreeDSecureParams()`
        * Update `ThreeDSecurePaymentAuthResult.getJWT()` to `ThreeDSecurePaymentAuthResult.getJwt()`
        * Change `ThreeDSecureShippingMethod` to an enum
        * Change `ThreeDSecureAccountType` to an enum
        * Change `ThreeDSecureRenderType` to an enum
        * Change `ThreeDSecureRequestedExemptionType` to an enum
        * Change `ThreeDSecureUiType` to an enum
        * Update `ThreeDSecureRequest.isChallengeRequested()` to `ThreeDSecureRequest.getChallengeRequested()`
        * Update `ThreeDSecureRequest.isDataOnlyRequested()` to `ThreeDSecureRequest.getDataOnlyRequested()`
        * Update `ThreeDSecureRequest.isExemptionRequested()` to `ThreeDSecureRequest.getDataOnlyRequested()`
        * Update `ThreeDSecureRequest.isCardAddChallengeRequested()` to `ThreeDSecureRequest.getCardAddChallengeRequested()`
    *  ThreeDSecure
      * Split `ThreeDSecureV2UiCustomization.setButtonCustomization()` to `setButtonCustomization()` and `setButtonType()`
      * Change `ThreeDSecureV2ButtonType` to an enum

## 5.0.0-beta1 (2024-07-23)

* Breaking Changes
    * All Modules
        * Bump `minSdkVersion` to API 23
        * Bump target Java version to Java 11
        * Upgrade Kotlin version to 1.9.10
        * Upgrade to Android Gradle Plugin 8
    * BraintreeCore
        * Update package name to `com.braintreepayments.api.core`
        * Remove `BraintreeClient` public constructors
        * Remove `deliverBrowserSwitchResult` and `deliverBrowserSwitchResultFromNewTask` from `BraintreeClient`
        * Remove `ClientTokenProvider`
        * Update payment method constructor parameters from `braintreeClient` to `context` and
          `authorization`
        * Remove `BraintreeSharedPreferencesException`
        * Convert `PostalAddress` to data class
        * Remove `open` modifier on `Configuration`
        * Remove `UserCanceledException.isExplicitCancelation`
    * UnionPay
        * Remove `union-pay` module
            * UnionPay cards can now be processed as regular cards (through the `card` module) due to their partnership with Discover
    * BraintreeDataCollector
        * Update package name to `com.braintreepayments.api.datacollector`
        * Replace `DataCollector#collectDeviceData(context, merchantId, callback)` with
          `DataCollector#collectDeviceData(context, riskCorrelationId, callback)`
        * Add `DataCollectorResult` and update `DataCollectorCallback` parameters
    * PayPalDataCollector
        * Remove `paypal-data-collector` module (use `data-collector`)
    * Venmo
        * Update package name to `com.braintreepayments.api.venmo`
        * Remove `setFallbackToWeb()` from `VenmoRequest` - fallback to web is default behavior now
        * Remove `VenmoListener`, `VenmoTokenizeAccountCallback`, and `VenmoResultCallback`
        * Add `VenmoLauncher`, `VenmoPaymentAuthRequest`, `VenmoPaymentAuthRequestCallback`,
          `VenmoPaymentAuthResult`, `VenmoResult`, `VenmoTokenizeCallback`, and
          `VenmoLauncherCallback`
        * Rename `VenmoOnActivityResultCallback` to `VenmoResultCallback`
        * Remove overload constructors, `setListener`, and `onActivityResult` from `VenmoClient`
        * Change `VenmoClient#tokenizeVenmoAccount` parameters and rename to
          `VenmoClient#tokenize`
        * Remove `VenmoIsReadyToPayCallback`
        * Add `VenmoClient#createPaymentAuthRequest`
        * Move `showVenmoInGooglePlayStore` to `VenmoLauncher`
        * Remove `isVenmoAppSwitchAvailable` and `isReadyToPay` (no longer required as Venmo flow will fallback to web if app is not installed)
    * GooglePay
        * Update package name to `com.braintreepayments.api.googlepay`
        * Remove `GooglePayListener` and `GooglePayRequestPaymentCallback`
        * Add `GooglePayLauncher`, `GooglePayPaymentAuthRequest`,
          `GooglePayPaymentAuthRequestCallback`, `GooglePayPaymentAuthResult`,
          `GooglePayTokenizeCallback`, `GooglePayTokenizationParameters` and `GooglePayLauncherCallback`
        * Remove overload constructors, `setListener, and `onActivityResult` from `GooglePayClient`
        * Change `GooglePayClient#requestPayment` parameters and rename to
          `GooglePayClient#createPaymentAuthRequest`
        * Change `GooglePayClient#isReadyToPay` and `GooglePayIsReadyToPayCallback` parameters
        * Add `GooglePayClient#tokenize`
        * Remove `merchantId` from `GooglePayRequest`
        * Change `GooglePayGetTokenizationParametersCallback` parameters
        * Rename `GooglePayLauncherCallback#onResult` to
          `GooglePayLauncherCallback#onGooglePayLauncherResult`
        * Change `GooglePayRequest#isCreditCardsAllowed` to `GooglePayRequest#getAllowCreditCards`
    * ThreeDSecure
        * Remove `ThreeDSecureListener`
        * Add `ThreeDSecureLauncher`, `ThreeDSecurePaymentAuthResult`,
          `ThreeDSecureTokenizeCallback`, `ThreeDSecurePaymentAuthRequest`,
          `ThreeDSecurePaymentAuthRequestCallback`, `ThreeDSecurePrepareLookupResult`,
          `ThreeDSecurePrepareLookupCallback`, and `ThreeDSecureLancherCallback`
        * Remove overload constructors, `setListener`, `continuePerformVerification`, `onBrowserSwitchResult` and `onActivityResult` from `ThreeDSecureClient`
        * Change `ThreeDSecureClient#initializeChallengeWithLookupResponse` parameters
        * Convert `ThreeDSecureResult` into sealed class
        * Add `ThreeDSecureClient#tokenize`
        * Rename `ThreeDSecureClient#performVerification` to
          `ThreeDSecureClient#createPaymentAuthRequest` and change parameters
        * Remove `versionRequested` from `ThreeDSecureRequest`
        * Add `ThreeDSecureNonce` class
        * Rename `ThreeDSecureResult#tokenizedCard` to `ThreeDSecureResult#threeDSecureNonce`
        * Remove `ThreeDSecureV1UICustomization`
        * Remove `versionRequesed` from `ThreeDSecureRequest` as version 1 is no longer supported
        * Remove `ThreeDSecureV2BaseCustomization`
        * Remove `CardinalValidateReceiver` from `ThreeDSecureActivity`
        * Make empty `ThreeDSecureLookup` constructor package-private
    * PayPal
        * Update package name to `com.braintreepayments.api.paypal`
        * Require Android App Links to return to merchant app from PayPal flows
        * Remove `PayPalListener`
        * Add `PayPalLauncher`, `PayPalPaymentAuthRequest`, `PayPalPendingRequest`, `PayPalPaymentAuthResult`,
          `PayPalPaymentAuthCallback`, `PayPalTokenizeCallback`, and `PayPalResult`
        * Remove`PayPalFlowStartedCallback`
        * Remove overload constructors, `setListener`, `parseBrowserSwitchResult`,
          `clearActiveBrowserSwitchResult`, `requestOneTimePayment`, and `requestBillingAgreement` from
          `PayPalClient`
        * Rename `PayPalClient#tokenizePayPalAccount` to `PayPalClient#createPaymentAuthRequest` and
          change parameters
        * Rename `PayPalClient#onBrowserSwitchResult` to `PayPalCient#tokenize` and change parameters
    * LocalPayment
        * Remove `LocalPaymentListener`
        * Add `LocalPaymentLauncher`, `LocalPaymentPendingRequest`, `LocalPaymentTokenizeCallback`,
          `LocalPaymentAuthRequest`, `LocalPaymentAuthRequestCallback` and `LocalPaymentAuthResult`
        * Change `LocalPaymentResult` type
        * Remove overload constructors, `setListener`, `parseBrowserSwitchResult`,
          `clearActiveBrowserSwitchResult`, `approveLocalPayment`, and `approvePayment` from
          `LocalPaymentClient`
        * Rename `LocalPaymentClient#startPayment` to `LocalPaymentClient#creatPaymentAuthRequest`
          and change parameters
        * Rename `LocalPaymentClient#onBrowserSwithResult` to `LocalPaymentClient#tokenize` and
          change parameters
        * Update package name to `com.braintreepayments.api.localpayment`
    * Card
        * Update package name to `com.braintreepayments.api.card`
        * Remove `threeDSecureInfo` from `CardNonce`
        * Move `ThreeDSecureInfo` to `three-d-secure` module
        * Add `CardResult` object
        * Change `CardTokenizeCallback` parameters
        * Change `BinType` from String to enum
    * SEPA Direct Debit
        * Update package name to `com.braintreepayments.api.sepadirectdebit`
        * Remove `SEPADirectDebitLifecycleObserver` and `SEPADirectDebitListener`
        * Add `SEPADirectDebitLauncher`, `SEPADirectDebitPendingRequest`,
          `SEPADirectDebitPaymentAuthRequestCallback`, `SEPADirectDebitPaymentAuthRequest`,
          `SEPADirectDebitResult`, `SEPADirectDebitPaymentAuthRequestParams` and
          `SEPADirectDebitTokenizeCallback`
        * Remove Fragment or Activity requirement from `SEPADirectDebitClient` constructor
        * Replace `SEPADirectDebitClient#onBrowserSwitchResult` with `SEPADirectDebitClient#tokenize` and
          modify parameters
        * Replace `SEPADirectDebitClient#tokenize` with`SEPADirectDebitClient#createPaymentAuthRequest`
          and modify parameters
        * Rename `SEPADirectDebitPaymentAuthRequestCallback#onResult` to
          `SEPADirectDebitPaymentAuthRequestCallback#onSEPADirectDebitPaymentAuthResult`
    * Visa Checkout
        * Visa checkout is not yet available for v5
    * American Express
        * Update package name to `com.braintreepayments.api.americanexpress`
        * Change parameters of `AmericanExpressGetRewardsBalanceCallback`
        * Add `AmericanExpressResult`
    * Samsung Pay
        * Remove entire Samsung Pay module
    * PayPal Native Checkout
        * Remove entire PayPal Native Checkout module
    * SharedUtils
        * Update package name to `com.braintreepayments.api.sharedutils`
    * PayPal Messaging (BETA) 
        * Remove `BraintreeClient` from constructor
        * Update package name to `com.braintreepayments.api.paypalmessaging`
    * Shopper Insights (BETA)
        * Remove `BraintreeClient` from constructor
        * Update package name to `com.braintreepayments.api.shopperinsights`

## 4.49.1 (2024-07-15)

* PayPal
    * Fix issue that causes a JSON parsing error when Pay Later is selected during checkout.
* ShopperInsights (BETA)
    * Add error when using an invalid authorization type

## 4.49.0 (2024-07-08)

* PayPalNativeCheckout (DEPRECATED)
    * **NOTE:** This module is being deprecated and will be removed in the future version of the SDK
    * Add deprecated warning message to all public classes and methods
* ThreeDSecure
    * Add customFields param to ThreeDSecureRequest

## 4.48.0 (2024-07-02)

* PayPal
    * Fix `PayPalAccountNonce` Null Pointer Exception by ensuring that all `@NonNull` values are initialized with a non-null value.
* PayPalNativeCheckout
    * Fix `PayPalNativeCheckoutAccountNonce` Null Pointer Exception by ensuring that all `@NonNull` values are initialized with a non-null value.
* BraintreeCore
    * Use TLS 1.3 for all HTTP requests, when available
    * Refactor TLSCertificatePinning `certInputStream` property to initialize a `ByteArrayInputStream` once instead of every time the property is accessed.
* ThreeDSecure
    * Move Cardinal cleanup from SDK internals into `ThreeDSecureActivity`.
  
## 4.47.0 (2024-06-06)

* BraintreeCore
  * Add `appLinkReturnUri` to `BraintreeClient` constructors for Android App Link support (for PayPal web flows only)
  * Bump `browser-switch` version to `2.7.0`
* PayPal
  * Add `appLinkEnabled` property to `PayPalRequest` for Android App Link support
  * Add optional property `PayPalCheckoutRequest.setUserAuthenticationEmail()`
* ShopperInsights (BETA)
  * Requires opt in - `@OptIn(ExperimentalBetaApi::class)`
  * Add `ShopperInsightsClient.getRecommendedPaymentMethods()` for returning recommendations based on the buyer
* ThreeDSecure
  * Fix issue that causes a black screen to display after successful 3DS validation.
* Venmo
  * Send `link_type` in `event_params` to PayPal's analytics service (FPTI)

## 4.46.0 (2024-05-30)

* PayPalMessaging (BETA)
    * Add `PayPalMessagingRequest`, `PayPalMessagingColor`, `PayPalMessagingLogoType`, `PayPalMessagingOfferType`, `PayPalMessagingPageType`, `PayPalMessagingTextAlignment`, and `PayPalMessagingListener`
    * Add `PayPalMessagingView(BraintreeClient, Context)` to display PayPal messages to promote offers such as Pay Later and PayPal Credit to customers.
        * To get started call `PayPalMessagingView#start()` with an optional `PayPalMessagingRequest`

## 4.45.1 (2024-05-28)

* PayPal
    * Update `PayPalInternalClient` to use pairing ID as client metadata ID by default.
    * Send `is_vault` in `event_params` analytics
* Venmo
    * Send `link_type` and `is_vault` in `event_params` analytics
  
## 4.45.0 (2024-04-16)

* BraintreeCore
  * Updated expiring pinned vendor SSL certificates
* GooglePay
  * Add `GooglePayClient#tokenize(PaymentData, GooglePayOnActivityResultCallback)` to be invoked after direct Google Play Services integration
* PayPalNativeCheckout
  * Bump native-checkout version to `1.3.2`
  * Fixes Google Play Store Rejection
    * Add `hasUserLocationConsent` property to `PayPalNativeCheckoutRequest`, `PayPalNativeCheckoutVaultRequest` and `PayPalNativeRequest`
    * Deprecate existing constructors that do not pass in `hasUserLocationConsent`
* PayPalDataCollector
  * Bump Magnes version to `5.5.1`

## 4.44.0 (2024-04-05)

* Local Payment
  * Fixes Google Play Store Rejection
    * Add `hasUserLocationConsent` property to `LocalPaymentRequest`
    * Deprecate existing constructor that does not pass in `hasUserLocationConsent`
* PayPal
  * Fixes Google Play Store Rejection
    * Add `hasUserLocationConsent` property to `PayPalCheckoutRequest`, `PayPalVaultRequest` and `PayPalRequest`
    * Deprecate existing constructors that do not pass in `hasUserLocationConsent`
* BraintreeDataCollector
  * Bump Magnes SDK to version 5.5.0
  * Fixes Google Play Store Rejection
    * Add `DataCollectorRequest` to pass in `hasUserLocationConsent`
    * Update `DataCollector.collectDeviceData()` to take in `DataCollectorRequest`
    * Deprecate existing `DataCollector.collectDeviceData()`
* PayPalDataCollector
  * Fixes Google Play Store Rejection
    * Add `PayPalDataCollectorRequest` to pass in `hasUserLocationConsent`
    * Update `PayPalDataCollector.collectDeviceData()` to take in `PayPalDataCollectorRequest`
    * Deprecate existing `PayPalDataCollector.collectDeviceData()`
* GooglePay
  * Add `GooglePayClient#isReadyToPay(Context, ReadyForGooglePayRequest, GooglePayIsReadyToPayCallback)` method
  * Deprecate  `GooglePayClient#isReadyToPay(FragmentActivity, ReadyForGooglePayRequest, GooglePayIsReadyToPayCallback)` method

## 4.43.0 (2024-03-19)

* Move from Braintree to PayPal analytics service (FPTI)
* Venmo
  * Fix bug where SDK is not sending metadata as expected when creating payment context or constructing App Link URL

## 4.42.0 (2024-03-12)

* PayPal
  * Add optional property `PayPalVaultRequest.setUserAuthenticationEmail()`
* BraintreeCore
  * Send `paypal_context_id` in `analytics_event` to PayPal's analytics service (FPTI) when available
* Venmo
  * Add `setIsFinalAmount()` to `VenmoRequest`
  * Add `setFallbackToWeb()` to `VenmoRequest`
    * If set to `true` customers will fallback to a web based Venmo flow if the Venmo app is not installed
    * This method uses App Links instead of Deep Links
  * Add `VenmoClient#parseBrowserSwitchResult(Context, Intent)` method
  * Add `VenmoClient#clearActiveBrowserSwitchRequests(Context)` method
  * Add `VenmoClient#onBrowserSwitchResult(BrowserSwitchResult, VenmoOnActivityResultCallback)` method
* ThreeDSecure
  * Call cleanup method to resolve `Cardinal.getInstance` memory leak

## 4.41.0 (2024-01-18)

* PayPal
  * Add imageUrl, upcCode, and upcType to PayPalLineItem
* PayPalNativeCheckout
  * Bump native-checkout version to release `1.2.1`
  * Upgraded the data-collector SDK to version 3.21.0 which made updates to Device Data collection related to Google Play's User Data Policy. For more info read the [release notes](https://github.com/paypal/android-checkout-sdk/releases/tag/v1.2.1)

## 4.40.1 (2023-12-13)

* BraintreeCore
  * Bump `browser-switch` version to `2.6.1` (fixes #799)
* PayPal
  * Fix issue where inaccurate error message was being returned on authorization or configuration error (fixes #821)
* Venmo
  * Fix NPE when `VenmoListener` is null (fixes #832)

## 4.40.0 (2023-11-16)

* PayPalNativeCheckout
  * Bump native-checkout version to release `1.2.0`
  * Add `setUserAuthenticationEmail()` to `PayPalNativeRequest`
* GooglePay
  * Bump `play-services-wallet` version to `19.2.1`
  * Add `totalPriceLabel` to `GooglePayRequest`

## 4.39.0 (2023-10-16)

* BraintreeCore
  * Remove beta features `PreferredPaymentMethodsClient`, `PreferredPaymentMethodsResult`, and `PreferredPaymentmethodsCallback`
* GooglePay
  * Fix bug where credit cards were allowed when `GooglePayRequest#setAllowedCreditCards(false)`

## 4.38.2 (2023-09-18)

* BraintreeCore
  * Internal Fixes

## 4.38.1 (2023-09-14)

* ThreeDSecure
  * Bump Cardinal version to `2.2.7-5`

## 4.38.0 (2023-09-06)

* All Modules
  * Android 14 Support
    * Upgrade `compileSdkVersion` and `targetSdkVersion` to API 34
* ThreeDSecure
  * Bump Cardinal version to `2.2.7-4`
* BraintreeCore
  * Bump `browser-switch` version to `2.6.0`
* PayPalNativeCheckout
  * Bump min SDK version to 23 to prevent crashes on lower Android versions

## 4.37.0 (2023-08-22)

* PayPalNativeCheckout
  * Bump native-checkout version to release `1.1.0`
  * Fix bug where `PayPalNativeCheckoutVaultRequest` flow in the EU results in failed requests when using the nonce in a server side request

## 4.36.0 (2023-07-18)

* BraintreeCore
  * Bump `browser-switch` version to `2.5.0`
* All Modules
  * Revert Kotlin version to `1.7.10`

## 4.35.0 (2023-07-12)

* GooglePay
  * Add `GooglePayCardNonce.getCardNetwork()`

## 4.34.0 (2023-07-10)

* GooglePay
  * Add `GooglePayRequest.setAllowCreditCards()`
* PayPalNativeCheckout (General Availability release)
  * Bump native-checkout version to release `1.0.0`
  * Fix an issue where the return from web fallback was not returning the correct information

## 4.33.0 (2023-06-27)

* PayPalNativeCheckout (BETA)
  * Fix bug where setting `setUserAction()` does not update button as expected
* SEPADirectDebit
  * Add `SEPADirectDebitRequest.setLocale()`
* Venmo
  * Add missing space to Venmo `PaymentContext` GraphQL query (fixes #749)

## 4.32.0 (2023-06-20)

* Bump target Kotlin version to `1.8.0`
* PayPal
  * Undeprecate `PayPalClient(BraintreeClient)` constructor
  * Undeprecate `PayPalClient#onBrowserSwitchResult(BrowserSwitchResult, PayPalBrowserSwitchResultCallback)`
  * Add `PayPalClient#parseBrowserSwitchResult(Context, Intent)` method
  * Add `PayPalClient#clearActiveBrowserSwitchRequests(Context)` method
* LocalPayment
  * Undeprecate `LocalPaymentClient(BraintreeClient)` constructor
  * Undeprecate `LocalPaymentClient#onBrowserSwitchResult(Context, BrowserSwitchResult, LocalPaymentBrowserSwitchResultCallback)`
  * Add `LocalPaymentClient#parseBrowserSwitchResult(Context, Intent)` method
  * Add `LocalPaymentClient#clearActiveBrowserSwitchRequests(Context)` method
* Venmo
  * Fix issue caused by `VenmoActivityResultContract` where a user cancelation is being misinterpreted as an unknown exception because the intent data is `null` (fixes #734)
  * Add the following properties to `VenmoRequest`:
    * `collectCustomerBillingAddress`
    * `collectCustomerShippingAddress`
    * `totalAmount`
    * `subTotalAmount`
    * `discountAmount`
    * `taxAmount`
    * `shippingAmount`
    * `lineItems`

## 4.31.0 (2023-06-08)

* BraintreeDataCollector
  * Remove Kount dependency
  * Kount is no longer supported via Braintree, instead please use our [Fraud Protection Advanced product](https://developer.paypal.com/braintree/articles/guides/fraud-tools/premium/fraud-protection-advanced)

## 4.30.0 (2023-06-07)

* GooglePay
  * Add `GooglePayCardNonce.getBin()`

## 4.29.0 (2023-05-18)

* PayPalNativeCheckout (BETA)
  * Reverting native version upgrade
* ThreeDSecure
  * Bump Cardinal version to `2.2.7-3`
  * Add `setUiType` and `setRenderTypes` to `ThreeDSecureRequest`

## 4.28.0 (2023-04-24)

* PayPalNativeCheckout (BETA)
  * Bump native-checkout version to release `0.112.0`

## 4.27.2 (2023-04-19)

* ThreeDSecure
  * Guard `ThreeDSecureClient` against potential Cardinal SDK runtime exceptions

## 4.27.1 (2023-04-12)

* ThreeDSecure
  * Catch Null Pointer Exception in `ThreeDSecureActivity` to prevent crash (fixes #715)

## 4.27.0 (2023-04-03)

* DataCollector
  * Use `applicationContext` in `DataCollector#collectDeviceData()` callback to prevent potential `Activity` leaks
* GooglePay
  * Fix issue that causes `GooglePayNonce#isNetworkTokenized` to always return `false` after being parceled
* ThreeDSecure
  * Catch `TransactionTooLargeException` to prevent crash on large data (fixes #642)
  * Deprecate 3DS v1. Any attempt to use 3DS v1 will now throw an error. See [Migrating to 3D Secure 2](https://developer.paypal.com/braintree/docs/guides/3d-secure/migration) for more information.

## 4.26.1 (2023-02-28)

* BraintreeDataCollector
  * Bump Magnes dependency to version 5.4.0 (fixes #657)
* PayPal
  * Fix issue that causes a null pointer exception when `PayPalClient` attempts to notify success or failure when the listener is `null`

## 4.26.0 (2023-02-13)

* PayPalNativeCheckout (BETA)

  * Fixes a bug where an error was not thrown inside `PayPalNativeCheckoutClient` when no PayPal response was received from the API

* BraintreeCore
  * Add `BraintreeClient#deliverBrowserSwitchResultFromNewTask()` method to allow browser switch results to be captured manually when `BraintreeClient#launchesBrowserSwitchAsNewTask()` is set to true.
* SharedUtils
  * Replace EncryptedSharedPreferences with SharedPreferences for internal persistent data storage for all payment flows
  * Deprecate `BraintreeSharedPreferencesException`

## 4.25.2 (2023-02-08)

* BraintreeCore
  * Provide more detailed information for Browser Switch errors for PayPal, PayPalNativeCheckout, and ThreeDSecure payment flows
* SamsungPay
  * Support legacy `sourceCardLast4` property when parsing Samsung Pay response

## 4.25.1 (2023-02-07)

* SharedUtils
  * Revert androidx `security-crypto` dependency to `1.1.0-alpha03` (`1.1.0-alpha04` requires a compile target of 33)

## 4.25.0 (2023-02-06)

* SharedUtils
  * Bump androidx `security-crypto` dependency to `1.1.0-alpha04`
* PayPalNativeCheckout (BETA)
  * Bump native-checkout version to `0.8.8`
  * Fix an issue where address override was not being honored in `PayPalNativeCheckoutRequest`
  * Fixes bug in `PayPalNativeCheckoutAccountNonce` where the `intent` was not being set correctly from the `PayPalNativeCheckoutRequest`
  * Breaking changes
    * `PayPalNativeRequest` requires a `returnUrl` to redirect correctly after authentication
* ThreeDSecure
  * Apply `Theme.AppCompat` to `ThreeDSecureActivity`
* SamsungPay
  * Support legacy `singleUseToken` property when parsing Samsung Pay response (fixes #668)

## 4.24.0 (2023-01-30)

* BraintreeCore
  * Allow uppercase characters in default return url scheme
* ThreeDSecure
  * Add `setRequestedExemptionType` to `ThreeDSecureRequest`
* *Please note:* This version is dependent on the Java 8 programming language. Please read [Use Java 8 language features](https://developer.android.com/studio/write/java8-support) in the Android developer guide to learn how to use it in your project. If this causes an issue with your integration, please contact our [support](https://developer.paypal.com/braintree/help) team for further assistance.
  
## 4.23.1 (2023-01-09)

* ThreeDSecure
  * Defensively guard against `ThreeDSecureActivity` launch without extras (fixes #641)

## 4.23.0 (2022-12-22)

* BraintreeCore
  * Bump `browser-switch` version to `2.3.2`

## 4.22.0 (2022-12-19)

* PayPalNativeCheckout (BETA)
  * Bump native-checkout version to `0.8.7`

## 4.21.1 (2022-12-14)

* PayPal
  * Update exception documentation links to point to valid PayPal Braintree documentation URL
* ThreeDSecure
  * Update exception documentation links to point to valid PayPal Braintree documentation URL
* BraintreeCore
  * Update pinned certificates used by `BraintreeGraphQLClient` and `BraintreeHttpClient`

## 4.21.0 (2022-12-07)

* PayPalNativeCheckout (BETA)
  * Pass the risk correlation ID from the Native Checkout SDK if it is not provided in the initial PayPal request
  
## 4.20.0 (2022-11-07)

* SharedUtils
  * Allow `BraintreeSharedPreferences` to gracefully degrade when `EncryptedSharedPreferences` fails (fix for #619)
  * Add new `BraintreeSharedPreferencesException` to notify when an error occurs while interacting with shared preferences

## 4.19.0 (2022-10-26)

* GooglePay
  * Bump `play-services-wallet` version to `19.1.0`
* SharedUtils
  * Add explicit key alias for encrypted shared prefs (potential fix for #604)

## 4.18.0 (2022-10-19)

* Android 13 Support
  * Upgrade `targetSdkVersion` and `compileSdkVersion` to API 33
* ThreeDSecure
  * Bump Cardinal version to `2.2.7-2`
* BraintreeCore
  * Bump `browser-switch` version to `2.3.1`

## 4.17.0 (2022-10-05)

* PayPalNativeCheckout (BETA)
  * Bumping native-checkout version to 0.8.2
  * Fixes an issue where merchants with multiple client IDs would fallback to web on subsequent checkout sessions
  * Remove exit survey when canceling Native Checkout flow

## 4.16.0 (2022-09-16)

* PayPalNativeCheckout (BETA)
  * Bumping native-checkout version to 0.8.1 
  * Adding in Native checkout support for one time password
* BraintreeCore
  * Add `BraintreeClient#launchesBrowserSwitchAsNewTask()` boolean flag to allow the SDK to capture deep link results on behalf of the host application
  * Create `BraintreeDeepLinkActivity` to capture deep link results on behalf of the host application

## 4.15.0 (2022-08-17)

* BraintreeCore
  * Add BraintreeError `code` read-only property.
* PayPalNativeCheckoutClient
  * Add new `PayPalNativeCheckoutClient` that requires only a `BraintreeClient` instance.
  * Add new `PayPalNativeCheckoutClient#launchNativeCheckout` method that launches native checkout without throwing.
  * Deprecate `PayPalNativeCheckoutClient` constructor that requires both `Fragment` and `BraintreeClient` instances.
  * Deprecate `PayPalNativeCheckoutClient#tokenizePayPalAccount` method that throws an exception.

## 4.14.0 (2022-08-09)

* PayPalDataCollector
  * Create new module to allow for device data collection without Kount.
* BraintreeSEPADirectDebit
  * Update nonce to pull in ibanLastFour as expected

## 4.13.0 (2022-07-20)

* DataCollector
  * Reference Kount library only when needed to prevent JVM from loading it when it isn't being used by a merchant.
* SEPADirectDebit
  * Add support for SEPA Direct Debit for approved merchants through the Braintree SDK
  * SEPA Direct Debit is only available to select merchants, please contact your Customer Support Manager or Sales to start processing SEPA bank payments
  * Merchants should use the `BTSepaDirectDebitClient.tokenize` method while passing in the activity and `BTSEPADirectDebitRequest`
* PayPalNativeCheckout (BETA)
  * Requirement - Needs to be built on Java 11
  * Adding in [PayPalNativeCheckout] module to use the native checkout for PayPal
  * Adds `PayPalNativeCheckoutClient` that handles launching the native checkout session, the session
    start parameters are similar to that of `PaypalClient` with the main difference being it doesn't
    use the browserSwitch to checkout on web but instead consumes the native checkout sdk. This provides
    a much more native feel to checking out with PayPal.
  * Adds `PayPalNativeCheckoutAccount` to represent tokenizing a PayPal request
  * Adds `PayPalNativeCheckoutAccountNonce` that represents the value returned from the web
  * Adds `PayPalNativeCheckoutFragment` that shows how to launch the native checkout sdk
  * Adds `PayPalNativeCheckoutCreditFinancing` to represent the PayPal credit financing response
  * Adds `PayPalNativeCheckoutCreditFinancingAmount` to represent the PayPal finance amount
  * Adds `PayPalNativeCheckoutLineItem` to represent a line item for checkout flows
  * Adds `PayPalNativeCheckoutListener` to receive result notifications
  * Adds `PayPalNativeCheckoutPaymentIntent` to represent the payment intent for an order
  * Adds `PayPalNativeCheckoutPaymentResource` to represent the data returned from the internal checkout client
    to fetch the return url
  * Adds `PayPalNativeCheckoutRequest` to represent all items needed to begin the native checkout flow
  * Adds `PayPalNativeCheckoutVaultRequest` to represent all items needed to begin the native vault flow
  * Adds `PayPalNativeRequest` to represent the base items needed for checkout and vault requests
  * Adds `PayPalNativeCheckoutResultCallback` to listen to the result returned from the checkout response

## 4.12.0 (2022-06-10)

* SharedUtils
  * Update `BraintreeSharedPreferences` to no-op when a reference to Android `EncryptedSharedPreferences` cannot be obtained (fixes #561)
* ThreeDSecure
  * Bump Cardinal version to `2.2.6-2`

## 4.11.0 (2022-05-18)

* Add `invalidateClientToken` method to `BraintreeClient` (thanks @josephyanks)
* Add `isExplicitCancelation` parameter to `UserCanceledException`
* Trim tokenization key and client token before parsing

## 4.10.1 (2022-04-14)

* DataCollector
  * Use configuration environment to set Magnes environment correctly

## 4.10.0 (2022-04-01)

* ThreeDSecure  
  * Support AndroidX and remove Jetifier requirement (fixes #315)
  * Bump Cardinal version to `2.2.6-1`
  * Fix null pointer error in V2 UI customization
  * Deprecate `ThreeDSecureV2BaseCustomization`
  * Deliver browser switch result asynchronously on main thread
* SamsungPay
  * Support AndroidX and remove Jetifier requirement
* Local Payment
  * Deliver browser switch result asynchronously on main thread
* PayPal
  * Deliver browser switch result asynchronously on main thread (fixes #500)

## 4.9.0 (2022-03-18)

* Braintree Core
  * Add `ClientTokenProvider` interface for asynchronously fetching client token authorization
  * Add new `BraintreeClient` constructors that accept `ClientTokenProvider`
  * Update pinned certificates used by `BraintreeGraphQLClient`
* Google Pay
  * Add `GooglePayListener` to receive results from the Google Pay flow
  * Deprecate methods requiring a callback in favor of listener pattern 
* ThreeDSecure
  * Add `ThreeDSecureListener` to receive results from the 3DS flow
  * Deprecate methods requiring a callback in favor of listener pattern
* Venmo
  * Add `VenmoListener` to receive results from the Venmo flow
  * Deprecate methods requiring a callback in favor of listener pattern
* PayPal
  * Add `PayPalListener` to receive results from the PayPal flow
  * Deprecate methods requiring a callback in favor of listener pattern
* Local Payment 
  * Add `LocalPaymentListener` to receive results from the Local Payment flow
  * Deprecate methods requiring a callback in favor of listener pattern

## 4.8.3 (2022-03-01)

* PayPal
  * Fix issue where billing agreement description was not showing (fixes #509)

## 4.8.2 (2022-02-01)

* Venmo
  * Fix issue where null value causes VenmoAccountNonce#fromJSON() to throw.

## 4.8.1 (2022-01-10)

* GooglePay
  * Deprecate `googleMerchantId`
  * Bump `play-services-wallet` version to `18.1.3`
* SharedUtils
  * Use byte array to hold `HttpRequest` data. Dispose data immediately after making http request.

## 4.8.0 (2021-11-18)

* BraintreeCore
  * Bump `browser-switch` version to `2.1.1`

## 4.7.0 (2021-10-15)

* SharedPreferences
  * Encrypt shared preferences data stored by SDK (fixes #440)
* Local Payments
  * Add `displayName` to `LocalPaymentRequest`
* DataCollector
  * Fix memory leak from `PayPalDataCollector` (fixes #419)
* Local Payments
  * Add `displayName` to `LocalPaymentRequest`
* PayPal
  * Fix issue that caused user cancelations from PayPal browser flow to be incorrectly reported as failures
* Venmo
  * Make `VenmoRequest` parcelable
* ThreeDSecure
  * Make `pareq` optional on `ThreeDSecureLookup`

## 4.6.0 (2021-09-07)

* Android 12 Support
  * Upgrade `targetSdkVersion` and `compileSdkVersion` to API 31
  * Bump `browser-switch` version to `2.1.0`
  * Fix issue where Venmo app is not detected on Android 12 devices

## 4.5.0 (2021-08-31)

* BraintreeCore
  * Add `BraintreeClient` constructor to allow a custom return url scheme to be used for browser and app switching
* BraintreeDataCollector
  * Bump Magnes dependency to version 5.3.0
  * Add `BraintreeCore` as an `api` dependency (Fixes #437)
* SamsungPay
  * Add additional alias for Amex in `SamsungPay` (fixes #430)

## 4.4.1 (2021-08-12)

* ThreeDSecure
  * Fix issue that causes `ThreeDSecureRequest` to throw a `NullPointerException` when parceling.

## 4.4.0 (2021-08-11)

* Core
  * Bump `browser-switch` version to `2.0.2`
* SamsungPay
  * Add `SamsungPayClient`
  * Add `SamsungPayClient#goToUpdatePage()`
  * Add `SamsungPayClient#activateSamsungPay()`
  * Add `SamsungPayClient#isReadyToPay()`
  * Add `SamsungPayClient#startSamsungPay()`
  * Add `SamsungPayClient#buildCustomSheetPaymentInfo()`
  * Add `SamsungPayClient#updateCustomSheet()`

## 4.3.0 (2021-07-21)

* Core
  * Make `Configuration#getSupportedCardTypes()` public
* ThreeDSecure
  * Make `ThreeDSecureResult#getLookup()` public
  * Bump Cardinal version to `2.2.5-4`
  * Add `cardAddChallengeRequested` to `ThreeDSecureRequest`

## 4.2.0 (2021-06-23)

* Add `VenmoClient#isReadyToPay()` method
* Bump `browser-switch` to `2.0.1` (fixes #409)

## 4.1.0 (2021-06-08)

* Bump Cardinal version to `2.2.5-3`

**Note:** The credentials for integrating with 3DS have changed. If you are using 3DS please update the credentials in your app-level `build.gradle` see [v4 Migration Guide](/v4_MIGRATION_GUIDE.md#3d-secure) 

## 4.0.0 (2021-06-07)

* Make `PayPalRequest` and subclasses `Parcelable`
* Add getters to data classes to improve support for Kotlin synthesized properties
* Add `displayName` property to `VenmoRequest`
* Bump `browser-switch` to `2.0.0`
* Breaking Changes
  * Rename `LocalPaymentTransaction` to `LocalPaymentResult`
  * Rename `LocalPaymentClient#approveTransaction()` to `LocalPaymentClient#approvePayment()` 
  * Make `PayPalCreditFinancing#fromJson()` package-private
  * Make `PayPalCreditFinancingAmount#fromJson()` package-private
  * Make `UnionPayCapabilities#fromJson()` package-private
  * Make `PaymentMethodClient#parsePaymentMethodNonces()` package-private
  * Return `UserCanceledException` on user cancellation
  * Remove `DataCollector#collectPayPalDeviceData()`
  * Remove `DataCollector#collectRiskData()`
  * Make `DataCollector#getPayPalClientMetadataId()` private
  * Remove `PaymentMethodClient`
  * Remove `PaymentMethodType`
  * Remove `PaymentMethodDeleteException`
  * Remove `GetPaymentMethodNoncesCallback`
  * Remove `DeletePaymentMethodNonceCallback`
  * Use primitives instead of boxed types where possible
  * Add nullability annotations to public methods
  * Remove `Context` parameter from `CardClient#tokenize()` method
  * Fix typo in `ThreeDSecureAdditionalInformation#getPaymentAccountIndicator()` method name

**Note:** Includes all changes in [4.0.0-beta1](#400-beta1), [4.0.0-beta2](#400-beta2), and [4.0.0-beta3](#400-beta3)

## 4.0.0-beta3 (2021-05-13)

* Add `PaymentMethodType` enum
* Add `PaymentMethodNonce#getType()` method
* Add wallet enabled metadata tag to `AndroidManifest.xml` in `google-pay` module 
* Bump `browser-switch` to `2.0.0-beta3`
* Callback `BraintreeException` on user cancellation of payment flows
* Add `paymentMethodUsage` to `VenmoRequest`
* Breaking Changes
  * Rename `DownForMaintenanceException` to `ServiceUnavailableException`
  * Remove `GoogleApiClientException`
  * Make `BraintreeWalletConstants` package-private
  * Make `PaymentMethodNonceFactory` package-private
  * Make `GooglePayException` constructor package-private
  * Make `VisaCheckoutAccount` package-private
  * Make `VenmoAccount` package-private
  * Return an `IllegalArgumentException` instead of `GoogleApiClientException` to `GooglePayIsReadyToPayCallback#onResult()` when activity is null
  * Refactor `GetPaymentMethodNoncesCallback` to have a single `onResult()` method instead of `success()` and `failure()`
  * Remove `Context` parameter from `PaymentMethodClient#getPaymentMethodNonces`
  * Rename `PaymentMethodNonce#getNonce()` to `getString()`
  * Move `VenmoAccountNonce` to `Venmo` module
  * Move `AuthenticationInsight` to `Card` module
  * Move `BinData` to `Card` module
  * Move `Card` to `Card` module
  * Move `CardNonce` to `Card` module
  * Move `ThreeDSecureInfo` to `Card` module
  * Move `PayPalAccountNonce` to `PayPal` module
  * Move `PayPalCreditFinancing` to `PayPal` module
  * Move `PayPalCreditFinancingAmount` to `PayPal` module
  * Move `UnionPayCapabilities` to `UnionPay` module
  * Move `UnionPayCard` to `UnionPay` module
  * Move `VisaCheckoutAddress` to `VisaCheckout` module
  * Move `VisaCheckoutNonce` to `VisaCheckout` module
  * Move `VisaCheckoutUserData` to `VisaCheckout` module
  * Remove `PaymentMethodNonce#getTypeLabel()` method
  * Remove `PaymentMethodNoncesCallback`
  * Remove `PaymentMethodNonce#getDescription()` method
  * `BraintreeClient` constructor no longer throws `InvalidArgumentException`
  * Make protected static member variables `OPTIONS_KEY`, `OPERATION_NAME_KEY` on `PaymentMethod` package-private
  * Make `PaymentMethod` constructor package-private
  * Rename `setValidate` to `setShouldValidate` and move it from `PaymentMethod` base class to `Card` subclass 
  * Make `buildJSON()` package-private for `PaymentMethod` base class and all subclasses
  * Remove `buildGraphQL()` method from `PaymentMethod` base class and all subclasses
  * Make `PaymentMethod` `Parcelable` constructor package-private
  * Make `PaymentMethod#writeToParcel()` method package-private
  * Make `PaymentMethod#getDefaultSource()` method package-private
  * Make `PaymentMethod#getDefaultIntegration()` method package-private
  * Make `getApiPath()` method package-private in `PaymentMethod` base class and subclasses
  * Remove `getResponsePaymentMethodType()` method from `PaymentMethod` base class and subclasses
  * Make `BaseCard` class package-private

## 4.0.0-beta2 (2021-03-31)

* Add `setCountryCode` to `GooglePayRequest`
* Add Google Pay support for Elo cards. 
* Add `VenmoRequest` 
* Add new classes for 3DS2 UI Customization:
  * `ThreeDSecureV2UiCustomization`
  * `ThreeDSecureV2ButtonCustomization`
  * `ThreeDSecureV2LabelCustomization`
  * `ThreeDSecureV2TextBoxCustomization`
  * `ThreeDSecureV2ToolbarCustomization`
* Add `PayPalCheckoutRequest`
* Add `PayPalVaultRequest`
* Add `tokenizePayPalAccount` method to `PayPalClient`
* Add `requestBillingAgreement` to `PayPalCheckoutRequest`
* Fix issue where `onBrowserSwitchResult` crashes if `browserSwitchResult` is null
* Add `ThreeDSecureResult`
* Bump `browser-switch` to `2.0.0-beta2`
* Breaking Changes
  * Make `AmericanExpressRewardsBalance#fromJson()` package-private
  * Make `TYPE` and `API_RESOURCE_KEY` in `CardNonce` package-private
  * Make `CardNonce#fromJson()` methods package-private
  * Make `CardNonce` constructor package-private
  * Make `TYPE`, `API_RESOURCE_KEY`, `PAYMENT_METHOD_DATA_KEY`, `TOKENIZATION_DATA_KEY` and `TOKEN_KEY` in `PayPalAccountNonce` package-private
  * Make `PayPalAccountNonce#fromJson()` methods package-private 
  * Make `PayPalAccountNonce` constructor package-private
  * Make `DATA_KEY` and `TOKEN_KEY` in `PaymentMethodNonce` package-private
  * Make `PaymentMethodNonce#fromJson()` package-private
  * Make `PaymentMethodNonce#parsePayentMethodNonces()` methods package-private
  * Make `PaymentMethodNonces` constructor package-private
  * Make `ThreeDSecureAuthenticationResponse#fromJson()` package-private
  * Make `ThreeDSecureAuthenticationResponse` constructor package-private
  * Make `ThreeDSecureInfo#fromJson()` package-private
  * Make `ThreeDSecureInfo#setThreeDSecureAuthenticationResponse()` package-private
  * Make `ThreeDSecureLookup#fromJson()` package-private
  * Make `TYPE` and `API_RESOURCE_KEY` in `VenmoAccountNonce` package-private
  * Make `VenmoAccountNonce#fromJson()` methods package-private
  * Make `VenmoAccountNonce` constructor package-private
  * Make `VenmoAccountNonce` parcelable constructor private
  * Make `TYPE` and `API_RESOURCE_KEY` in `VisaCheckoutNonce` package-private
  * Make `VisaCheckoutNonce#fromJson()` methods package-private
  * Make `VisaCheckoutNonce` constructor package-private
  * Make `API_RESOURCE_KEY` in `GooglePayCardNonce` package-private
  * Make `GooglePayCardNonce#fromJson()` methods package-private
  * Make `GooglePayCardNonce#postalAddressFromJson()` package-private
  * Make `GooglePayCardNonce` constructor package-private
  * Make `API_RESOURCE_KEY` in `LocalPaymentNonce` package-private
  * Make `LocalPaymentNonce#fromJson()` methods package-private
  * Make `LocalPaymentNonce` constructor package-private
  * Make `GooglePayClient#tokenize()` package-private
  * The `shippingMethod` property on `ThreeDSecureRequest` is now an enum rather than a string. Possible values:
    * `SAME_DAY`
    * `EXPEDITED`
    * `PRIORITY`
    * `GROUND`
    * `ELECTRONIC_DELIVERY`
    * `SHIP_TO_STORE`
  * Change default `versionRequested` on `ThreeDSecureRequest` to `ThreeDSecureVersion.VERSION_2`
  * Rename `uiCustomization` on `ThreeDSecureRequest` to `v2UiCustomization` and change parameter to `ThreeDSecureV2UiCustomization`
  * Update setters on `V1UiCustomization` to remove method chaining
  * Change Cardinal dependency from `api` to `implementation`
  * Replace `VenmoClient#authorizeAccount()` with `VenmoClient#tokenizeVenmoAccount()`
  * Rename `VenmoAuthorizeAccountCallback` to `VenmoTokenizeAccountCallback`
  * Remove `activity` parameter from `GooglePayClient#onActivityResult()`
  * Remove `activity` parameter from `GooglePayClient#getTokenizationParameters()`
  * Update `PayPalClient#requestOneTimePayment()` to expect a `PayPalCheckoutRequest` and deprecate method
  * Update `PayPalClient#requestBillingAgreement()` to expect a `PayPalVaultRequest` and deprecate method
  * Make `PayPalRequest` abstract
  * Update `PayPalRequest` setter method names and remove method chaining
  * Make `PayPalAccountBuilder` package-private
  * Remove `ThreeDSecureClient#performVerification()` convenience overload
  * Remove `ThreeDSecureAuthenticationResponse`
  * Remove `errorMessage` and `threeDSecureAuthenticationResponse` properties from `ThreeDSecureInfo`
  * Remove `cardNonce` property from `ThreeDSecureLookup`
  * Remove `ThreeDSecureLookupCallback`
  * Remove `firstName` and `lastName` properties from `ThreeDSecurePostalAddress`
  * Update `ThreeDSecureResultCallback` to expect a `ThreeDSecureResult` parameter
  * Update `ThreeDSecureClient#continuePerformVerification()` to expect a `ThreeDSecureResult` parameter
  * Update callback type in `ThreeDSecureClient#initializeChallengeWithLookupResponse` methods
  * Replace `CardBuilder` with `Card`
  * Replace `BaseCardBuilder` with `BaseCard`
  * Replace `PaymentMethodBuilder` with `PaymentMethod`
  * Replace `UnionPayCardBuilder` with `UnionPayCard`
  * Replace `PayPalAccountBuilder` with `PayPalAccount`
  * Replace `VenmoAccountBuilder` with `VenmoAccount`
  * Replace `VisaCheckoutBuilder` with `VisaCheckoutAccount`
  * Remove builder pattern from the following classes:
    * `PostalAddress`
    * `GooglePayRequest`
    * `ReadyForGooglePayRequest`
    * `LocalPaymentRequest`
    * `ThreeDSecureAdditionalInformation`
    * `ThreeDSecurePostalAddress`
    * `ThreeDSecureRequest`
  * Rename `PayPalPaymentIntent` enums:
    * `INTENT_ORDER` to `ORDER`
    * `INTENT_SALE` to `SALE`
    * `INTENT_AUTHORIZE` to `AUTHORIZE`
  * Remove `paymentRequested` param from `GooglePayRequestPaymentCallback`
  * Refactor `BraintreeClient` constructor to take a `String` instead of `Authorization` and change parameter ordering 
  * Make `Authorization` package-private
  * Make `TokenizationKey` package-private
  * Make `ClientToken` package-private
  * Make `PayPalUAT` package-private

## 3.21.1 (2023-08-18)

* LocalPayment
  * Fixed bug where the configuration was not returned the expected result for Local Payment Methods being enabled

## 3.21.0 (2023-06-12)

* BraintreeDataCollector
  * Remove Kount dependency
  * Deprecate `DataCollector#collectDeviceData(BraintreeFragment, String, BraintreeResponseListener<String>)`
  * Kount is no longer supported via Braintree, instead please use our [Fraud Protection Advanced product](https://developer.paypal.com/braintree/articles/guides/fraud-tools/premium/fraud-protection-advanced)

## 3.20.1 (2023-03-28)

* Update paypal-data-collector to 5.4.0

## 3.20.0 (2023-01-12)

* Bump Cardinal version to `2.2.7-2`
* Update pinned certificates used by `BraintreeGraphQLHttpClient` and `BraintreeHttpClient`

## 3.19.0 (2022-01-31)

* Add `requestBillingAgreement` to `PayPalRequest`

## 3.18.1 (2021-11-10)

* Bump Cardinal version to `2.2.5-4`

## 3.18.0 (2021-09-16)

* Upgrade `targetSdkVersion` and `compileSdkVersion` to API 31
* Bump `browser-switch` version to `1.2.0`
* Fix issue where Venmo and PayPal apps are not detected on Android 12 devices

## 3.17.4 (2021-05-03)

* Revert release 3.17.3 (local repository does not propagate MPI aar file)

## ~3.17.3~

* ~Remove Bintray dependency for Cardinal SDK (fixes #373 - [Cardinal bintray credentials can now be removed](https://developers.braintreepayments.com/guides/3d-secure/client-side/android/v3#generate-a-client-token))~

## 3.17.2 (2021-03-25)

* Bump Cardinal version to `2.2.5-2`
* Add PayPal to `queries` element in `AndroidManifest.xml`

## 3.17.1 (2021-03-24)

* Add Venmo to `queries` element in `AndroidManifest.xml` (fixes issue in Android 11 not properly detecting if Venmo app is installed)

## 4.0.0-beta1 (2021-03-08)

* Add a `client` for each feature:
  * `AmericanExpressClient`
  * `BraintreeClient`
  * `CardClient`
  * `DataCollector`
  * `GooglePayClient`
  * `LocalPaymentClient`
  * `PayPalClient`
  * `PaymentMethodClient`
  * `PreferredPaymentMethodsClient`
  * `ThreeDSecureClient`
  * `UnionPayClient`
  * `VenmoClient`
  * `VisaCheckoutClient`
* Create callback interfaces to enforce callback pattern:
  * `AmericanExpressGetRewardsBalanceCallback`
  * `CardTokenizeCallback`
  * `ConfigurationCallback`
  * `DataCollectorCallback`
  * `DeletePaymentMethodNonceCallback`
  * `GetPaymentMethodNoncesCallback`
  * `LocalPaymentBrowserSwitchResultCallback`
  * `LocalPaymentStartCallback`
  * `PayPalBrowserSwitchResultCallback`
  * `PayPalFlowStartedCallback`
  * `PreferredPaymentMethodsCallback`
  * `ThreeDSecureLookupCallback`
  * `ThreeDSecurePrepareLookupCallback`
  * `ThreeDSecureResultCallback`
  * `UnionPayEnrollCallback`
  * `UnionPayFetchCapabilitiesCallback`
  * `UnionPayTokenizeCallback`
  * `VenmoAuthorizeAccountCallback`
  * `VenmoOnActivityResultCallback`
* Migrate `braintree-android-google-payment` into `braintree_android`
* Migrate `braintree-android-visa-checkout` into `braintree_android`
* Add `Configuration#getEnvironment()`
* Add `Configuration#getPayPalPrivacyUrl()` 
* Add `Configuration#getPayPalUserAgreementUrl()` 
* Add `Configuration#isGooglePayEnabled()`
* Add `Configuration#isLocalPaymentEnabled()`
* Add `Configuration#isSamsungPayEnabled()`
* Add `Configuration#isUnionPayEnabled()`
* Add `Configuration#isVenmoEnabled()`
* Add `Configuration#isVisaCheckoutEnabled()`
* Update Visa Checkout aar dependency to version `6.6.1`
* Add `LocalPaymentTransaction` to represent Local Payment transactions
* Add `amount` setter to `PayPalRequest`
* Breaking Changes
  * Bump `browser-switch` to `2.0.0-beta1`
  * Change `GooglePayCapabilities#isGooglePayEnabled()` parameters
  * Create `american-express` module
  * Create `card` module
  * Create `local-payment` module
  * Create `pay-pal` module
  * Create `union-pay` module
  * Create `venmo` module
  * Remove PayPal `data-collector` module
  * Remove PayPal `paypal-one-touch` module
  * Remove `AmericanExpressListener`
  * Remove `AnalyticsIntentService`
  * Remove `AnalyticsSender`
  * Remove `AmericanExpressRewardsBalance` default constructor
  * Remove `amount` parameter from `PayPalRequest` constructor
  * Remove `approvalUrl` and `paymentId` properties from `LocalPaymentRequest`
  * Remove `Beta` interface
  * Remove `BraintreeApiError`
  * Remove `BraintreeApiErrorResponse`
  * Remove `BraintreeApiHttpClient`
  * Remove `BraintreeBrowserSwitchActivity`
  * Remove `BraintreeCancelListener`
  * Remove `BraintreeErrorListener` 
  * Remove `BraintreeFragment`
  * Remove `BraintreeListener`
  * Remove `BraintreePaymentResult`
  * Remove `BraintreePaymentResultListener`
  * Remove `BrowserSwitchException` constructor
  * Remove `ConfigurationListener`
  * Remove `ConfigurationManager`
  * Remove `Configuration#getCardConfiguration()`
  * Remove `Configuration#getGraphQL()`
  * Remove `Configuration#getGooglePayment()`
  * Remove `Configuration#getKount()`
  * Remove deprecated 3DS `performVerification` methods
  * Remove `InstallationIdentifier`
  * Remove `LocalPaymentResult`
  * Remove `PaymentMethodNonceCreatedListener`
  * Remove `PaymentMethodNonceDeletedListener`
  * Remove `PaymentMethodNoncesUpdatedListener`
  * Remove `PaymentMethodNotAvailableException`
  * Remove `PayPalApprovalCallback`
  * Remove `PayPalApprovalHandler`
  * Remove `PayPalProductAttributes`
  * Remove `PayPalTwoFactorAuth`
  * Remove `PayPalTwoFactorAuthCallback`
  * Remove `PayPalTwoFactorAuthRequest`
  * Remove `PayPalTwoFactorAuthResponse`
  * Remove `PreferredPaymentMethodsListener`
  * Remove `QueuedCallback`
  * Remove `ThreeDSecureLookupListener`
  * Remove `ThreeDSecurePrepareLookupListener`
  * Remove `TokenizationParametersListener`
  * Remove `UnionPayListener`
  * Remove `VisaCheckoutConstants`
  * Remove `VisaCheckoutNotAvailableException`
  * Rename `AmericanExpress` to `AmericanExpressClient`
  * Rename `Card` to `CardClient`
  * Rename `GooglePayment` to `GooglePayClient`
  * Rename `LocalPayment` to `LocalPaymentClient`
  * Rename `PayPal` to `PayPalClient`
  * Rename `PaymentMethod` to `PaymentMethodClient`
  * Rename `PreferredPaymentMethods` to `PreferredPaymentMethodsClient`
  * Rename `ThreeDSecure` to `ThreeDSecureClient`
  * Rename `UnionPay` to `UnionPayClient`
  * Rename `Venmo` to `VenmoClient`
  * Rename `VisaCheckout` to `VisaCheckoutClient`
  * Rename `core` module to `shared-utils`
  * Rename `LocalPaymentResult` to `LocalPaymentNonce`
  * Rename `braintree` module to `braintree-core`
  * Rename `GooglePayment` classes to `GooglePay`
  * Rename `BraintreeRequestCodes.GOOGLE_PAYMENT` to `BraintreeRequestCodes.GOOGLE_PAY`
  * Make `AnalyticsConfiguration` package-private
  * Make `AnalyticsDatabase` package-private
  * Make `AnalyticsEvent` package-private
  * Make `AppHelper` package-private
  * Make `AppSwitchNotAvailableException` constructor package-private
  * Make `AuthenticationException` constructor package-private
  * Make `AuthorizationException` package-private
  * Make `BraintreeApiConfiguration` package-private
  * Make `BraintreeError` constructors package-private
  * Make `BraintreeException` package-private
  * Make `BraintreeGraphQLHttpClient` package-private
  * Make `BraintreeHttpClient` package-private
  * Make `BraintreeSharedPreferences` package-private
  * Make `BraintreeResponseListener` package-private
  * Make `CardConfiguration` package-private
  * Make `ClassHelper` package-private
  * Make `ConfigurationException` constructor package-private
  * Make `DeviceInspector` package-private
  * Make `DownForMaintenanceException` constructor package-private
  * Make `ErrorWithResponse` constructors package-private
  * Make `GraphQLConfiguration` package-private
  * Make `GraphQLConstants` package-private
  * Make `GraphQLQueryHelper` package-private
  * Make `GooglePaymentConfiguration` package-private
  * Make `HttpClient` package-private
  * Make `HttpResponseCallback` package-private
  * Make `IntegrationType` package-private
  * Make `InvalidArgumentException` package-private
  * Make `Json` package-private
  * Make `KountConfiguration` package-private
  * Make `ManifestValidator` package-private
  * Make `MetadataBuilder` package-private
  * Make `PaymentMethodDeleteException` constructor package-private
  * Make `PayPalConfiguration` package-private
  * Make `PayPalDataCollector` package-private
  * Make `PayPalDataCollectorRequest` package-private
  * Make `PayPalPaymentResource` package-private
  * Make `PostalAddressParser` package-private
  * Make `PreferredPaymentMethodsResult` constructor package-private
  * Make `RateLimitException` constructor package-private
  * Make `SamsungPayConfiguration` package-private
  * Make `ServerException` constructor package-private
  * Make `SignatureVerification` package-private
  * Make `StreamHelper` package-private
  * Make `ThreeDSecureV1BrowserSwitchHelper` package-private
  * Make `TLSSocketFactory` package-private
  * Make `UnexpectedException` constructor package-private
  * Make `UnionPayConfiguration` package-private
  * Make `UnprocessableEntityException` constructor package-private
  * Make `UpgradeRequiredException` constructor package-private
  * Make `UUIDHelper` package-private
  * Make `VenmoConfiguration` package-private
  * Make `VisaCheckoutConfiguration` package-private
  * Move all classes to `com.braintreepayments.api` package

## 3.17.0 (2021-03-05)

* Add `bic` (Bank Identification Code) to `LocalPaymentRequest`

## 3.16.1 (2021-02-11)

* Bump Cardinal version to `2.2.5-1`

## 3.16.0 (2021-02-04)

* Add `accountType` to `ThreeDSecureRequest`
* Add `offerPayLater` to `PayPalRequest`

## 3.15.0 (2021-01-08)

* Add `paymentTypeCountryCode` to `LocalPaymentRequest`
* Upgrade PayPal Data Collector to 5.1.1 (fixes #325)

## 3.14.2 (2020-10-19)

* Bump Cardinal version to `2.2.4-1` (fixes [#305](https://github.com/braintree/braintree_android/issues/305))
* Bump `browser-switch` to `1.1.3`

## 3.14.1 (2020-09-25)

* Update `compileSdkVersion` and `targetSdkVersion` to 30

## 3.14.0 (2020-08-25)

* Expose cardholder name on `CardNonce`.
* Expose expiration month and year on `CardNonce`.
* Update `browser-switch` module to `1.1.0`.
* Fix bug where `onError` callback was invoked instead of the `onCancel` callback in the Local Payment Method flow (fixes #299, thanks @vijayantil1)
* Fix bug where `getReturnUrlScheme` is called and an Activity is no longer attached to the fragment (fixes [#308](https://github.com/braintree/braintree_android/issues/308), thanks @hakanbagci)

## 3.13.0 (2020-07-21)

* Update `browser-switch` module to `1.0.0`
* Make PayPalUAT::Environment enum public
* Add Card#tokenize overload to allow a custom `PaymentMethodNonceCallback` to be provided.

## 3.12.0 (2020-06-30)

* Changed `Configuration#isPayPalEnabled` to no longer consider deprecated integration requirements.

## 3.11.1 (2020-06-17)

* Add default `uiCustomization` to `ThreeDSecureRequest` to prevent null pointer exception when interacting with Cardinal SDK

## 3.11.0 (2020-06-16)

* Bump Cardinal version to 2.2.3-2
* Check if Fragment is active before handling Pay with PayPal result (fixes #295, thanks @brudaswen)

## 3.10.0 (2020-06-08)

* Allow new BraintreeFragment instances to be created using FragmentActivity
* Add support for authorizing the Braintree SDK with a `PayPalUAT` (universal access token)
* Fix bug that accepted raw JSON string as valid authorization to `BraintreeFragment.newInstance(...)`
* Add `threeDSecureAuthenticationId` field to `ThreeDSecureInfo`
* Update `braintree-android-google-payment` module to `3.3.1`

## 3.9.0 (2020-02-20)

* Update Cardinal SDK to `2.2.2-1`
* Fix bug in 3DS1 browser switch around accented characters in the redirect button and description (fixes #288)

## 3.8.0 (2020-01-15)

* Add support for basic UI customization of 3DS1 flows. See `ThreeDSecureV1UiCustomization`.

## 3.7.2 (2019-12-11)

* Update Cardinal SDK to `2.2.1-2`
* Use `synchronized` when adding to callback queue in `BraintreeFragment` (thanks @skauss)
* Update paypal-data-collector to 4.1.2

## 3.7.1 (2019-11-21)

* Update `braintree-android-google-payment` module to `3.1.0`
* Fix a bug so that `BraintreeFragment.newInstance` returns a new fragment whenever a new authorization string is passed in (Resolves issue #274. Thanks @krunk4ever and @bramley-stride.)

## 3.7.0 (2019-10-02)

* Update 3DS `prepareLookup` method to function asynchronously to wait for Cardinal SDK
* Add ability to request `AuthenticationInsight` when tokenizing a credit card, which can be used to make a decision about whether to perform 3D Secure verification
* Set error message on `ThreeDSecureInfo` when 3D Secure 2.0 challenge fails
* Include reference to Cardinal's docs for `uiCustomization` property on `ThreeDSecureRequest`.
* Add `requiresUserAuthentication` method to `ThreeDSecureLookup`
* Add support for `PayPalLineItem`

## 3.6.0 (2019-09-06)

* Add authentication and lookup transaction status information to ThreeDSecureInfo
* Add ability to customize UI for 3D Secure challenge views
* Fix race condition that caused inconsistent 3DS version flows

## 3.5.0 (2019-08-30)

* Add 3DSecure authentication details to card nonce

## 3.4.2 (2019-08-15)

* Add `acsTransactionId`, `threeDSecureServerTransactionId` and `paresStatus` fields to `ThreeDSecureInfo`

## 3.4.1 (2019-08-09)

* Update Cardinal SDK to 2.1.4-1

## 3.4.0 (2019-07-26)

* Send analytics timestamps in milliseconds
* Add additional fields to ThreeDSecureInfo
* Fix potential crash when 3DSecure 2.0 JWT is not available

## 3.3.0 (2019-07-15)

* Correctly includes the 3DSecure 2.0 module

## 3.2.0 (2019-07-10)

* Add 3DS 2 Support
* Update 3DS redirect to newest version

## 3.1.0 (2019-06-05)

* BraintreeFragment can now attach to a Fragment (fixes [#252](https://github.com/braintree/braintree_android/issues/252))

## 3.0.1 (2019-05-14)

* Update google-payment to 3.0.1
* Update endpoint for creating local payments

## 3.0.0 (2019-02-02)

* Bump minSdkVersion to 21
* Convert to AndroidX
* BraintreeFragment moves to the support fragment
  * Requires AppCompatActivity to attach the BraintreeFragment to
* Removed Visa Checkout 1.0.0 as a dependency
  * Add Visa Checkout's dependency to your app to get the latest version
* Removed deprecated ThreeDSecureWebView flow
* Removed deprecated Venmo#isVenmoWhitelisted(ContentResolver)
* Removed deprecated method from PostalAddress
* Removed deprecated country setters
* Removed deprecated methods from DataCollector
* Removed deprecated PayPalOneTouchActivity
* Removed deprecated Ideal
* Rename AndroidPay classes to GooglePayment



## 2.21.0 (2019-01-30)

* Deprecate PayPal Future Payments, use PayPal Billing Agreements
* Deprecate AndroidPayConfiguration, use the GooglePaymentConfiguration alias

## 2.20.1 (2019-01-16)

* Fix null address properties on PayPalAccountNonce
  * Those addresses should always be at least an empty PostalAddress

## 2.20.0 (2018-12-17)

* Google Pay
  * Add groundwork for v2 compatibility
* Split PostalAddress into PostalAddress and PostalAddressParser
  * Deprecates PostalAddress.fromJson - use PostalAddressParser.fromJson
  * Add fromUserAddressJsonn to PostalAddressParser
  * Add additional fields

## 2.19.0 (2018-12-10)

* Move Google Payment to a separate module
* Downgrade browser-switch to 0.1.6
* Exclude customtabs from browser-switch dependency

## 2.18.1 (2018-10-31)

* Upgrade browser-switch to 0.1.7 fixes Chrome Custom Tab integration when using Jetifier to use AndroidX

## 2.18.0 (2018-10-29)

* Upgrade Android SDK to 28
* Fix PayPal JavaDoc

## 2.17.0 (2018-10-05)

* Local Payments
* Upgrade PayPal Data Collector to 4.0.3

## 2.16.0 (2018-09-04)

* Add optional merchant account Id to PayPalRequest
* Add openVenmoAppPageInGooglePlay method which opens Venmo on the Google Play

## 2.15.2 (2018-08-29)

* Fix NoClassDefFoundError compile error for PayPalDataCollector

## 2.15.1 (2018-08-17)

* Fix InvalidPathException error

## 2.15.0 (2018-08-16)

* Add `PaymentMethod#deletePaymentMethod` which allows customers to remove their vaulted payment methods
* Fix DataCollector not being available for instant run builds

## 2.14.2 (2018-07-19)

* Fix issue with TLS cipher in API < 21

## 2.14.1 (2018-07-12)

* Removed unused PayPal analytics event

## 2.14.0 (2018-06-15)

* Add shippingAddressEditable to PayPalRequest

## 2.13.2 (2018-06-13)

* Fix issue where address override was not set for PayPal billing agreements

## 2.13.1 (2018-06-04)

* Update 3D Secure redirect URL

## 2.13.0 (2018-05-02)

* 3D Secure
  * Add support for American Express SafeKey params
* Update PayPalDataCollector library to 3.1.6
* Catch possible SQLite exceptions

## 2.12.0 (2018-04-03)

* Move Visa Checkout to separate module
* Update Visa Checkout to 5.5.2
* Update SDK to 27

## 2.11.0 (2018-03-20)

* Add support for Venmo profiles
* Update PayPalDataCollector library to 3.1.5

## 2.10.0 (2018-02-06)

* Update GooglePaymentException to be parcelable
* Add browser switch support to 3D Secure integrations

## 2.9.0 (2018-01-24)

* Internal performance optimizations
* Deprecate `countryName`, `countryCodeAlpha2`, `countryCodeAlpha3`, and `countryCodeNumeric` in favor of `countryCode` in `CardBuilder` and `UnionPayCardBuilder`.

## 2.8.1 (2018-01-04)

* Support `lastFour` in `GooglePayCardNonce`
* Add Google Pay branding

## 2.8.0 (2017-12-21)

* Add support for iDEAL payments

## 2.7.3 (2017-11-14)

* Check package name is valid for PayPal Wallet switch

## 2.7.2 (2017-11-07)

* Fix phoneNumberRequired in GooglePayment

## 2.7.1 (2017-11-07)

* Add AmericanExpress support with getRewardsBalance method
* Use ExecutorService for async database operations

## 2.7.0 (2017-09-29)

* Increase minimum version of Google Play Services Wallet to 11.4.0
* Add support for the Google Payments API
* Deprecate Android Pay
* Add additional billing address params to `CardBuilder`

## 2.6.2 (2017-08-24)

* Fix potential crash due to optional Visa Checkout dependency

## 2.6.1 (2017-08-24)

* Fix potential crash due to optional Google Play Services dependency

## 2.6.0 (2017-08-15)

* Upgrade Kount DataCollector to 3.2
* Stop using dependency ranges (https://github.com/braintree/android-card-form/pull/29)
* Relax `PRNGFixes` check for `PRNGSecureRandomProvider` to prevent race condition with other providers ([#151](https://github.com/braintree/braintree_android/issues/151))
* Stop sending `Content-Type` header for GET requests ([#155](https://github.com/braintree/braintree_android/issues/155))
* Upgrade browser-switch to 0.1.4 to prevent losing Chrome Custom Tab when switching to a password manager or other app
* Add additional bin data to card based payment methods
* Add DOM and database storage to `ThreeDSecureWebView` to improve compatibility with some bank web pages ([#159](https://github.com/braintree/braintree_android/pull/159))
* Update compile and target SDK versions to 26
  * Any support library dependencies must now be 26.0.0 or newer

## 2.5.4 (2017-06-07)

* Use custom task instead of overriding the clean task (fixes [#153](https://github.com/braintree/braintree_android/issues/153))
* Accept third party cookies in ThreeDSecureWebView for Lollipop and above

## 2.5.3 (2017-05-11)

* Add PayPal Credit for Billing Agreements

## 2.5.2 (2017-04-28)

* Include cause in `ConfigurationException` ([#143](https://github.com/braintree/braintree_android/pull/143))
* Ignore ProGuard warnings for Visa Checkout (fixes [#144](https://github.com/braintree/braintree_android/issues/144))
* Fix Android Pay behavior during configuration changes (fixes [#145](https://github.com/braintree/braintree_android/issues/145), [#146](https://github.com/braintree/braintree_android/issues/146), [#147](https://github.com/braintree/braintree_android/issues/147))
* Fix crash when run in an Android Instant App

## 2.5.1 (2017-03-31)

* Fix non-optional `data-collector` dependency in Braintree
* Create `BraintreeRequestCodes` for use with `BraintreeCancelListener#onCancel`
* Move PayPal browser switches to use [browser-switch-android](https://github.com/braintree/browser-switch-android)

## 2.5.0 (2017-03-30)

* Add option to set display name in `PayPalRequest`
* Add option to set landing page type in `PayPalRequest`
* Add option to enable PayPal Credit in `PayPalRequest`
* Add Visa Checkout as a payment method
* Prevent dependency resolution of alpha major versions of support libraries

## 2.4.3 (2017-03-23)

* Improve `GoogleApiClientException` to include error type as well as reason code
* Changes to PayPalDataCollector to make it easier to use

## 2.4.2 (2017-02-10)

* Fix NPE in `AndroidPay#changePaymentMethod` (fixes [#139](https://github.com/braintree/braintree_android/issues/139))
* `Venmo#authorizeAccount` will now correctly vault the payment method when the vault option is true
* Fix missing client metadata ids in `PayPalAccountNonce`s
* Update paypal-data-collector to 3.1.4

## 2.4.1 (2017-01-25)

* Add workaround for [Kount/kount-android-sdk#2](https://github.com/Kount/kount-android-sdk/issues/2)
* Fix error returned by `AndroidPay#changePaymentMethod`

## 2.4.0 (2017-01-14)

* Fix back button during PayPal browser switch on Samsung devices (fixes [#137](https://github.com/braintree/braintree_android/issues/137))
* Add new intent option to `PayPalRequest`
* Fix crash when excluding the PayPal dependency
* Increase `minSdkVersion` to 16
  * API 16 is the first version of Android that supports TLSv1.2. For more information on Braintree's upgrade to TLSv1.2 see [the blog post](https://www.braintreepayments.com/blog/updating-your-production-environment-to-support-tlsv1-2/).

## 2.3.12 (2016-11-15)

* Improve PayPal address validations
* Work around `NullPointerException` in `BraintreeFragment#newInstance` (fixes [#125](https://github.com/braintree/braintree_android/issues/125))
* Document supported locales for PayPal
* Fix rare `NullPointerException` ([#128](https://github.com/braintree/braintree_android/pull/128))

## 2.3.11 (2016-10-24)

* Fix ProGuard rules (fixes [#124](https://github.com/braintree/braintree_android/issues/124))
* Fix `NullPointerException` when using deprecated DataCollector methods
* Update compile and target SDK versions to 25

## 2.3.10 (2016-10-07)

* Add `BraintreeFragment#getListeners` to get a list of all the registered listeners
* Upgrade paypal-data-collector to 3.1.3
* Upgrade Kount DataCollector to 3.1
* Add `AndroidPay#requestAndroidPay` and `AndroidPay#changePaymentMethod` methods to simplify requesting Android Pay from a user and changing the backing payment method.
* Include ProGuard directives in the SDK ([#120](https://github.com/braintree/braintree_android/pull/120))
* Work around bug in `JSONObject#optString`
* Use `FragmentTransaction#commitNow` and `FragmentManager#executePendingTransactions` in `BraintreeFragment#newInstance` to synchronously set up `BraintreeFragment` and avoid race conditions caused by asynchronous `Fragment` setup.

## 2.3.9 (2016-09-09)

* Update `AndroidPayCardNonce` description to include card type and last 4

## 2.3.8 (2016-09-09)

* Support changing user call to action in PayPal flows, see `PayPalRequest#userAction`
* Fix validate option not being sent when set to false in `PaymentMethodBuilder`
* Add merchant supported card types to `Configuration`
* Expose methods on `BraintreeFragment` for getting cached payment methods
* Update `paypal-data-collector` to 3.1.2
* Move Drop-In to [it's own repo](https://github.com/braintree/braintree-android-drop-in)

## 2.3.7 (2016-08-26)

* Update exception message when Android Manifest setup is invalid
* Fix unclosed `InputStream` (fixes [#115](https://github.com/braintree/braintree_android/issues/115))
* Post exception to error listener instead of throwing `IllegalStateException` when `BraintreeFragment` is not attached to an `Activity`
* Restore url when `BraintreeFragment` is recreated (fixes [#117](https://github.com/braintree/braintree_android/issues/117))
* Upgrade gradle build tools to 2.1.3
* Parse and return errors when Android Pay tokenization fails
* Add support for changing the backing card for Android Pay in Drop-In
* Call configuration callback whenever a new Activity is attached to `BraintreeFragment`

## 2.3.6 (2016-07-29)

* Allow vaulting of Venmo accounts. See `Venmo#authorizeAccount`.
* Remove Venmo whitelist check
* Fix `BraintreeCancelListener#onCancel` being invoked twice for PayPal cancellations (fixes [#112](https://github.com/braintree/braintree_android/issues/112))

## 2.3.5 (2016-07-20)

* Change `UnionPayCallback` to include `smsCodeRequired`
* Change `UnionPayCapabilities#isUnionPayEnrollmentRequired` to `UnionPayCapabilities#isSupported`
* Upgrade Google Play Services to [9.0.0,10.0.0)
* Upgrade support annotations to [24.0.0,25.0.0)
* Upgrade build tools to 24.0.0
* Update compile and target API versions to 24
* Fix `NullPointerException` in `AnalyticsIntentService`

## 2.3.4 (2016-07-07)

* Prevent invalid schemes from being used for browser switching (Packages containing underscores would generate invalid schemes)
* Fix `NoClassDefFoundError` in `DataCollector`
* Fix `NullPointerException` in `BraintreeFragment`

## 2.3.3 (2016-06-16)

* Add PayPal Checkout intent option (authorize or sale). See `PayPalRequest#intent`
* Update UnionPay support in demo app custom integration
* Update `android-card-form` to 2.3.1
* Fix `NullPointerException` in `AddPaymentMethodViewController` (fixes [#100](https://github.com/braintree/braintree_android/issues/100))
* Fix `IllegalStateException` when creating a `BraintreeFragment` (fixes [#104](https://github.com/braintree/braintree_android/issues/104))
* Fix `NullPointerException` when `BraintreeFragment` is not attached to an `Activity` (fixes [#105](https://github.com/braintree/braintree_android/issues/105))

## 2.3.2 (2016-06-06)

* Fix `NullPointerException` when handling a PayPal response (fixes [#101](https://github.com/braintree/braintree_android/issues/101))

## 2.3.1 (2016-05-24)

* Fix `NullPointerException`s in `BraintreeFragment` when not attached to an `Activity`
* Fix Chrome Custom Tabs Intent flags interfering with browser switch
* Add new `DataCollector#collectDeviceData` methods that use a callback; deprecate synchronous methods
* Reduce size of assets in Drop-In

## 2.3.0 (2016-05-03)

* UnionPay Beta *Please note*: this API is in beta and subject to change
* Add support for fetching a customer's payment methods
* Return a `RateLimitException` when a merchant account is being rate limited

## 2.2.5 (2016-04-13)

* Fixes
  * Update BraintreeHttpClient to support UTF-8 encoding (fixes [#85](https://github.com/braintree/braintree_android/issues/85))

## 2.2.4 (2016-04-11)

* Update PayPalDataCollector to 3.1.1
* Fixes
  * Update device collector to 2.6.1 (fixes [#87](https://github.com/braintree/braintree_android/issues/87))
  * Fix crash when `BraintreeFragment` has not been attached to an `Activity`
* Features
  * Add `PaymentRequest#defaultFirst` option
  * Add support for Chrome Custom tabs when browser switching

## 2.2.3 (2016-03-11)

* Fixes
  * Fix incorrect `groupId` of dependencies in pom file for 2.2.2

## 2.2.2 (2016-03-11)

:rotating_light: The `groupId`s in this version's pom files are incorrect and dependencies will not resolve. Do not use. :rotating_light:

* Update `PaymentButton` styling when PayPal is the only visible option
* Features
  * Add client side overrides for payment methods in Drop-in and `PaymentButton` to `PaymentRequest`
  * Add support for non-USD currencies and non-US shipping addresses in Android Pay
  * Return email, billing address and shipping address as part of an `AndroidPayCardNonce` from Drop-in
* Fixes
  * Fix back button not doing anything in Drop-in after an Android Pay error is returned
  * Deprecate `DataCollector#collectDeviceData` and add new signature to prevent a NullPointerException when using a fragment that is not attached to an `Activity`

## 2.2.1 (2016-01-30)

* Fixes
  * Fix support annotations being bundled in PayPalDataCollector jar

## 2.2.0 (2016-01-29)

* Open source PayPal SDK
* Deprecate `PayPalOneTouchActivity` and remove from Android manifest
* Add Travis CI build
* Improve errors and manifest validation
* Features
  * Add `CardBuilder#cardholderName`
  * Add `PayPalRequest#billingAgreementDescription`
* Fixes
  * Fix back button not working in Drop-in after adding a payment method
  * Fix failure to return a payment method nonce after browser switch when the fragment was recreated.

## 2.1.2 (2016-01-11)

* Update Google Play Services Wallet to 8.4.0
* Use `ENVIRONMENT_TEST` for Android Pay requests in sandbox
* Add `AndroidPay#isReadyToPay` method

## 2.1.1 (2016-01-08)

* Demo app upgrades
* Update PayPal SDK to 2.4.3 (fixes [#67](https://github.com/braintree/braintree_android/issues/67))
* Update android-card-form to 2.1.1
* Update gradle to 2.8
* Update build tools to 23.0.2
* Features
  * Add support for fraud data collection in Drop-in
* Fixes
  * Add rule to suppress ProGuard warnings
  * Fix Drop-in crash
  * Fix NPE when there is no active network (fixes [#77](https://github.com/braintree/braintree_android/issues/77))

## 2.1.0 (2015-12-07)

* Pay with Venmo
* `PaymentButton#newInstance` now accepts a container id to add `PaymentButton` to that container
* Android Pay assets
* Fixes
  * Add `onInflate` method for Android versions < 23
  * PayPal cancel events (fixes [#63](https://github.com/braintree/braintree_android/issues/63))

## 2.0.1 (2015-11-16)

* Make support annotations an optional dependency
* Cache configuration to prevent unnecessary network requests
* Fixes
  * Fix BraintreeDataCollector as an optional dependency
  * Fix `PaymentRequest` crash when Google Play Services is not present

## 2.0.0 (2015-11-11)

* Increase `minSdkVersion` to 15 (see [Platform Versions](http://developer.android.com/about/dashboards/index.html#Platform) for the current distribution of Android versions)
* Remove Gson dependency
* Replace `Braintree` class with headless `BraintreeFragment`
  * Move methods for creating payment methods from central `Braintree` class to their own classes e.g. `PayPal#authorizeAccount`, `Card#tokenize`
* Add support for Tokenization Keys in addition to Client Tokens
* Rename PaymentMethod to PaymentMethodNonce
* Rename BraintreeData module to BraintreeDataCollector
* Update PayPal
  * Remove [PayPal Android SDK](https://github.com/paypal/PayPal-Android-SDK) dependency
  * Replace in-app log in with browser based log in
  * Add support for PayPal billing agreements and one-time payments
* Convert `PaymentButton` class from a view to a fragment
* Create `PaymentRequest` class for specifying options in Drop-in and the `PaymentButton`
* Remove Venmo One Touch. To join the beta for Pay with Venmo, contact [Braintree Support](mailto:support@braintreepayments.com)
* Remove Coinbase
* Many additional structural and name changes. For more details, see the [migration guide](https://developers.braintreepayments.com/reference/general/client-sdk-migration/android/v2) and the [source code](https://github.com/braintree/braintree_android)

## 1.7.4 (2015-10-29)

* Fixes
  * Increase minimum version of Google Play Services Wallet to 8.0.0 to prevent `VerifyError`

## 1.7.3 (2015-10-23)

* Fixes
  * Fix Android Pay bug caused by shared state between Activities

## 1.7.2 (2015-10-21)

* Update PayPal SDK to 2.11.1 (fixes [#48](https://github.com/braintree/braintree_android/issues/48))

## 1.7.1 (2015-10-06)

* Fixes
  * Fix tokenization failure in Coinbase

## 1.7.0 (2015-10-05)

* Update gradle plugin to 1.3.1
* Update build tools to 23.0.1
* Update `compileSdkVersion` and `targetSdkVersion` to 23
* Update PayPal SDK to 2.10.0
* Increase maximum version of Google Play Services to 9.0.0 ([#50](https://github.com/braintree/braintree_android/pull/50))
* Set compile options to use Java 7
* Features
  * Add support for Coinbase. *Please note:* this API is in beta and subject to change.
* Fixes
  * Fix rare crash when Braintree was recreated
  * Fix 3D Secure bug that prevented a card from being returned
  * Remove use of Apache library ([#43](https://github.com/braintree/braintree_android/issues/43))
  * Remove single line description limitation ([#45](https://github.com/braintree/braintree_android/issues/45))

## 1.6.5 (2015-08-06)

* Update PayPal SDK to 2.9.10
* Fixes
  * Fix incorrect custom integration in demo app
  * Fix incorrect selected payment method in Drop-in after creating a new payment method
  * Fix `NoClassDefFoundError` crash in Drop-in

## 1.6.4 (2015-07-08)

* Update PayPal SDK to 2.9.8
* Improvements
  * Follow Android convention around button and text casing in Drop-in
  * Update android-card-form to [2.0.1](https://github.com/braintree/android-card-form/blob/master/CHANGELOG.md#201)

## 1.6.3 (2015-06-24)

* Improvements
  * BraintreeData can now be optionally excluded
* Fixes
  * Remove optional dependency from full jar

## 1.6.2 (2015-06-23)

* Update PayPal SDK to 2.9.7
* Add support for additional PayPal scopes to `PaymentButton`
* Fixes
  * Return error instead of silently failing setup with bad client tokens
  * Fix `NoClassDefFoundError` in Drop-in caused by optional dependency

## 1.6.1 (2015-06-15)

* Fixes
  * Fix `NoClassDefFoundError` in Drop-in and `PaymentButton` caused by optional dependency ([#34](https://github.com/braintree/braintree_android/issues/34))

## 1.6.0 (2015-06-12)

* Update PayPal SDK to 2.9.6
* Update gradle plugin to 1.2.3
* Update build tools to 22.0.1
* Features
  * Add Android Pay support. *Please note:* this API is in beta and subject to change.
  * Add `Braintree#onActivityResult` method
  * Add support for additional PayPal scopes
    * A `List` of additional scopes may be passed to `Braintree#startPayWithPayPal`
    * `PayPalAccount#getBillingAddress` can be used to retrieve the billing address when the address scope is requested.

## 1.5.1 (2015-05-23)

* Update PayPal SDK to 2.9.5
* Switch to OkHttp for Demo app
* Improvements
  * Add methods to persist state across rotations
* Fixes
  * Fix Demo app crash when `MainActivity` was destroyed ([#26](https://github.com/braintree/braintree_android/pull/26))
  * Fix NPE in Drop-in ([#30](https://github.com/braintree/braintree_android/issues/30))
  * Fix ProGuard support and add ProGuard rules ([#29](https://github.com/braintree/braintree_android/issues/29))
  * Fix Drop-in error handling for non-card errors

## 1.5.0 (2015-05-08)

* Update PayPal SDK to 2.9.4
* Move `CardForm` to [separate repo](https://github.com/braintree/android-card-form)
* Deprecate `Braintree#getInstance` in favor of `Braintree#setup`
* Fixes
  * Remove metadata from assets, fixes [#16](https://github.com/braintree/braintree_android/issues/16)

## 1.4.0 (2015-03-26)

* Update gradle plugin to 1.1.2
* Update build tools to 22
* Update `compileSdkVersion` and `targetSdkVersion` to 22
* Update PayPal SDK to 2.9.0
* Features
  * Add support for 3D Secure. *Please note:* this API is in beta and subject to change.
* Fixes
  * Fix missing expiration date float label (#21)

## 1.3.0 (2015-02-05)

* Remove Drop-In support for Eclipse
* Open source [card form](CardForm) separate from Drop-In
* Update PayPal SDK to 2.8.5
  * card.io is no longer included in the SDK
* Update Espresso to 2.0
* Remove unused PayPal `PROFILE` scope

## 1.2.7 (2014-12-05)

* Update gradle plugin to 0.14.1
* Update build tools to 21.1.1
* Update PayPal SDK to 2.7.3
* Remove `android:allowBackup="false"` from library manifests, apps will now be able to choose if they allow backups
* Remove `ACCESS_WIFI_STATE` permission
* Improvements
  * Add localizations for more locales (da-rDK, en-rAU, es, fr-rCA, iw-rIL, nl, no, pl, pt, ru, sv-rSE, tr, zh-rCN)
  * Add initial right to left language support
  * Add type safety to `Braintree#addListener(Listener)`. Thanks @adstro!

## 1.2.6 (2014-10-31)

* Increase `targetSdkVersion` to 21
* Increase `buildToolsVersion` to 21.0.2
* Fixes
  * Fix max length on `EditText`s
  * Fix crash caused by `PRNGFixes`
* Improvements
  * Update PayPal SDK
  * Add first and last name to `CardBuilder`

## 1.2.5 (2014-10-16)

* Fixes
  * Fix incorrectly named language resource directories

## 1.2.4 (2014-10-15)

* Fixes
  * Work around manifest merging issues on newer build plugins

## 1.2.3 (2014-10-10)

* minSdk is now 10
* Fixes
  * Set max length on card field for unknown card types in Drop-In
  * Update PayPal SDK to fix rotation bug
  * Fix edge cases in expiration entry in Drop-In
* Improvements
  * Error messages are now returned from Drop-In
  * Drop-In auto advances to next field now

## 1.2.2 (2014-10-01)

* Fixes
  * Fix crash caused by too large request code in `PaymentButton`
  * Resume the payment method form after rotation
* Improvements
  * Updated PayPal SDK
    * email scope is now requested in all PayPal requests
  * `correlationId` is now included in the device data string returned from `BraintreeData#collectDeviceData`

## 1.2.1 (2014-09-12)

* Fixes
  * BraintreeApi release now includes the PayPal SDK again. Sorry!
* Improvements
  * All assets are now namespaced to avoid any conflicts on import.
  * Updated PayPal SDK

## 1.2.0 (2014-09-08)

* Features
  * App switch based payments for PayPal and Venmo (One Touch)
    * No changes for existing Pay With PayPal integrations
    * See [the docs](https://developers.braintreepayments.com/android/guides/one-touch) for more information
  * Unified payment button (`PaymentButton`) for PayPal and/or Venmo payments
* Improvements
  * Minor bugfixes and internal tweaks
* Deprecations
  * `PayPalButton` is deprecated in favor of `PaymentButton`

## 1.1.0 (2014-08-25)

* Breaking Change
  * BraintreeData returns `deviceData` instead of `deviceSessionId` on `collectDeviceData`
* Improvements
  * References `sdk-manager-plugin` from vendor to simplify build process

## 1.0.8 (2014-08-14)

* Improvements
  * CardBuilder now accepts billing address fields other than postal code (credit: @chiuki)
* Packaging
  * Fixed an issue building Drop-In in Eclipse

## 1.0.7 (2014-08-12)

* Improvements
  * BraintreeApi no longer depends on OkHttp
  * Added localizations for more locales (UK, FR, DE, IT)

## 1.0.6 (2014-08-08)

* Fixes
  * Fixed disabled submit button in landscape
  * Fixed next field button in landscape
  * Add max length to expiration date and prevent user from typing illegal characters
* Move to sdk-manager-plugin for CI dependencies

## 1.0.5 (2014-08-05)

* Packaging
  * Set Braintree package to default to AAR instead of ZIP

## 1.0.4 (2014-08-01) - Gradle and Maven will incorrectly download the ZIP instead of AAR, use 1.0.5+

* Improvements
  * Added assets for a wider range of resolutions
  * Enforce maximum length for card and postal code fields
  * Added README for fraud tools
* Packaging
  * Improvements for usage in environments other than Maven or Gradle
* Fixes
  * Fixed lint errors

## 1.0.3 (2014-07-18)

* Fixes
  * Fix crash on Android SDK < 19
* Add PayPal `correlationId` to PayPal account creation

## 1.0.2 (2014-07-16) - crash on Android SDK < 19, do not use

* Fixes
  * Improved packaging for non-Gradle uses of SDK

## 1.0.1 (2014-07-11)

* Fixes
  * Attach Javadocs and sources to Maven Central build.

## 4.23.0
* Breaking Changes
  * Bump `minSdkVersion` to 21.

## 3.3.1
* Fix `allowedCardNetworks` in `isReadyToPayRequest` to be uppercased. Thanks @fcastagnozzi.

## 3.3.0
* Add support for Google Pay's `existingPaymentMethodRequired` option

## 3.2.0
* Add support for `isNetworkTokenized`

## 3.1.1
Fix setting the correct version in metadata

## 3.1.0

* Add check in `requestPayment` to avoid Null Pointer Exception

## 3.0.1

* Resolve issue where optional shipping parameters were treated as if they were required
* Use GooglePayment PayPal client ID

## 3.0.0

* Convert to AndroidX
* Replace AndroidPayConfiguration with GooglePaymentConfiguration

## 2.0.1

* Disable PayPal payment method in Google Payment when the merchant is not able to process PayPal

## 2.0.0

* Add support for Google Pay v2
* Remove support for Google Pay v1
  * To continue using v1, add google-payment:1.0.0 to your build.gradle
  * v1 will remain the defaul for braintree android until the next major version bump
* Replace all UserAddress objects with PostalAddress objects

## 1.0.0

* Public release of [v.zero](https://www.braintreepayments.com/v.zero) SDK<|MERGE_RESOLUTION|>--- conflicted
+++ resolved
@@ -1,19 +1,13 @@
 # Braintree Android SDK Release Notes
 
 ## unreleased
-<<<<<<< HEAD
-
-* PayPal
-  * Add `shippingCallbackUrl` to `PayPalCheckoutRequest`
-
-=======
  
 * PayPal
   * Fix bug to ensure that `PayPalVaultRequest.userAuthenticationEmail` is not sent as an empty string
+  * Add `shippingCallbackUrl` to `PayPalCheckoutRequest`
 * ThreeDSecure
   * Return error if no `dfReferenceId` is returned in the 3D Secure flow
   
->>>>>>> 402d25a7
 ## 5.3.0 (2024-12-11)
 
 * PayPal
