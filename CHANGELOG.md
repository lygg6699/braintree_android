# Braintree Android SDK Release Notes

<<<<<<< HEAD
## unreleased

* Braintree Core
  * Add `AuthorizationProvider` interface for asynchronously fetching authorization
* Google Pay
  * Add `GooglePayListener` to receive results from the Google Pay flow
  * Deprecate methods requiring a callback in favor of listener pattern 
* ThreeDSecure
  * Add `ThreeDSecureListener` to receive results from the 3DS flow
  * Deprecate methods requiring a callback in favor of listener pattern
* Venmo
  * Add `VenmoListener` to receive results from the Venmo flow
  * Deprecate methods requiring a callback in favor of listener pattern
* PayPal
  * Add `PayPalListener` to receive results from the PayPal flow
  * Deprecate methods requiring a callback in favor of listener pattern
* Local Payment 
  * Add `LocalPaymentListener` to receive results from the Local Payment flow
  * Deprecate methods requiring a callback in favor of listener pattern
=======
## Unreleased
* BraintreeCore
  * Update pinned certificates used by `BraintreeGraphQLClient`
>>>>>>> 60f771ff

## 4.8.3

* PayPal
  * Fix issue where billing agreement description was not showing (fixes #509)

## 4.8.2

* Venmo
  * Fix issue where null value causes VenmoAccountNonce#fromJSON() to throw.

## 4.8.1

* GooglePay
  * Deprecate `googleMerchantId`
  * Bump `play-services-wallet` version to `18.1.3`
* SharedUtils
  * Use byte array to hold `HttpRequest` data. Dispose data immediately after making http request.

## 4.8.0

* BraintreeCore
  * Bump `browser-switch` version to `2.1.1`

## 4.7.0

* SharedPreferences
  * Encrypt shared preferences data stored by SDK (fixes #440)
* Local Payments
  * Add `displayName` to `LocalPaymentRequest`
* DataCollector
  * Fix memory leak from `PayPalDataCollector` (fixes #419)
* Local Payments
  * Add `displayName` to `LocalPaymentRequest`
* PayPal
  * Fix issue that caused user cancelations from PayPal browser flow to be incorrectly reported as failures
* Venmo
  * Make `VenmoRequest` parcelable
* ThreeDSecure
  * Make `pareq` optional on `ThreeDSecureLookup`

## 4.6.0

* Android 12 Support
  * Upgrade `targetSdkVersion` and `compileSdkVersion` to API 31
  * Bump `browser-switch` version to `2.1.0`
  * Fix issue where Venmo app is not detected on Android 12 devices

## 4.5.0

* BraintreeCore
  * Add `BraintreeClient` constructor to allow a custom return url scheme to be used for browser and app switching
* BraintreeDataCollector
  * Bump Magnes dependency to version 5.3.0
  * Add `BraintreeCore` as an `api` dependency (Fixes #437)
* SamsungPay
  * Add additional alias for Amex in `SamsungPay` (fixes #430)

## 4.4.1

* ThreeDSecure
  * Fix issue that causes `ThreeDSecureRequest` to throw a `NullPointerException` when parceling.

## 4.4.0

* Core
  * Bump `browser-switch` version to `2.0.2`
* SamsungPay
  * Add `SamsungPayClient`
  * Add `SamsungPayClient#goToUpdatePage()`
  * Add `SamsungPayClient#activateSamsungPay()`
  * Add `SamsungPayClient#isReadyToPay()`
  * Add `SamsungPayClient#startSamsungPay()`
  * Add `SamsungPayClient#buildCustomSheetPaymentInfo()`
  * Add `SamsungPayClient#updateCustomSheet()`

## 4.3.0

* Core
  * Make `Configuration#getSupportedCardTypes()` public
* ThreeDSecure
  * Make `ThreeDSecureResult#getLookup()` public
  * Bump Cardinal version to `2.2.5-4`
  * Add `cardAddChallengeRequested` to `ThreeDSecureRequest`

## 4.2.0

* Add `VenmoClient#isReadyToPay()` method
* Bump `browser-switch` to `2.0.1` (fixes #409)

## 4.1.0

* Bump Cardinal version to `2.2.5-3`

**Note:** The credentials for integrating with 3DS have changed. If you are using 3DS please update the credentials in your app-level `build.gradle` see [v4 Migration Guide](/v4_MIGRATION_GUIDE.md#3d-secure) 

## 4.0.0

* Make `PayPalRequest` and subclasses `Parcelable`
* Add getters to data classes to improve support for Kotlin synthesized properties
* Add `displayName` property to `VenmoRequest`
* Bump `browser-switch` to `2.0.0`
* Breaking Changes
  * Rename `LocalPaymentTransaction` to `LocalPaymentResult`
  * Rename `LocalPaymentClient#approveTransaction()` to `LocalPaymentClient#approvePayment()` 
  * Make `PayPalCreditFinancing#fromJson()` package-private
  * Make `PayPalCreditFinancingAmount#fromJson()` package-private
  * Make `UnionPayCapabilities#fromJson()` package-private
  * Make `PaymentMethodClient#parsePaymentMethodNonces()` package-private
  * Return `UserCanceledException` on user cancellation
  * Remove `DataCollector#collectPayPalDeviceData()`
  * Remove `DataCollector#collectRiskData()`
  * Make `DataCollector#getPayPalClientMetadataId()` private
  * Remove `PaymentMethodClient`
  * Remove `PaymentMethodType`
  * Remove `PaymentMethodDeleteException`
  * Remove `GetPaymentMethodNoncesCallback`
  * Remove `DeletePaymentMethodNonceCallback`
  * Use primitives instead of boxed types where possible
  * Add nullability annotations to public methods
  * Remove `Context` parameter from `CardClient#tokenize()` method
  * Fix typo in `ThreeDSecureAdditionalInformation#getPaymentAccountIndicator()` method name

**Note:** Includes all changes in [4.0.0-beta1](#400-beta1), [4.0.0-beta2](#400-beta2), and [4.0.0-beta3](#400-beta3)

## 4.0.0-beta3

* Add `PaymentMethodType` enum
* Add `PaymentMethodNonce#getType()` method
* Add wallet enabled metadata tag to `AndroidManifest.xml` in `google-pay` module 
* Bump `browser-switch` to `2.0.0-beta3`
* Callback `BraintreeException` on user cancellation of payment flows
* Add `paymentMethodUsage` to `VenmoRequest`
* Breaking Changes
  * Rename `DownForMaintenanceException` to `ServiceUnavailableException`
  * Remove `GoogleApiClientException`
  * Make `BraintreeWalletConstants` package-private
  * Make `PaymentMethodNonceFactory` package-private
  * Make `GooglePayException` constructor package-private
  * Make `VisaCheckoutAccount` package-private
  * Make `VenmoAccount` package-private
  * Return an `IllegalArgumentException` instead of `GoogleApiClientException` to `GooglePayIsReadyToPayCallback#onResult()` when activity is null
  * Refactor `GetPaymentMethodNoncesCallback` to have a single `onResult()` method instead of `success()` and `failure()`
  * Remove `Context` parameter from `PaymentMethodClient#getPaymentMethodNonces`
  * Rename `PaymentMethodNonce#getNonce()` to `getString()`
  * Move `VenmoAccountNonce` to `Venmo` module
  * Move `AuthenticationInsight` to `Card` module
  * Move `BinData` to `Card` module
  * Move `Card` to `Card` module
  * Move `CardNonce` to `Card` module
  * Move `ThreeDSecureInfo` to `Card` module
  * Move `PayPalAccountNonce` to `PayPal` module
  * Move `PayPalCreditFinancing` to `PayPal` module
  * Move `PayPalCreditFinancingAmount` to `PayPal` module
  * Move `UnionPayCapabilities` to `UnionPay` module
  * Move `UnionPayCard` to `UnionPay` module
  * Move `VisaCheckoutAddress` to `VisaCheckout` module
  * Move `VisaCheckoutNonce` to `VisaCheckout` module
  * Move `VisaCheckoutUserData` to `VisaCheckout` module
  * Remove `PaymentMethodNonce#getTypeLabel()` method
  * Remove `PaymentMethodNoncesCallback`
  * Remove `PaymentMethodNonce#getDescription()` method
  * `BraintreeClient` constructor no longer throws `InvalidArgumentException`
  * Make protected static member variables `OPTIONS_KEY`, `OPERATION_NAME_KEY` on `PaymentMethod` package-private
  * Make `PaymentMethod` constructor package-private
  * Rename `setValidate` to `setShouldValidate` and move it from `PaymentMethod` base class to `Card` subclass 
  * Make `buildJSON()` package-private for `PaymentMethod` base class and all subclasses
  * Remove `buildGraphQL()` method from `PaymentMethod` base class and all subclasses
  * Make `PaymentMethod` `Parcelable` constructor package-private
  * Make `PaymentMethod#writeToParcel()` method package-private
  * Make `PaymentMethod#getDefaultSource()` method package-private
  * Make `PaymentMethod#getDefaultIntegration()` method package-private
  * Make `getApiPath()` method package-private in `PaymentMethod` base class and subclasses
  * Remove `getResponsePaymentMethodType()` method from `PaymentMethod` base class and subclasses
  * Make `BaseCard` class package-private

## 4.0.0-beta2

* Add `setCountryCode` to `GooglePayRequest`
* Add Google Pay support for Elo cards. 
* Add `VenmoRequest` 
* Add new classes for 3DS2 UI Customization:
  * `ThreeDSecureV2UiCustomization`
  * `ThreeDSecureV2ButtonCustomization`
  * `ThreeDSecureV2LabelCustomization`
  * `ThreeDSecureV2TextBoxCustomization`
  * `ThreeDSecureV2ToolbarCustomization`
* Add `PayPalCheckoutRequest`
* Add `PayPalVaultRequest`
* Add `tokenizePayPalAccount` method to `PayPalClient`
* Add `requestBillingAgreement` to `PayPalCheckoutRequest`
* Fix issue where `onBrowserSwitchResult` crashes if `browserSwitchResult` is null
* Add `ThreeDSecureResult`
* Bump `browser-switch` to `2.0.0-beta2`
* Breaking Changes
  * Make `AmericanExpressRewardsBalance#fromJson()` package-private
  * Make `TYPE` and `API_RESOURCE_KEY` in `CardNonce` package-private
  * Make `CardNonce#fromJson()` methods package-private
  * Make `CardNonce` constructor package-private
  * Make `TYPE`, `API_RESOURCE_KEY`, `PAYMENT_METHOD_DATA_KEY`, `TOKENIZATION_DATA_KEY` and `TOKEN_KEY` in `PayPalAccountNonce` package-private
  * Make `PayPalAccountNonce#fromJson()` methods package-private 
  * Make `PayPalAccountNonce` constructor package-private
  * Make `DATA_KEY` and `TOKEN_KEY` in `PaymentMethodNonce` package-private
  * Make `PaymentMethodNonce#fromJson()` package-private
  * Make `PaymentMethodNonce#parsePayentMethodNonces()` methods package-private
  * Make `PaymentMethodNonces` constructor package-private
  * Make `ThreeDSecureAuthenticationResponse#fromJson()` package-private
  * Make `ThreeDSecureAuthenticationResponse` constructor package-private
  * Make `ThreeDSecureInfo#fromJson()` package-private
  * Make `ThreeDSecureInfo#setThreeDSecureAuthenticationResponse()` package-private
  * Make `ThreeDSecureLookup#fromJson()` package-private
  * Make `TYPE` and `API_RESOURCE_KEY` in `VenmoAccountNonce` package-private
  * Make `VenmoAccountNonce#fromJson()` methods package-private
  * Make `VenmoAccountNonce` constructor package-private
  * Make `VenmoAccountNonce` parcelable constructor private
  * Make `TYPE` and `API_RESOURCE_KEY` in `VisaCheckoutNonce` package-private
  * Make `VisaCheckoutNonce#fromJson()` methods package-private
  * Make `VisaCheckoutNonce` constructor package-private
  * Make `API_RESOURCE_KEY` in `GooglePayCardNonce` package-private
  * Make `GooglePayCardNonce#fromJson()` methods package-private
  * Make `GooglePayCardNonce#postalAddressFromJson()` package-private
  * Make `GooglePayCardNonce` constructor package-private
  * Make `API_RESOURCE_KEY` in `LocalPaymentNonce` package-private
  * Make `LocalPaymentNonce#fromJson()` methods package-private
  * Make `LocalPaymentNonce` constructor package-private
  * Make `GooglePayClient#tokenize()` package-private
  * The `shippingMethod` property on `ThreeDSecureRequest` is now an enum rather than a string. Possible values:
    * `SAME_DAY`
    * `EXPEDITED`
    * `PRIORITY`
    * `GROUND`
    * `ELECTRONIC_DELIVERY`
    * `SHIP_TO_STORE`
  * Change default `versionRequested` on `ThreeDSecureRequest` to `ThreeDSecureVersion.VERSION_2`
  * Rename `uiCustomization` on `ThreeDSecureRequest` to `v2UiCustomization` and change parameter to `ThreeDSecureV2UiCustomization`
  * Update setters on `V1UiCustomization` to remove method chaining
  * Change Cardinal dependency from `api` to `implementation`
  * Replace `VenmoClient#authorizeAccount()` with `VenmoClient#tokenizeVenmoAccount()`
  * Rename `VenmoAuthorizeAccountCallback` to `VenmoTokenizeAccountCallback`
  * Remove `activity` parameter from `GooglePayClient#onActivityResult()`
  * Remove `activity` parameter from `GooglePayClient#getTokenizationParameters()`
  * Update `PayPalClient#requestOneTimePayment()` to expect a `PayPalCheckoutRequest` and deprecate method
  * Update `PayPalClient#requestBillingAgreement()` to expect a `PayPalVaultRequest` and deprecate method
  * Make `PayPalRequest` abstract
  * Update `PayPalRequest` setter method names and remove method chaining
  * Make `PayPalAccountBuilder` package-private
  * Remove `ThreeDSecureClient#performVerification()` convenience overload
  * Remove `ThreeDSecureAuthenticationResponse`
  * Remove `errorMessage` and `threeDSecureAuthenticationResponse` properties from `ThreeDSecureInfo`
  * Remove `cardNonce` property from `ThreeDSecureLookup`
  * Remove `ThreeDSecureLookupCallback`
  * Remove `firstName` and `lastName` properties from `ThreeDSecurePostalAddress`
  * Update `ThreeDSecureResultCallback` to expect a `ThreeDSecureResult` parameter
  * Update `ThreeDSecureClient#continuePerformVerification()` to expect a `ThreeDSecureResult` parameter
  * Update callback type in `ThreeDSecureClient#initializeChallengeWithLookupResponse` methods
  * Replace `CardBuilder` with `Card`
  * Replace `BaseCardBuilder` with `BaseCard`
  * Replace `PaymentMethodBuilder` with `PaymentMethod`
  * Replace `UnionPayCardBuilder` with `UnionPayCard`
  * Replace `PayPalAccountBuilder` with `PayPalAccount`
  * Replace `VenmoAccountBuilder` with `VenmoAccount`
  * Replace `VisaCheckoutBuilder` with `VisaCheckoutAccount`
  * Remove builder pattern from the following classes:
    * `PostalAddress`
    * `GooglePayRequest`
    * `ReadyForGooglePayRequest`
    * `LocalPaymentRequest`
    * `ThreeDSecureAdditionalInformation`
    * `ThreeDSecurePostalAddress`
    * `ThreeDSecureRequest`
  * Rename `PayPalPaymentIntent` enums:
    * `INTENT_ORDER` to `ORDER`
    * `INTENT_SALE` to `SALE`
    * `INTENT_AUTHORIZE` to `AUTHORIZE`
  * Remove `paymentRequested` param from `GooglePayRequestPaymentCallback`
  * Refactor `BraintreeClient` constructor to take a `String` instead of `Authorization` and change parameter ordering 
  * Make `Authorization` package-private
  * Make `TokenizationKey` package-private
  * Make `ClientToken` package-private
  * Make `PayPalUAT` package-private

## 3.19.0

* Add `requestBillingAgreement` to `PayPalRequest`

## 3.18.1

* Bump Cardinal version to `2.2.5-4`

## 3.18.0

* Upgrade `targetSdkVersion` and `compileSdkVersion` to API 31
* Bump `browser-switch` version to `1.2.0`
* Fix issue where Venmo and PayPal apps are not detected on Android 12 devices

## 3.17.4

* Revert release 3.17.3 (local repository does not propagate MPI aar file)

## ~3.17.3~

* ~Remove Bintray dependency for Cardinal SDK (fixes #373 - [Cardinal bintray credentials can now be removed](https://developers.braintreepayments.com/guides/3d-secure/client-side/android/v3#generate-a-client-token))~

## 3.17.2

* Bump Cardinal version to `2.2.5-2`
* Add PayPal to `queries` element in `AndroidManifest.xml`

## 3.17.1

* Add Venmo to `queries` element in `AndroidManifest.xml` (fixes issue in Android 11 not properly detecting if Venmo app is installed)

## 4.0.0-beta1

* Add a `client` for each feature:
  * `AmericanExpressClient`
  * `BraintreeClient`
  * `CardClient`
  * `DataCollector`
  * `GooglePayClient`
  * `LocalPaymentClient`
  * `PayPalClient`
  * `PaymentMethodClient`
  * `PreferredPaymentMethodsClient`
  * `ThreeDSecureClient`
  * `UnionPayClient`
  * `VenmoClient`
  * `VisaCheckoutClient`
* Create callback interfaces to enforce callback pattern:
  * `AmericanExpressGetRewardsBalanceCallback`
  * `CardTokenizeCallback`
  * `ConfigurationCallback`
  * `DataCollectorCallback`
  * `DeletePaymentMethodNonceCallback`
  * `GetPaymentMethodNoncesCallback`
  * `LocalPaymentBrowserSwitchResultCallback`
  * `LocalPaymentStartCallback`
  * `PayPalBrowserSwitchResultCallback`
  * `PayPalFlowStartedCallback`
  * `PreferredPaymentMethodsCallback`
  * `ThreeDSecureLookupCallback`
  * `ThreeDSecurePrepareLookupCallback`
  * `ThreeDSecureResultCallback`
  * `UnionPayEnrollCallback`
  * `UnionPayFetchCapabilitiesCallback`
  * `UnionPayTokenizeCallback`
  * `VenmoAuthorizeAccountCallback`
  * `VenmoOnActivityResultCallback`
* Migrate `braintree-android-google-payment` into `braintree_android`
* Migrate `braintree-android-visa-checkout` into `braintree_android`
* Add `Configuration#getEnvironment()`
* Add `Configuration#getPayPalPrivacyUrl()` 
* Add `Configuration#getPayPalUserAgreementUrl()` 
* Add `Configuration#isGooglePayEnabled()`
* Add `Configuration#isLocalPaymentEnabled()`
* Add `Configuration#isSamsungPayEnabled()`
* Add `Configuration#isUnionPayEnabled()`
* Add `Configuration#isVenmoEnabled()`
* Add `Configuration#isVisaCheckoutEnabled()`
* Update Visa Checkout aar dependency to version `6.6.1`
* Add `LocalPaymentTransaction` to represent Local Payment transactions
* Add `amount` setter to `PayPalRequest`
* Breaking Changes
  * Bump `browser-switch` to `2.0.0-beta1`
  * Change `GooglePayCapabilities#isGooglePayEnabled()` parameters
  * Create `american-express` module
  * Create `card` module
  * Create `local-payment` module
  * Create `pay-pal` module
  * Create `union-pay` module
  * Create `venmo` module
  * Remove PayPal `data-collector` module
  * Remove PayPal `paypal-one-touch` module
  * Remove `AmericanExpressListener`
  * Remove `AnalyticsIntentService`
  * Remove `AnalyticsSender`
  * Remove `AmericanExpressRewardsBalance` default constructor
  * Remove `amount` parameter from `PayPalRequest` constructor
  * Remove `approvalUrl` and `paymentId` properties from `LocalPaymentRequest`
  * Remove `Beta` interface
  * Remove `BraintreeApiError`
  * Remove `BraintreeApiErrorResponse`
  * Remove `BraintreeApiHttpClient`
  * Remove `BraintreeBrowserSwitchActivity`
  * Remove `BraintreeCancelListener`
  * Remove `BraintreeErrorListener` 
  * Remove `BraintreeFragment`
  * Remove `BraintreeListener`
  * Remove `BraintreePaymentResult`
  * Remove `BraintreePaymentResultListener`
  * Remove `BrowserSwitchException` constructor
  * Remove `ConfigurationListener`
  * Remove `ConfigurationManager`
  * Remove `Configuration#getCardConfiguration()`
  * Remove `Configuration#getGraphQL()`
  * Remove `Configuration#getGooglePayment()`
  * Remove `Configuration#getKount()`
  * Remove deprecated 3DS `performVerification` methods
  * Remove `InstallationIdentifier`
  * Remove `LocalPaymentResult`
  * Remove `PaymentMethodNonceCreatedListener`
  * Remove `PaymentMethodNonceDeletedListener`
  * Remove `PaymentMethodNoncesUpdatedListener`
  * Remove `PaymentMethodNotAvailableException`
  * Remove `PayPalApprovalCallback`
  * Remove `PayPalApprovalHandler`
  * Remove `PayPalProductAttributes`
  * Remove `PayPalTwoFactorAuth`
  * Remove `PayPalTwoFactorAuthCallback`
  * Remove `PayPalTwoFactorAuthRequest`
  * Remove `PayPalTwoFactorAuthResponse`
  * Remove `PreferredPaymentMethodsListener`
  * Remove `QueuedCallback`
  * Remove `ThreeDSecureLookupListener`
  * Remove `ThreeDSecurePrepareLookupListener`
  * Remove `TokenizationParametersListener`
  * Remove `UnionPayListener`
  * Remove `VisaCheckoutConstants`
  * Remove `VisaCheckoutNotAvailableException`
  * Rename `AmericanExpress` to `AmericanExpressClient`
  * Rename `Card` to `CardClient`
  * Rename `GooglePayment` to `GooglePayClient`
  * Rename `LocalPayment` to `LocalPaymentClient`
  * Rename `PayPal` to `PayPalClient`
  * Rename `PaymentMethod` to `PaymentMethodClient`
  * Rename `PreferredPaymentMethods` to `PreferredPaymentMethodsClient`
  * Rename `ThreeDSecure` to `ThreeDSecureClient`
  * Rename `UnionPay` to `UnionPayClient`
  * Rename `Venmo` to `VenmoClient`
  * Rename `VisaCheckout` to `VisaCheckoutClient`
  * Rename `core` module to `shared-utils`
  * Rename `LocalPaymentResult` to `LocalPaymentNonce`
  * Rename `braintree` module to `braintree-core`
  * Rename `GooglePayment` classes to `GooglePay`
  * Rename `BraintreeRequestCodes.GOOGLE_PAYMENT` to `BraintreeRequestCodes.GOOGLE_PAY`
  * Make `AnalyticsConfiguration` package-private
  * Make `AnalyticsDatabase` package-private
  * Make `AnalyticsEvent` package-private
  * Make `AppHelper` package-private
  * Make `AppSwitchNotAvailableException` constructor package-private
  * Make `AuthenticationException` constructor package-private
  * Make `AuthorizationException` package-private
  * Make `BraintreeApiConfiguration` package-private
  * Make `BraintreeError` constructors package-private
  * Make `BraintreeException` package-private
  * Make `BraintreeGraphQLHttpClient` package-private
  * Make `BraintreeHttpClient` package-private
  * Make `BraintreeSharedPreferences` package-private
  * Make `BraintreeResponseListener` package-private
  * Make `CardConfiguration` package-private
  * Make `ClassHelper` package-private
  * Make `ConfigurationException` constructor package-private
  * Make `DeviceInspector` package-private
  * Make `DownForMaintenanceException` constructor package-private
  * Make `ErrorWithResponse` constructors package-private
  * Make `GraphQLConfiguration` package-private
  * Make `GraphQLConstants` package-private
  * Make `GraphQLQueryHelper` package-private
  * Make `GooglePaymentConfiguration` package-private
  * Make `HttpClient` package-private
  * Make `HttpResponseCallback` package-private
  * Make `IntegrationType` package-private
  * Make `InvalidArgumentException` package-private
  * Make `Json` package-private
  * Make `KountConfiguration` package-private
  * Make `ManifestValidator` package-private
  * Make `MetadataBuilder` package-private
  * Make `PaymentMethodDeleteException` constructor package-private
  * Make `PayPalConfiguration` package-private
  * Make `PayPalDataCollector` package-private
  * Make `PayPalDataCollectorRequest` package-private
  * Make `PayPalPaymentResource` package-private
  * Make `PostalAddressParser` package-private
  * Make `PreferredPaymentMethodsResult` constructor package-private
  * Make `RateLimitException` constructor package-private
  * Make `SamsungPayConfiguration` package-private
  * Make `ServerException` constructor package-private
  * Make `SignatureVerification` package-private
  * Make `StreamHelper` package-private
  * Make `ThreeDSecureV1BrowserSwitchHelper` package-private
  * Make `TLSSocketFactory` package-private
  * Make `UnexpectedException` constructor package-private
  * Make `UnionPayConfiguration` package-private
  * Make `UnprocessableEntityException` constructor package-private
  * Make `UpgradeRequiredException` constructor package-private
  * Make `UUIDHelper` package-private
  * Make `VenmoConfiguration` package-private
  * Make `VisaCheckoutConfiguration` package-private
  * Move all classes to `com.braintreepayments.api` package

## 3.17.0

* Add `bic` (Bank Identification Code) to `LocalPaymentRequest`

## 3.16.1

* Bump Cardinal version to `2.2.5-1`

## 3.16.0

* Add `accountType` to `ThreeDSecureRequest`
* Add `offerPayLater` to `PayPalRequest`

## 3.15.0

* Add `paymentTypeCountryCode` to `LocalPaymentRequest`
* Upgrade PayPal Data Collector to 5.1.1 (fixes #325)

## 3.14.2

* Bump Cardinal version to `2.2.4-1` (fixes [#305](https://github.com/braintree/braintree_android/issues/305))
* Bump `browser-switch` to `1.1.3`

## 3.14.1

* Update `compileSdkVersion` and `targetSdkVersion` to 30

## 3.14.0

* Expose cardholder name on `CardNonce`.
* Expose expiration month and year on `CardNonce`.
* Update `browser-switch` module to `1.1.0`.
* Fix bug where `onError` callback was invoked instead of the `onCancel` callback in the Local Payment Method flow (fixes #299, thanks @vijayantil1)
* Fix bug where `getReturnUrlScheme` is called and an Activity is no longer attached to the fragment (fixes [#308](https://github.com/braintree/braintree_android/issues/308), thanks @hakanbagci)

## 3.13.0

* Update `browser-switch` module to `1.0.0`
* Make PayPalUAT::Environment enum public
* Add Card#tokenize overload to allow a custom `PaymentMethodNonceCallback` to be provided.

## 3.12.0

* Changed `Configuration#isPayPalEnabled` to no longer consider deprecated integration requirements.

## 3.11.1

* Add default `uiCustomization` to `ThreeDSecureRequest` to prevent null pointer exception when interacting with Cardinal SDK

## 3.11.0

* Bump Cardinal version to 2.2.3-2
* Check if Fragment is active before handling Pay with PayPal result (fixes #295, thanks @brudaswen)

## 3.10.0

* Allow new BraintreeFragment instances to be created using FragmentActivity
* Add support for authorizing the Braintree SDK with a `PayPalUAT` (universal access token)
* Fix bug that accepted raw JSON string as valid authorization to `BraintreeFragment.newInstance(...)`
* Add `threeDSecureAuthenticationId` field to `ThreeDSecureInfo`
* Update `braintree-android-google-payment` module to `3.3.1`

## 3.9.0

* Update Cardinal SDK to `2.2.2-1`
* Fix bug in 3DS1 browser switch around accented characters in the redirect button and description (fixes #288)

## 3.8.0

* Add support for basic UI customization of 3DS1 flows. See `ThreeDSecureV1UiCustomization`.

## 3.7.2

* Update Cardinal SDK to `2.2.1-2`
* Use `synchronized` when adding to callback queue in `BraintreeFragment` (thanks @skauss)
* Update paypal-data-collector to 4.1.2

## 3.7.1

* Update `braintree-android-google-payment` module to `3.1.0`
* Fix a bug so that `BraintreeFragment.newInstance` returns a new fragment whenever a new authorization string is passed in (Resolves issue #274. Thanks @krunk4ever and @bramley-stride.)

## 3.7.0

* Update 3DS `prepareLookup` method to function asynchronously to wait for Cardinal SDK
* Add ability to request `AuthenticationInsight` when tokenizing a credit card, which can be used to make a decision about whether to perform 3D Secure verification
* Set error message on `ThreeDSecureInfo` when 3D Secure 2.0 challenge fails
* Include reference to Cardinal's docs for `uiCustomization` property on `ThreeDSecureRequest`.
* Add `requiresUserAuthentication` method to `ThreeDSecureLookup`
* Add support for `PayPalLineItem`

## 3.6.0

* Add authentication and lookup transaction status information to ThreeDSecureInfo
* Add ability to customize UI for 3D Secure challenge views
* Fix race condition that caused inconsistent 3DS version flows

## 3.5.0

* Add 3DSecure authentication details to card nonce

## 3.4.2

* Add `acsTransactionId`, `threeDSecureServerTransactionId` and `paresStatus` fields to `ThreeDSecureInfo`

## 3.4.1

* Update Cardinal SDK to 2.1.4-1

## 3.4.0

* Send analytics timestamps in milliseconds
* Add additional fields to ThreeDSecureInfo
* Fix potential crash when 3DSecure 2.0 JWT is not available

## 3.3.0

* Correctly includes the 3DSecure 2.0 module

## 3.2.0

* Add 3DS 2 Support
* Update 3DS redirect to newest version

## 3.1.0

* BraintreeFragment can now attach to a Fragment (fixes [#252](https://github.com/braintree/braintree_android/issues/252))

## 3.0.1

* Update google-payment to 3.0.1
* Update endpoint for creating local payments

## 3.0.0

* Bump minSdkVersion to 21
* Convert to AndroidX
* BraintreeFragment moves to the support fragment
  * Requires AppCompatActivity to attach the BraintreeFragment to
* Removed Visa Checkout 1.0.0 as a dependency
  * Add Visa Checkout's dependency to your app to get the latest version
* Removed deprecated ThreeDSecureWebView flow
* Removed deprecated Venmo#isVenmoWhitelisted(ContentResolver)
* Removed deprecated method from PostalAddress
* Removed deprecated country setters
* Removed deprecated methods from DataCollector
* Removed deprecated PayPalOneTouchActivity
* Removed deprecated Ideal
* Rename AndroidPay classes to GooglePayment



## 2.21.0

* Deprecate PayPal Future Payments, use PayPal Billing Agreements
* Deprecate AndroidPayConfiguration, use the GooglePaymentConfiguration alias

## 2.20.1

* Fix null address properties on PayPalAccountNonce
  * Those addresses should always be at least an empty PostalAddress

## 2.20.0

* Google Pay
  * Add groundwork for v2 compatibility
* Split PostalAddress into PostalAddress and PostalAddressParser
  * Deprecates PostalAddress.fromJson - use PostalAddressParser.fromJson
  * Add fromUserAddressJsonn to PostalAddressParser
  * Add additional fields

## 2.19.0

* Move Google Payment to a separate module
* Downgrade browser-switch to 0.1.6
* Exclude customtabs from browser-switch dependency

## 2.18.1

* Upgrade browser-switch to 0.1.7 fixes Chrome Custom Tab integration when using Jetifier to use AndroidX

## 2.18.0

* Upgrade Android SDK to 28
* Fix PayPal JavaDoc

## 2.17.0

* Local Payments
* Upgrade PayPal Data Collector to 4.0.3

## 2.16.0

* Add optional merchant account Id to PayPalRequest
* Add openVenmoAppPageInGooglePlay method which opens Venmo on the Google Play

## 2.15.2

* Fix NoClassDefFoundError compile error for PayPalDataCollector

## 2.15.1

* Fix InvalidPathException error

## 2.15.0

* Add `PaymentMethod#deletePaymentMethod` which allows customers to remove their vaulted payment methods
* Fix DataCollector not being available for instant run builds

## 2.14.2

* Fix issue with TLS cipher in API < 21

## 2.14.1

* Removed unused PayPal analytics event

## 2.14.0

* Add shippingAddressEditable to PayPalRequest

## 2.13.2

* Fix issue where address override was not set for PayPal billing agreements

## 2.13.1

* Update 3D Secure redirect URL

## 2.13.0

* 3D Secure
  * Add support for American Express SafeKey params
* Update PayPalDataCollector library to 3.1.6
* Catch possible SQLite exceptions

## 2.12.0

* Move Visa Checkout to separate module
* Update Visa Checkout to 5.5.2
* Update SDK to 27

## 2.11.0

* Add support for Venmo profiles
* Update PayPalDataCollector library to 3.1.5

## 2.10.0

* Update GooglePaymentException to be parcelable
* Add browser switch support to 3D Secure integrations

## 2.9.0

* Internal performance optimizations
* Deprecate `countryName`, `countryCodeAlpha2`, `countryCodeAlpha3`, and `countryCodeNumeric` in favor of `countryCode` in `CardBuilder` and `UnionPayCardBuilder`.

## 2.8.1

* Support `lastFour` in `GooglePayCardNonce`
* Add Google Pay branding

## 2.8.0

* Add support for iDEAL payments

## 2.7.3

* Check package name is valid for PayPal Wallet switch

## 2.7.2

* Fix phoneNumberRequired in GooglePayment

## 2.7.1

* Add AmericanExpress support with getRewardsBalance method
* Use ExecutorService for async database operations

## 2.7.0

* Increase minimum version of Google Play Services Wallet to 11.4.0
* Add support for the Google Payments API
* Deprecate Android Pay
* Add additional billing address params to `CardBuilder`

## 2.6.2

* Fix potential crash due to optional Visa Checkout dependency

## 2.6.1

* Fix potential crash due to optional Google Play Services dependency

## 2.6.0

* Upgrade Kount DataCollector to 3.2
* Stop using dependency ranges (https://github.com/braintree/android-card-form/pull/29)
* Relax `PRNGFixes` check for `PRNGSecureRandomProvider` to prevent race condition with other providers ([#151](https://github.com/braintree/braintree_android/issues/151))
* Stop sending `Content-Type` header for GET requests ([#155](https://github.com/braintree/braintree_android/issues/155))
* Upgrade browser-switch to 0.1.4 to prevent losing Chrome Custom Tab when switching to a password manager or other app
* Add additional bin data to card based payment methods
* Add DOM and database storage to `ThreeDSecureWebView` to improve compatibility with some bank web pages ([#159](https://github.com/braintree/braintree_android/pull/159))
* Update compile and target SDK versions to 26
  * Any support library dependencies must now be 26.0.0 or newer

## 2.5.4

* Use custom task instead of overriding the clean task (fixes [#153](https://github.com/braintree/braintree_android/issues/153))
* Accept third party cookies in ThreeDSecureWebView for Lollipop and above

## 2.5.3

* Add PayPal Credit for Billing Agreements

## 2.5.2

* Include cause in `ConfigurationException` ([#143](https://github.com/braintree/braintree_android/pull/143))
* Ignore ProGuard warnings for Visa Checkout (fixes [#144](https://github.com/braintree/braintree_android/issues/144))
* Fix Android Pay behavior during configuration changes (fixes [#145](https://github.com/braintree/braintree_android/issues/145), [#146](https://github.com/braintree/braintree_android/issues/146), [#147](https://github.com/braintree/braintree_android/issues/147))
* Fix crash when run in an Android Instant App

## 2.5.1

* Fix non-optional `data-collector` dependency in Braintree
* Create `BraintreeRequestCodes` for use with `BraintreeCancelListener#onCancel`
* Move PayPal browser switches to use [browser-switch-android](https://github.com/braintree/browser-switch-android)

## 2.5.0

* Add option to set display name in `PayPalRequest`
* Add option to set landing page type in `PayPalRequest`
* Add option to enable PayPal Credit in `PayPalRequest`
* Add Visa Checkout as a payment method
* Prevent dependency resolution of alpha major versions of support libraries

## 2.4.3

* Improve `GoogleApiClientException` to include error type as well as reason code
* Changes to PayPalDataCollector to make it easier to use

## 2.4.2

* Fix NPE in `AndroidPay#changePaymentMethod` (fixes [#139](https://github.com/braintree/braintree_android/issues/139))
* `Venmo#authorizeAccount` will now correctly vault the payment method when the vault option is true
* Fix missing client metadata ids in `PayPalAccountNonce`s
* Update paypal-data-collector to 3.1.4

## 2.4.1

* Add workaround for [Kount/kount-android-sdk#2](https://github.com/Kount/kount-android-sdk/issues/2)
* Fix error returned by `AndroidPay#changePaymentMethod`

## 2.4.0

* Fix back button during PayPal browser switch on Samsung devices (fixes [#137](https://github.com/braintree/braintree_android/issues/137))
* Add new intent option to `PayPalRequest`
* Fix crash when excluding the PayPal dependency
* Increase `minSdkVersion` to 16
  * API 16 is the first version of Android that supports TLSv1.2. For more information on Braintree's upgrade to TLSv1.2 see [the blog post](https://www.braintreepayments.com/blog/updating-your-production-environment-to-support-tlsv1-2/).

## 2.3.12

* Improve PayPal address validations
* Work around `NullPointerException` in `BraintreeFragment#newInstance` (fixes [#125](https://github.com/braintree/braintree_android/issues/125))
* Document supported locales for PayPal
* Fix rare `NullPointerException` ([#128](https://github.com/braintree/braintree_android/pull/128))

## 2.3.11

* Fix ProGuard rules (fixes [#124](https://github.com/braintree/braintree_android/issues/124))
* Fix `NullPointerException` when using deprecated DataCollector methods
* Update compile and target SDK versions to 25

## 2.3.10

* Add `BraintreeFragment#getListeners` to get a list of all the registered listeners
* Upgrade paypal-data-collector to 3.1.3
* Upgrade Kount DataCollector to 3.1
* Add `AndroidPay#requestAndroidPay` and `AndroidPay#changePaymentMethod` methods to simplify requesting Android Pay from a user and changing the backing payment method.
* Include ProGuard directives in the SDK ([#120](https://github.com/braintree/braintree_android/pull/120))
* Work around bug in `JSONObject#optString`
* Use `FragmentTransaction#commitNow` and `FragmentManager#executePendingTransactions` in `BraintreeFragment#newInstance` to synchronously set up `BraintreeFragment` and avoid race conditions caused by asynchronous `Fragment` setup.

## 2.3.9

* Update `AndroidPayCardNonce` description to include card type and last 4

## 2.3.8

* Support changing user call to action in PayPal flows, see `PayPalRequest#userAction`
* Fix validate option not being sent when set to false in `PaymentMethodBuilder`
* Add merchant supported card types to `Configuration`
* Expose methods on `BraintreeFragment` for getting cached payment methods
* Update `paypal-data-collector` to 3.1.2
* Move Drop-In to [it's own repo](https://github.com/braintree/braintree-android-drop-in)

## 2.3.7

* Update exception message when Android Manifest setup is invalid
* Fix unclosed `InputStream` (fixes [#115](https://github.com/braintree/braintree_android/issues/115))
* Post exception to error listener instead of throwing `IllegalStateException` when `BraintreeFragment` is not attached to an `Activity`
* Restore url when `BraintreeFragment` is recreated (fixes [#117](https://github.com/braintree/braintree_android/issues/117))
* Upgrade gradle build tools to 2.1.3
* Parse and return errors when Android Pay tokenization fails
* Add support for changing the backing card for Android Pay in Drop-In
* Call configuration callback whenever a new Activity is attached to `BraintreeFragment`

## 2.3.6

* Allow vaulting of Venmo accounts. See `Venmo#authorizeAccount`.
* Remove Venmo whitelist check
* Fix `BraintreeCancelListener#onCancel` being invoked twice for PayPal cancellations (fixes [#112](https://github.com/braintree/braintree_android/issues/112))

## 2.3.5

* Change `UnionPayCallback` to include `smsCodeRequired`
* Change `UnionPayCapabilities#isUnionPayEnrollmentRequired` to `UnionPayCapabilities#isSupported`
* Upgrade Google Play Services to [9.0.0,10.0.0)
* Upgrade support annotations to [24.0.0,25.0.0)
* Upgrade build tools to 24.0.0
* Update compile and target API versions to 24
* Fix `NullPointerException` in `AnalyticsIntentService`

## 2.3.4

* Prevent invalid schemes from being used for browser switching (Packages containing underscores would generate invalid schemes)
* Fix `NoClassDefFoundError` in `DataCollector`
* Fix `NullPointerException` in `BraintreeFragment`

## 2.3.3

* Add PayPal Checkout intent option (authorize or sale). See `PayPalRequest#intent`
* Update UnionPay support in demo app custom integration
* Update `android-card-form` to 2.3.1
* Fix `NullPointerException` in `AddPaymentMethodViewController` (fixes [#100](https://github.com/braintree/braintree_android/issues/100))
* Fix `IllegalStateException` when creating a `BraintreeFragment` (fixes [#104](https://github.com/braintree/braintree_android/issues/104))
* Fix `NullPointerException` when `BraintreeFragment` is not attached to an `Activity` (fixes [#105](https://github.com/braintree/braintree_android/issues/105))

## 2.3.2

* Fix `NullPointerException` when handling a PayPal response (fixes [#101](https://github.com/braintree/braintree_android/issues/101))

## 2.3.1

* Fix `NullPointerException`s in `BraintreeFragment` when not attached to an `Activity`
* Fix Chrome Custom Tabs Intent flags interfering with browser switch
* Add new `DataCollector#collectDeviceData` methods that use a callback; deprecate synchronous methods
* Reduce size of assets in Drop-In

## 2.3.0

* UnionPay Beta *Please note*: this API is in beta and subject to change
* Add support for fetching a customer's payment methods
* Return a `RateLimitException` when a merchant account is being rate limited

## 2.2.5

* Fixes
  * Update BraintreeHttpClient to support UTF-8 encoding (fixes [#85](https://github.com/braintree/braintree_android/issues/85))

## 2.2.4

* Update PayPalDataCollector to 3.1.1
* Fixes
  * Update device collector to 2.6.1 (fixes [#87](https://github.com/braintree/braintree_android/issues/87))
  * Fix crash when `BraintreeFragment` has not been attached to an `Activity`
* Features
  * Add `PaymentRequest#defaultFirst` option
  * Add support for Chrome Custom tabs when browser switching

## 2.2.3

* Fixes
  * Fix incorrect `groupId` of dependencies in pom file for 2.2.2

## 2.2.2

:rotating_light: The `groupId`s in this version's pom files are incorrect and dependencies will not resolve. Do not use. :rotating_light:

* Update `PaymentButton` styling when PayPal is the only visible option
* Features
  * Add client side overrides for payment methods in Drop-in and `PaymentButton` to `PaymentRequest`
  * Add support for non-USD currencies and non-US shipping addresses in Android Pay
  * Return email, billing address and shipping address as part of an `AndroidPayCardNonce` from Drop-in
* Fixes
  * Fix back button not doing anything in Drop-in after an Android Pay error is returned
  * Deprecate `DataCollector#collectDeviceData` and add new signature to prevent a NullPointerException when using a fragment that is not attached to an `Activity`

## 2.2.1

* Fixes
  * Fix support annotations being bundled in PayPalDataCollector jar

## 2.2.0

* Open source PayPal SDK
* Deprecate `PayPalOneTouchActivity` and remove from Android manifest
* Add Travis CI build
* Improve errors and manifest validation
* Features
  * Add `CardBuilder#cardholderName`
  * Add `PayPalRequest#billingAgreementDescription`
* Fixes
  * Fix back button not working in Drop-in after adding a payment method
  * Fix failure to return a payment method nonce after browser switch when the fragment was recreated.

## 2.1.2

* Update Google Play Services Wallet to 8.4.0
* Use `ENVIRONMENT_TEST` for Android Pay requests in sandbox
* Add `AndroidPay#isReadyToPay` method

## 2.1.1

* Demo app upgrades
* Update PayPal SDK to 2.4.3 (fixes [#67](https://github.com/braintree/braintree_android/issues/67))
* Update android-card-form to 2.1.1
* Update gradle to 2.8
* Update build tools to 23.0.2
* Features
  * Add support for fraud data collection in Drop-in
* Fixes
  * Add rule to suppress ProGuard warnings
  * Fix Drop-in crash
  * Fix NPE when there is no active network (fixes [#77](https://github.com/braintree/braintree_android/issues/77))

## 2.1.0

* Pay with Venmo
* `PaymentButton#newInstance` now accepts a container id to add `PaymentButton` to that container
* Android Pay assets
* Fixes
  * Add `onInflate` method for Android versions < 23
  * PayPal cancel events (fixes [#63](https://github.com/braintree/braintree_android/issues/63))

## 2.0.1

* Make support annotations an optional dependency
* Cache configuration to prevent unnecessary network requests
* Fixes
  * Fix BraintreeDataCollector as an optional dependency
  * Fix `PaymentRequest` crash when Google Play Services is not present

## 2.0.0

* Increase `minSdkVersion` to 15 (see [Platform Versions](http://developer.android.com/about/dashboards/index.html#Platform) for the current distribution of Android versions)
* Remove Gson dependency
* Replace `Braintree` class with headless `BraintreeFragment`
  * Move methods for creating payment methods from central `Braintree` class to their own classes e.g. `PayPal#authorizeAccount`, `Card#tokenize`
* Add support for Tokenization Keys in addition to Client Tokens
* Rename PaymentMethod to PaymentMethodNonce
* Rename BraintreeData module to BraintreeDataCollector
* Update PayPal
  * Remove [PayPal Android SDK](https://github.com/paypal/PayPal-Android-SDK) dependency
  * Replace in-app log in with browser based log in
  * Add support for PayPal billing agreements and one-time payments
* Convert `PaymentButton` class from a view to a fragment
* Create `PaymentRequest` class for specifying options in Drop-in and the `PaymentButton`
* Remove Venmo One Touch. To join the beta for Pay with Venmo, contact [Braintree Support](mailto:support@braintreepayments.com)
* Remove Coinbase
* Many additional structural and name changes. For more details, see the [migration guide](https://developers.braintreepayments.com/reference/general/client-sdk-migration/android/v2) and the [source code](https://github.com/braintree/braintree_android)

## 1.7.4

* Fixes
  * Increase minimum version of Google Play Services Wallet to 8.0.0 to prevent `VerifyError`

## 1.7.3

* Fixes
  * Fix Android Pay bug caused by shared state between Activities

## 1.7.2

* Update PayPal SDK to 2.11.1 (fixes [#48](https://github.com/braintree/braintree_android/issues/48))

## 1.7.1

* Fixes
  * Fix tokenization failure in Coinbase

## 1.7.0

* Update gradle plugin to 1.3.1
* Update build tools to 23.0.1
* Update `compileSdkVersion` and `targetSdkVersion` to 23
* Update PayPal SDK to 2.10.0
* Increase maximum version of Google Play Services to 9.0.0 ([#50](https://github.com/braintree/braintree_android/pull/50))
* Set compile options to use Java 7
* Features
  * Add support for Coinbase. *Please note:* this API is in beta and subject to change.
* Fixes
  * Fix rare crash when Braintree was recreated
  * Fix 3D Secure bug that prevented a card from being returned
  * Remove use of Apache library ([#43](https://github.com/braintree/braintree_android/issues/43))
  * Remove single line description limitation ([#45](https://github.com/braintree/braintree_android/issues/45))

## 1.6.5

* Update PayPal SDK to 2.9.10
* Fixes
  * Fix incorrect custom integration in demo app
  * Fix incorrect selected payment method in Drop-in after creating a new payment method
  * Fix `NoClassDefFoundError` crash in Drop-in

## 1.6.4

* Update PayPal SDK to 2.9.8
* Improvements
  * Follow Android convention around button and text casing in Drop-in
  * Update android-card-form to [2.0.1](https://github.com/braintree/android-card-form/blob/master/CHANGELOG.md#201)

## 1.6.3

* Improvements
  * BraintreeData can now be optionally excluded
* Fixes
  * Remove optional dependency from full jar

## 1.6.2

* Update PayPal SDK to 2.9.7
* Add support for additional PayPal scopes to `PaymentButton`
* Fixes
  * Return error instead of silently failing setup with bad client tokens
  * Fix `NoClassDefFoundError` in Drop-in caused by optional dependency

## 1.6.1

* Fixes
  * Fix `NoClassDefFoundError` in Drop-in and `PaymentButton` caused by optional dependency ([#34](https://github.com/braintree/braintree_android/issues/34))

## 1.6.0

* Update PayPal SDK to 2.9.6
* Update gradle plugin to 1.2.3
* Update build tools to 22.0.1
* Features
  * Add Android Pay support. *Please note:* this API is in beta and subject to change.
  * Add `Braintree#onActivityResult` method
  * Add support for additional PayPal scopes
    * A `List` of additional scopes may be passed to `Braintree#startPayWithPayPal`
    * `PayPalAccount#getBillingAddress` can be used to retrieve the billing address when the address scope is requested.

## 1.5.1

* Update PayPal SDK to 2.9.5
* Switch to OkHttp for Demo app
* Improvements
  * Add methods to persist state across rotations
* Fixes
  * Fix Demo app crash when `MainActivity` was destroyed ([#26](https://github.com/braintree/braintree_android/pull/26))
  * Fix NPE in Drop-in ([#30](https://github.com/braintree/braintree_android/issues/30))
  * Fix ProGuard support and add ProGuard rules ([#29](https://github.com/braintree/braintree_android/issues/29))
  * Fix Drop-in error handling for non-card errors

## 1.5.0

* Update PayPal SDK to 2.9.4
* Move `CardForm` to [separate repo](https://github.com/braintree/android-card-form)
* Deprecate `Braintree#getInstance` in favor of `Braintree#setup`
* Fixes
  * Remove metadata from assets, fixes [#16](https://github.com/braintree/braintree_android/issues/16)

## 1.4.0

* Update gradle plugin to 1.1.2
* Update build tools to 22
* Update `compileSdkVersion` and `targetSdkVersion` to 22
* Update PayPal SDK to 2.9.0
* Features
  * Add support for 3D Secure. *Please note:* this API is in beta and subject to change.
* Fixes
  * Fix missing expiration date float label (#21)

## 1.3.0

* Remove Drop-In support for Eclipse
* Open source [card form](CardForm) separate from Drop-In
* Update PayPal SDK to 2.8.5
  * card.io is no longer included in the SDK
* Update Espresso to 2.0
* Remove unused PayPal `PROFILE` scope

## 1.2.7

* Update gradle plugin to 0.14.1
* Update build tools to 21.1.1
* Update PayPal SDK to 2.7.3
* Remove `android:allowBackup="false"` from library manifests, apps will now be able to choose if they allow backups
* Remove `ACCESS_WIFI_STATE` permission
* Improvements
  * Add localizations for more locales (da-rDK, en-rAU, es, fr-rCA, iw-rIL, nl, no, pl, pt, ru, sv-rSE, tr, zh-rCN)
  * Add initial right to left language support
  * Add type safety to `Braintree#addListener(Listener)`. Thanks @adstro!

## 1.2.6

* Increase `targetSdkVersion` to 21
* Increase `buildToolsVersion` to 21.0.2
* Fixes
  * Fix max length on `EditText`s
  * Fix crash caused by `PRNGFixes`
* Improvements
  * Update PayPal SDK
  * Add first and last name to `CardBuilder`

## 1.2.5

* Fixes
  * Fix incorrectly named language resource directories

## 1.2.4

* Fixes
  * Work around manifest merging issues on newer build plugins

## 1.2.3

* minSdk is now 10
* Fixes
  * Set max length on card field for unknown card types in Drop-In
  * Update PayPal SDK to fix rotation bug
  * Fix edge cases in expiration entry in Drop-In
* Improvements
  * Error messages are now returned from Drop-In
  * Drop-In auto advances to next field now

## 1.2.2

* Fixes
  * Fix crash caused by too large request code in `PaymentButton`
  * Resume the payment method form after rotation
* Improvements
  * Updated PayPal SDK
    * email scope is now requested in all PayPal requests
  * `correlationId` is now included in the device data string returned from `BraintreeData#collectDeviceData`

## 1.2.1

* Fixes
  * BraintreeApi release now includes the PayPal SDK again. Sorry!
* Improvements
  * All assets are now namespaced to avoid any conflicts on import.
  * Updated PayPal SDK

## 1.2.0

* Features
  * App switch based payments for PayPal and Venmo (One Touch)
    * No changes for existing Pay With PayPal integrations
    * See [the docs](https://developers.braintreepayments.com/android/guides/one-touch) for more information
  * Unified payment button (`PaymentButton`) for PayPal and/or Venmo payments
* Improvements
  * Minor bugfixes and internal tweaks
* Deprecations
  * `PayPalButton` is deprecated in favor of `PaymentButton`

## 1.1.0

* Breaking Change
  * BraintreeData returns `deviceData` instead of `deviceSessionId` on `collectDeviceData`
* Improvements
  * References `sdk-manager-plugin` from vendor to simplify build process

## 1.0.8

* Improvements
  * CardBuilder now accepts billing address fields other than postal code (credit: @chiuki)
* Packaging
  * Fixed an issue building Drop-In in Eclipse

## 1.0.7

* Improvements
  * BraintreeApi no longer depends on OkHttp
  * Added localizations for more locales (UK, FR, DE, IT)

## 1.0.6

* Fixes
  * Fixed disabled submit button in landscape
  * Fixed next field button in landscape
  * Add max length to expiration date and prevent user from typing illegal characters
* Move to sdk-manager-plugin for CI dependencies

## 1.0.5

* Packaging
  * Set Braintree package to default to AAR instead of ZIP

## 1.0.4 - Gradle and Maven will incorrectly download the ZIP instead of AAR, use 1.0.5+

* Improvements
  * Added assets for a wider range of resolutions
  * Enforce maximum length for card and postal code fields
  * Added README for fraud tools
* Packaging
  * Improvements for usage in environments other than Maven or Gradle
* Fixes
  * Fixed lint errors

## 1.0.3

* Fixes
  * Fix crash on Android SDK < 19
* Add PayPal `correlationId` to PayPal account creation

## 1.0.2 - crash on Android SDK < 19, do not use

* Fixes
  * Improved packaging for non-Gradle uses of SDK

## 1.0.1

* Fixes
  * Attach Javadocs and sources to Maven Central build.

## unreleased
* Breaking Changes
  * Bump `minSdkVersion` to 21.

## 3.3.1
* Fix `allowedCardNetworks` in `isReadyToPayRequest` to be uppercased. Thanks @fcastagnozzi.

## 3.3.0
* Add support for Google Pay's `existingPaymentMethodRequired` option

## 3.2.0
* Add support for `isNetworkTokenized`

## 3.1.1
Fix setting the correct version in metadata

## 3.1.0

* Add check in `requestPayment` to avoid Null Pointer Exception

## 3.0.1

* Resolve issue where optional shipping parameters were treated as if they were required
* Use GooglePayment PayPal client ID

## 3.0.0

* Convert to AndroidX
* Replace AndroidPayConfiguration with GooglePaymentConfiguration

## 2.0.1

* Disable PayPal payment method in Google Payment when the merchant is not able to process PayPal

## 2.0.0

* Add support for Google Pay v2
* Remove support for Google Pay v1
  * To continue using v1, add google-payment:1.0.0 to your build.gradle
  * v1 will remain the defaul for braintree android until the next major version bump
* Replace all UserAddress objects with PostalAddress objects

## 1.0.0

* Public release of [v.zero](https://www.braintreepayments.com/v.zero) SDK<|MERGE_RESOLUTION|>--- conflicted
+++ resolved
@@ -1,10 +1,10 @@
 # Braintree Android SDK Release Notes
 
-<<<<<<< HEAD
 ## unreleased
 
 * Braintree Core
   * Add `AuthorizationProvider` interface for asynchronously fetching authorization
+  * Update pinned certificates used by `BraintreeGraphQLClient`
 * Google Pay
   * Add `GooglePayListener` to receive results from the Google Pay flow
   * Deprecate methods requiring a callback in favor of listener pattern 
@@ -20,11 +20,6 @@
 * Local Payment 
   * Add `LocalPaymentListener` to receive results from the Local Payment flow
   * Deprecate methods requiring a callback in favor of listener pattern
-=======
-## Unreleased
-* BraintreeCore
-  * Update pinned certificates used by `BraintreeGraphQLClient`
->>>>>>> 60f771ff
 
 ## 4.8.3
 
