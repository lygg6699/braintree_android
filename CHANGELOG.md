# Braintree Android SDK Release Notes

## unreleased
<<<<<<< HEAD

* PayPal
  * Add `PayPalRecurringBillingDetails` and `PayPalRecurringBillingPlanType` opt-in request objects. Including these details will provide transparency to users on their billing schedule, dates, and amounts, as well as launch a modernized checkout UI.
      
=======
* PayPal
    * Add `userPhoneNumber` property to `PayPalVaultRequest` and `PayPalCheckoutRequest`

>>>>>>> d21dc59f
## 5.0.0 (2024-09-30)

* PayPal
  * Add PayPal App Switch vault flow (BETA)
    * Add `enablePayPalAppSwitch` property to `PayPalVaultRequest` for App Switch support
    * Require `PayPalVaultRequest.userAuthenticationEmail` for App Switch support
    * Require `PayPalClient.appLinkReturnUrl` for App Switch support
    * Send `link_type` and `paypal_installed` in `event_params` when available to PayPal's analytics service (FPTI)
    * **Note:** This feature is currently in beta and may change or be removed in future releases.
* GooglePay
  * Upgrade `play-services-wallet` to `19.4.0`
* Breaking Changes
  * Venmo
    * Convert `VenmoPaymentMethodUsage` to an enum
    * Convert `VenmoLineItemKind` to an enum
    * Make `VenmoPaymentAuthRequestParams` internal
    * Remove `VenmoPaymentAuthResultInfo`
  * BraintreeCore
    * Remove `BraintreeDeepLinkActivity`
    * Remove `authorizationFingerprint` from `ClientToken`
  * GooglePay
    * Make `GooglePayPaymentAuthRequestParams` internal
    * Make `GooglePayPaymentAuthResult` parameters internal
    * Update `GooglePayLauncher.launch` to take a `GooglePayPaymentAuthRequest.ReadyToLaunch` parameter
    * Remove `GooglePayRequest.setTransactionInfo` and replace with `currencyCode`, `totalPrice, and `totalPriceStatus` parameters
    * Change `GooglePayRequest.billingAddressFormat` to `GooglePayBillingAddressFormat` enum
    * Change `GooglePayRequest.shippingAddressRequirements` to `GooglePayRequest.shippingAddressParameters` 
  * PayPal
    * Make `PayPalPaymentAuthRequestParams` internal
    * Remove `PayPalPaymentAuthResultInfo`
    * Rename `PayPalLauncher.handleReturnToAppFromBrowser()` to `PayPalLauncher.handleReturnToApp()`
  * SEPADirectDebit
    * Make `SEPADirectDebitPaymentAuthRequestParams` internal
    * Remove `SEPADirectDebitPaymentAuthResultInfo`
    * Rename `SEPADirectDebitLauncher.handleReturnToAppFromBrowser()` to `SEPADirectDebitLauncher.handleReturnToApp()`
  * ThreeDSecure
    * Make `ThreeDSecureParams` internal
    * Make `ThreeDSecurePaymentAuthResult` parameters internal
    * Remove `ThreeDSecurePaymentAuthResultInfo`
  * LocalPayment
    * Remove `LocalPaymentAuthResultInfo`
    * Make `LocalPaymentAuthRequestParams` internal
    * Rename `LocalPaymentLauncher.handleReturnToAppFromBrowser()` to `LocalPaymentLauncher.handleReturnToApp()`
    
**Note:** Includes all changes in [5.0.0-beta2](#500-beta2-2024-08-28) and [5.0.0-beta1](#500-beta1-2024-07-23)

## 5.0.0-beta2 (2024-08-28)

* All Modules
  * Upgrade Gradle version to `8.5.2`
  * Upgrade `compileSdkVersion` and `targetSdkVersion` to API 35
  * Bump target Java version to Java 17
* BraintreeCore
  * Update `endpoint` syntax sent to FPTI for 3D Secure and Venmo flows
* ThreeDSecure
  * Update `ThreeDSecureActivity` theme attributes to prevent the Action Bar title from displaying and enforce transparency properly with AppCompat theme attributes
* Breaking Changes
    * All Modules
      * `countryCodeAlpha2` now returns a 2 character country code instead of a 3 character country code 
    * PayPal
        * Remove `appLinkEnabled` from `PayPalRequest` as Android app links are now required
        * Update `PayPalCreditFinancing.hasPayerAcceptance()` to `getHasPayerAcceptance()` (Java)
        * Change `PayPalPaymentIntent` to an enum
        * Change `PayPalLandingPageType` to an enum
        * Change `PayPalPaymentUserAction` to an enum
        * Update `PayPalRequest.hasUserLocationConsent()` to `getHasUserLocationConsent()` (Java)
        * Change `PayPalLineItem.desc()` to `setDescription()`
        * Change `PayPalLineItemKind` to an enum
        * Rename `PayPalLineItemKind.KIND_CREDIT` to `CREDIT`
        * Rename `PayPalLineItemKind.KIND_DEBIT` to `DEBIT`
        * Update `ThreeDSSecureInfo.isLiabilityShifted()` to `ThreeDSSecureInfo.getLiabilityShifted()`
        * Update `ThreeDSSecureInfo.isLiabilityShiftPossible()` to `ThreeDSSecureInfo.getLiabilityShiftPossible()`
        * Update `ThreeDSSecureInfo.wasVerified()` to `ThreeDSSecureInfo.getWasVerified()`
        * Update `ThreeDSecurePaymentAuthResult.getThreeSecureResult()` to `ThreeDSecurePaymentAuthResult.getThreeDSecureParams()`
        * Update `ThreeDSecurePaymentAuthResult.getJWT()` to `ThreeDSecurePaymentAuthResult.getJwt()`
        * Change `ThreeDSecureShippingMethod` to an enum
        * Change `ThreeDSecureAccountType` to an enum
        * Change `ThreeDSecureRenderType` to an enum
        * Change `ThreeDSecureRequestedExemptionType` to an enum
        * Change `ThreeDSecureUiType` to an enum
        * Update `ThreeDSecureRequest.isChallengeRequested()` to `ThreeDSecureRequest.getChallengeRequested()`
        * Update `ThreeDSecureRequest.isDataOnlyRequested()` to `ThreeDSecureRequest.getDataOnlyRequested()`
        * Update `ThreeDSecureRequest.isExemptionRequested()` to `ThreeDSecureRequest.getDataOnlyRequested()`
        * Update `ThreeDSecureRequest.isCardAddChallengeRequested()` to `ThreeDSecureRequest.getCardAddChallengeRequested()`
    *  ThreeDSecure
      * Split `ThreeDSecureV2UiCustomization.setButtonCustomization()` to `setButtonCustomization()` and `setButtonType()`
      * Change `ThreeDSecureV2ButtonType` to an enum

## 5.0.0-beta1 (2024-07-23)

* Breaking Changes
    * All Modules
        * Bump `minSdkVersion` to API 23
        * Bump target Java version to Java 11
        * Upgrade Kotlin version to 1.9.10
        * Upgrade to Android Gradle Plugin 8
    * BraintreeCore
        * Update package name to `com.braintreepayments.api.core`
        * Remove `BraintreeClient` public constructors
        * Remove `deliverBrowserSwitchResult` and `deliverBrowserSwitchResultFromNewTask` from `BraintreeClient`
        * Remove `ClientTokenProvider`
        * Update payment method constructor parameters from `braintreeClient` to `context` and
          `authorization`
        * Remove `BraintreeSharedPreferencesException`
        * Convert `PostalAddress` to data class
        * Remove `open` modifier on `Configuration`
        * Remove `UserCanceledException.isExplicitCancelation`
    * UnionPay
        * Remove `union-pay` module
            * UnionPay cards can now be processed as regular cards (through the `card` module) due to their partnership with Discover
    * BraintreeDataCollector
        * Update package name to `com.braintreepayments.api.datacollector`
        * Replace `DataCollector#collectDeviceData(context, merchantId, callback)` with
          `DataCollector#collectDeviceData(context, riskCorrelationId, callback)`
        * Add `DataCollectorResult` and update `DataCollectorCallback` parameters
    * PayPalDataCollector
        * Remove `paypal-data-collector` module (use `data-collector`)
    * Venmo
        * Update package name to `com.braintreepayments.api.venmo`
        * Remove `setFallbackToWeb()` from `VenmoRequest` - fallback to web is default behavior now
        * Remove `VenmoListener`, `VenmoTokenizeAccountCallback`, and `VenmoResultCallback`
        * Add `VenmoLauncher`, `VenmoPaymentAuthRequest`, `VenmoPaymentAuthRequestCallback`,
          `VenmoPaymentAuthResult`, `VenmoResult`, `VenmoTokenizeCallback`, and
          `VenmoLauncherCallback`
        * Rename `VenmoOnActivityResultCallback` to `VenmoResultCallback`
        * Remove overload constructors, `setListener`, and `onActivityResult` from `VenmoClient`
        * Change `VenmoClient#tokenizeVenmoAccount` parameters and rename to
          `VenmoClient#tokenize`
        * Remove `VenmoIsReadyToPayCallback`
        * Add `VenmoClient#createPaymentAuthRequest`
        * Move `showVenmoInGooglePlayStore` to `VenmoLauncher`
        * Remove `isVenmoAppSwitchAvailable` and `isReadyToPay` (no longer required as Venmo flow will fallback to web if app is not installed)
    * GooglePay
        * Update package name to `com.braintreepayments.api.googlepay`
        * Remove `GooglePayListener` and `GooglePayRequestPaymentCallback`
        * Add `GooglePayLauncher`, `GooglePayPaymentAuthRequest`,
          `GooglePayPaymentAuthRequestCallback`, `GooglePayPaymentAuthResult`,
          `GooglePayTokenizeCallback`, `GooglePayTokenizationParameters` and `GooglePayLauncherCallback`
        * Remove overload constructors, `setListener, and `onActivityResult` from `GooglePayClient`
        * Change `GooglePayClient#requestPayment` parameters and rename to
          `GooglePayClient#createPaymentAuthRequest`
        * Change `GooglePayClient#isReadyToPay` and `GooglePayIsReadyToPayCallback` parameters
        * Add `GooglePayClient#tokenize`
        * Remove `merchantId` from `GooglePayRequest`
        * Change `GooglePayGetTokenizationParametersCallback` parameters
        * Rename `GooglePayLauncherCallback#onResult` to
          `GooglePayLauncherCallback#onGooglePayLauncherResult`
        * Change `GooglePayRequest#isCreditCardsAllowed` to `GooglePayRequest#getAllowCreditCards`
    * ThreeDSecure
        * Remove `ThreeDSecureListener`
        * Add `ThreeDSecureLauncher`, `ThreeDSecurePaymentAuthResult`,
          `ThreeDSecureTokenizeCallback`, `ThreeDSecurePaymentAuthRequest`,
          `ThreeDSecurePaymentAuthRequestCallback`, `ThreeDSecurePrepareLookupResult`,
          `ThreeDSecurePrepareLookupCallback`, and `ThreeDSecureLancherCallback`
        * Remove overload constructors, `setListener`, `continuePerformVerification`, `onBrowserSwitchResult` and `onActivityResult` from `ThreeDSecureClient`
        * Change `ThreeDSecureClient#initializeChallengeWithLookupResponse` parameters
        * Convert `ThreeDSecureResult` into sealed class
        * Add `ThreeDSecureClient#tokenize`
        * Rename `ThreeDSecureClient#performVerification` to
          `ThreeDSecureClient#createPaymentAuthRequest` and change parameters
        * Remove `versionRequested` from `ThreeDSecureRequest`
        * Add `ThreeDSecureNonce` class
        * Rename `ThreeDSecureResult#tokenizedCard` to `ThreeDSecureResult#threeDSecureNonce`
        * Remove `ThreeDSecureV1UICustomization`
        * Remove `versionRequesed` from `ThreeDSecureRequest` as version 1 is no longer supported
        * Remove `ThreeDSecureV2BaseCustomization`
        * Remove `CardinalValidateReceiver` from `ThreeDSecureActivity`
        * Make empty `ThreeDSecureLookup` constructor package-private
    * PayPal
        * Update package name to `com.braintreepayments.api.paypal`
        * Require Android App Links to return to merchant app from PayPal flows
        * Remove `PayPalListener`
        * Add `PayPalLauncher`, `PayPalPaymentAuthRequest`, `PayPalPendingRequest`, `PayPalPaymentAuthResult`,
          `PayPalPaymentAuthCallback`, `PayPalTokenizeCallback`, and `PayPalResult`
        * Remove`PayPalFlowStartedCallback`
        * Remove overload constructors, `setListener`, `parseBrowserSwitchResult`,
          `clearActiveBrowserSwitchResult`, `requestOneTimePayment`, and `requestBillingAgreement` from
          `PayPalClient`
        * Rename `PayPalClient#tokenizePayPalAccount` to `PayPalClient#createPaymentAuthRequest` and
          change parameters
        * Rename `PayPalClient#onBrowserSwitchResult` to `PayPalCient#tokenize` and change parameters
    * LocalPayment
        * Remove `LocalPaymentListener`
        * Add `LocalPaymentLauncher`, `LocalPaymentPendingRequest`, `LocalPaymentTokenizeCallback`,
          `LocalPaymentAuthRequest`, `LocalPaymentAuthRequestCallback` and `LocalPaymentAuthResult`
        * Change `LocalPaymentResult` type
        * Remove overload constructors, `setListener`, `parseBrowserSwitchResult`,
          `clearActiveBrowserSwitchResult`, `approveLocalPayment`, and `approvePayment` from
          `LocalPaymentClient`
        * Rename `LocalPaymentClient#startPayment` to `LocalPaymentClient#creatPaymentAuthRequest`
          and change parameters
        * Rename `LocalPaymentClient#onBrowserSwithResult` to `LocalPaymentClient#tokenize` and
          change parameters
        * Update package name to `com.braintreepayments.api.localpayment`
    * Card
        * Update package name to `com.braintreepayments.api.card`
        * Remove `threeDSecureInfo` from `CardNonce`
        * Move `ThreeDSecureInfo` to `three-d-secure` module
        * Add `CardResult` object
        * Change `CardTokenizeCallback` parameters
        * Change `BinType` from String to enum
    * SEPA Direct Debit
        * Update package name to `com.braintreepayments.api.sepadirectdebit`
        * Remove `SEPADirectDebitLifecycleObserver` and `SEPADirectDebitListener`
        * Add `SEPADirectDebitLauncher`, `SEPADirectDebitPendingRequest`,
          `SEPADirectDebitPaymentAuthRequestCallback`, `SEPADirectDebitPaymentAuthRequest`,
          `SEPADirectDebitResult`, `SEPADirectDebitPaymentAuthRequestParams` and
          `SEPADirectDebitTokenizeCallback`
        * Remove Fragment or Activity requirement from `SEPADirectDebitClient` constructor
        * Replace `SEPADirectDebitClient#onBrowserSwitchResult` with `SEPADirectDebitClient#tokenize` and
          modify parameters
        * Replace `SEPADirectDebitClient#tokenize` with`SEPADirectDebitClient#createPaymentAuthRequest`
          and modify parameters
        * Rename `SEPADirectDebitPaymentAuthRequestCallback#onResult` to
          `SEPADirectDebitPaymentAuthRequestCallback#onSEPADirectDebitPaymentAuthResult`
    * Visa Checkout
        * Visa checkout is not yet available for v5
    * American Express
        * Update package name to `com.braintreepayments.api.americanexpress`
        * Change parameters of `AmericanExpressGetRewardsBalanceCallback`
        * Add `AmericanExpressResult`
    * Samsung Pay
        * Remove entire Samsung Pay module
    * PayPal Native Checkout
        * Remove entire PayPal Native Checkout module
    * SharedUtils
        * Update package name to `com.braintreepayments.api.sharedutils`
    * PayPal Messaging (BETA) 
        * Remove `BraintreeClient` from constructor
        * Update package name to `com.braintreepayments.api.paypalmessaging`
    * Shopper Insights (BETA)
        * Remove `BraintreeClient` from constructor
        * Update package name to `com.braintreepayments.api.shopperinsights`

## 4.49.1 (2024-07-15)

* PayPal
    * Fix issue that causes a JSON parsing error when Pay Later is selected during checkout.
* ShopperInsights (BETA)
    * Add error when using an invalid authorization type

## 4.49.0 (2024-07-08)

* PayPalNativeCheckout (DEPRECATED)
    * **NOTE:** This module is being deprecated and will be removed in the future version of the SDK
    * Add deprecated warning message to all public classes and methods
* ThreeDSecure
    * Add customFields param to ThreeDSecureRequest

## 4.48.0 (2024-07-02)

* PayPal
    * Fix `PayPalAccountNonce` Null Pointer Exception by ensuring that all `@NonNull` values are initialized with a non-null value.
* PayPalNativeCheckout
    * Fix `PayPalNativeCheckoutAccountNonce` Null Pointer Exception by ensuring that all `@NonNull` values are initialized with a non-null value.
* BraintreeCore
    * Use TLS 1.3 for all HTTP requests, when available
    * Refactor TLSCertificatePinning `certInputStream` property to initialize a `ByteArrayInputStream` once instead of every time the property is accessed.
* ThreeDSecure
    * Move Cardinal cleanup from SDK internals into `ThreeDSecureActivity`.
  
## 4.47.0 (2024-06-06)

* BraintreeCore
  * Add `appLinkReturnUri` to `BraintreeClient` constructors for Android App Link support (for PayPal web flows only)
  * Bump `browser-switch` version to `2.7.0`
* PayPal
  * Add `appLinkEnabled` property to `PayPalRequest` for Android App Link support
  * Add optional property `PayPalCheckoutRequest.setUserAuthenticationEmail()`
* ShopperInsights (BETA)
  * Requires opt in - `@OptIn(ExperimentalBetaApi::class)`
  * Add `ShopperInsightsClient.getRecommendedPaymentMethods()` for returning recommendations based on the buyer
* ThreeDSecure
  * Fix issue that causes a black screen to display after successful 3DS validation.
* Venmo
  * Send `link_type` in `event_params` to PayPal's analytics service (FPTI)

## 4.46.0 (2024-05-30)

* PayPalMessaging (BETA)
    * Add `PayPalMessagingRequest`, `PayPalMessagingColor`, `PayPalMessagingLogoType`, `PayPalMessagingOfferType`, `PayPalMessagingPageType`, `PayPalMessagingTextAlignment`, and `PayPalMessagingListener`
    * Add `PayPalMessagingView(BraintreeClient, Context)` to display PayPal messages to promote offers such as Pay Later and PayPal Credit to customers.
        * To get started call `PayPalMessagingView#start()` with an optional `PayPalMessagingRequest`

## 4.45.1 (2024-05-28)

* PayPal
    * Update `PayPalInternalClient` to use pairing ID as client metadata ID by default.
    * Send `is_vault` in `event_params` analytics
* Venmo
    * Send `link_type` and `is_vault` in `event_params` analytics
  
## 4.45.0 (2024-04-16)

* BraintreeCore
  * Updated expiring pinned vendor SSL certificates
* GooglePay
  * Add `GooglePayClient#tokenize(PaymentData, GooglePayOnActivityResultCallback)` to be invoked after direct Google Play Services integration
* PayPalNativeCheckout
  * Bump native-checkout version to `1.3.2`
  * Fixes Google Play Store Rejection
    * Add `hasUserLocationConsent` property to `PayPalNativeCheckoutRequest`, `PayPalNativeCheckoutVaultRequest` and `PayPalNativeRequest`
    * Deprecate existing constructors that do not pass in `hasUserLocationConsent`
* PayPalDataCollector
  * Bump Magnes version to `5.5.1`

## 4.44.0 (2024-04-05)

* Local Payment
  * Fixes Google Play Store Rejection
    * Add `hasUserLocationConsent` property to `LocalPaymentRequest`
    * Deprecate existing constructor that does not pass in `hasUserLocationConsent`
* PayPal
  * Fixes Google Play Store Rejection
    * Add `hasUserLocationConsent` property to `PayPalCheckoutRequest`, `PayPalVaultRequest` and `PayPalRequest`
    * Deprecate existing constructors that do not pass in `hasUserLocationConsent`
* BraintreeDataCollector
  * Bump Magnes SDK to version 5.5.0
  * Fixes Google Play Store Rejection
    * Add `DataCollectorRequest` to pass in `hasUserLocationConsent`
    * Update `DataCollector.collectDeviceData()` to take in `DataCollectorRequest`
    * Deprecate existing `DataCollector.collectDeviceData()`
* PayPalDataCollector
  * Fixes Google Play Store Rejection
    * Add `PayPalDataCollectorRequest` to pass in `hasUserLocationConsent`
    * Update `PayPalDataCollector.collectDeviceData()` to take in `PayPalDataCollectorRequest`
    * Deprecate existing `PayPalDataCollector.collectDeviceData()`
* GooglePay
  * Add `GooglePayClient#isReadyToPay(Context, ReadyForGooglePayRequest, GooglePayIsReadyToPayCallback)` method
  * Deprecate  `GooglePayClient#isReadyToPay(FragmentActivity, ReadyForGooglePayRequest, GooglePayIsReadyToPayCallback)` method

## 4.43.0 (2024-03-19)

* Move from Braintree to PayPal analytics service (FPTI)
* Venmo
  * Fix bug where SDK is not sending metadata as expected when creating payment context or constructing App Link URL

## 4.42.0 (2024-03-12)

* PayPal
  * Add optional property `PayPalVaultRequest.setUserAuthenticationEmail()`
* BraintreeCore
  * Send `paypal_context_id` in `analytics_event` to PayPal's analytics service (FPTI) when available
* Venmo
  * Add `setIsFinalAmount()` to `VenmoRequest`
  * Add `setFallbackToWeb()` to `VenmoRequest`
    * If set to `true` customers will fallback to a web based Venmo flow if the Venmo app is not installed
    * This method uses App Links instead of Deep Links
  * Add `VenmoClient#parseBrowserSwitchResult(Context, Intent)` method
  * Add `VenmoClient#clearActiveBrowserSwitchRequests(Context)` method
  * Add `VenmoClient#onBrowserSwitchResult(BrowserSwitchResult, VenmoOnActivityResultCallback)` method
* ThreeDSecure
  * Call cleanup method to resolve `Cardinal.getInstance` memory leak

## 4.41.0 (2024-01-18)

* PayPal
  * Add imageUrl, upcCode, and upcType to PayPalLineItem
* PayPalNativeCheckout
  * Bump native-checkout version to release `1.2.1`
  * Upgraded the data-collector SDK to version 3.21.0 which made updates to Device Data collection related to Google Play's User Data Policy. For more info read the [release notes](https://github.com/paypal/android-checkout-sdk/releases/tag/v1.2.1)

## 4.40.1 (2023-12-13)

* BraintreeCore
  * Bump `browser-switch` version to `2.6.1` (fixes #799)
* PayPal
  * Fix issue where inaccurate error message was being returned on authorization or configuration error (fixes #821)
* Venmo
  * Fix NPE when `VenmoListener` is null (fixes #832)

## 4.40.0 (2023-11-16)

* PayPalNativeCheckout
  * Bump native-checkout version to release `1.2.0`
  * Add `setUserAuthenticationEmail()` to `PayPalNativeRequest`
* GooglePay
  * Bump `play-services-wallet` version to `19.2.1`
  * Add `totalPriceLabel` to `GooglePayRequest`

## 4.39.0 (2023-10-16)

* BraintreeCore
  * Remove beta features `PreferredPaymentMethodsClient`, `PreferredPaymentMethodsResult`, and `PreferredPaymentmethodsCallback`
* GooglePay
  * Fix bug where credit cards were allowed when `GooglePayRequest#setAllowedCreditCards(false)`

## 4.38.2 (2023-09-18)

* BraintreeCore
  * Internal Fixes

## 4.38.1 (2023-09-14)

* ThreeDSecure
  * Bump Cardinal version to `2.2.7-5`

## 4.38.0 (2023-09-06)

* All Modules
  * Android 14 Support
    * Upgrade `compileSdkVersion` and `targetSdkVersion` to API 34
* ThreeDSecure
  * Bump Cardinal version to `2.2.7-4`
* BraintreeCore
  * Bump `browser-switch` version to `2.6.0`
* PayPalNativeCheckout
  * Bump min SDK version to 23 to prevent crashes on lower Android versions

## 4.37.0 (2023-08-22)

* PayPalNativeCheckout
  * Bump native-checkout version to release `1.1.0`
  * Fix bug where `PayPalNativeCheckoutVaultRequest` flow in the EU results in failed requests when using the nonce in a server side request

## 4.36.0 (2023-07-18)

* BraintreeCore
  * Bump `browser-switch` version to `2.5.0`
* All Modules
  * Revert Kotlin version to `1.7.10`

## 4.35.0 (2023-07-12)

* GooglePay
  * Add `GooglePayCardNonce.getCardNetwork()`

## 4.34.0 (2023-07-10)

* GooglePay
  * Add `GooglePayRequest.setAllowCreditCards()`
* PayPalNativeCheckout (General Availability release)
  * Bump native-checkout version to release `1.0.0`
  * Fix an issue where the return from web fallback was not returning the correct information

## 4.33.0 (2023-06-27)

* PayPalNativeCheckout (BETA)
  * Fix bug where setting `setUserAction()` does not update button as expected
* SEPADirectDebit
  * Add `SEPADirectDebitRequest.setLocale()`
* Venmo
  * Add missing space to Venmo `PaymentContext` GraphQL query (fixes #749)

## 4.32.0 (2023-06-20)

* Bump target Kotlin version to `1.8.0`
* PayPal
  * Undeprecate `PayPalClient(BraintreeClient)` constructor
  * Undeprecate `PayPalClient#onBrowserSwitchResult(BrowserSwitchResult, PayPalBrowserSwitchResultCallback)`
  * Add `PayPalClient#parseBrowserSwitchResult(Context, Intent)` method
  * Add `PayPalClient#clearActiveBrowserSwitchRequests(Context)` method
* LocalPayment
  * Undeprecate `LocalPaymentClient(BraintreeClient)` constructor
  * Undeprecate `LocalPaymentClient#onBrowserSwitchResult(Context, BrowserSwitchResult, LocalPaymentBrowserSwitchResultCallback)`
  * Add `LocalPaymentClient#parseBrowserSwitchResult(Context, Intent)` method
  * Add `LocalPaymentClient#clearActiveBrowserSwitchRequests(Context)` method
* Venmo
  * Fix issue caused by `VenmoActivityResultContract` where a user cancelation is being misinterpreted as an unknown exception because the intent data is `null` (fixes #734)
  * Add the following properties to `VenmoRequest`:
    * `collectCustomerBillingAddress`
    * `collectCustomerShippingAddress`
    * `totalAmount`
    * `subTotalAmount`
    * `discountAmount`
    * `taxAmount`
    * `shippingAmount`
    * `lineItems`

## 4.31.0 (2023-06-08)

* BraintreeDataCollector
  * Remove Kount dependency
  * Kount is no longer supported via Braintree, instead please use our [Fraud Protection Advanced product](https://developer.paypal.com/braintree/articles/guides/fraud-tools/premium/fraud-protection-advanced)

## 4.30.0 (2023-06-07)

* GooglePay
  * Add `GooglePayCardNonce.getBin()`

## 4.29.0 (2023-05-18)

* PayPalNativeCheckout (BETA)
  * Reverting native version upgrade
* ThreeDSecure
  * Bump Cardinal version to `2.2.7-3`
  * Add `setUiType` and `setRenderTypes` to `ThreeDSecureRequest`

## 4.28.0 (2023-04-24)

* PayPalNativeCheckout (BETA)
  * Bump native-checkout version to release `0.112.0`

## 4.27.2 (2023-04-19)

* ThreeDSecure
  * Guard `ThreeDSecureClient` against potential Cardinal SDK runtime exceptions

## 4.27.1 (2023-04-12)

* ThreeDSecure
  * Catch Null Pointer Exception in `ThreeDSecureActivity` to prevent crash (fixes #715)

## 4.27.0 (2023-04-03)

* DataCollector
  * Use `applicationContext` in `DataCollector#collectDeviceData()` callback to prevent potential `Activity` leaks
* GooglePay
  * Fix issue that causes `GooglePayNonce#isNetworkTokenized` to always return `false` after being parceled
* ThreeDSecure
  * Catch `TransactionTooLargeException` to prevent crash on large data (fixes #642)
  * Deprecate 3DS v1. Any attempt to use 3DS v1 will now throw an error. See [Migrating to 3D Secure 2](https://developer.paypal.com/braintree/docs/guides/3d-secure/migration) for more information.

## 4.26.1 (2023-02-28)

* BraintreeDataCollector
  * Bump Magnes dependency to version 5.4.0 (fixes #657)
* PayPal
  * Fix issue that causes a null pointer exception when `PayPalClient` attempts to notify success or failure when the listener is `null`

## 4.26.0 (2023-02-13)

* PayPalNativeCheckout (BETA)

  * Fixes a bug where an error was not thrown inside `PayPalNativeCheckoutClient` when no PayPal response was received from the API

* BraintreeCore
  * Add `BraintreeClient#deliverBrowserSwitchResultFromNewTask()` method to allow browser switch results to be captured manually when `BraintreeClient#launchesBrowserSwitchAsNewTask()` is set to true.
* SharedUtils
  * Replace EncryptedSharedPreferences with SharedPreferences for internal persistent data storage for all payment flows
  * Deprecate `BraintreeSharedPreferencesException`

## 4.25.2 (2023-02-08)

* BraintreeCore
  * Provide more detailed information for Browser Switch errors for PayPal, PayPalNativeCheckout, and ThreeDSecure payment flows
* SamsungPay
  * Support legacy `sourceCardLast4` property when parsing Samsung Pay response

## 4.25.1 (2023-02-07)

* SharedUtils
  * Revert androidx `security-crypto` dependency to `1.1.0-alpha03` (`1.1.0-alpha04` requires a compile target of 33)

## 4.25.0 (2023-02-06)

* SharedUtils
  * Bump androidx `security-crypto` dependency to `1.1.0-alpha04`
* PayPalNativeCheckout (BETA)
  * Bump native-checkout version to `0.8.8`
  * Fix an issue where address override was not being honored in `PayPalNativeCheckoutRequest`
  * Fixes bug in `PayPalNativeCheckoutAccountNonce` where the `intent` was not being set correctly from the `PayPalNativeCheckoutRequest`
  * Breaking changes
    * `PayPalNativeRequest` requires a `returnUrl` to redirect correctly after authentication
* ThreeDSecure
  * Apply `Theme.AppCompat` to `ThreeDSecureActivity`
* SamsungPay
  * Support legacy `singleUseToken` property when parsing Samsung Pay response (fixes #668)

## 4.24.0 (2023-01-30)

* BraintreeCore
  * Allow uppercase characters in default return url scheme
* ThreeDSecure
  * Add `setRequestedExemptionType` to `ThreeDSecureRequest`
* *Please note:* This version is dependent on the Java 8 programming language. Please read [Use Java 8 language features](https://developer.android.com/studio/write/java8-support) in the Android developer guide to learn how to use it in your project. If this causes an issue with your integration, please contact our [support](https://developer.paypal.com/braintree/help) team for further assistance.
  
## 4.23.1 (2023-01-09)

* ThreeDSecure
  * Defensively guard against `ThreeDSecureActivity` launch without extras (fixes #641)

## 4.23.0 (2022-12-22)

* BraintreeCore
  * Bump `browser-switch` version to `2.3.2`

## 4.22.0 (2022-12-19)

* PayPalNativeCheckout (BETA)
  * Bump native-checkout version to `0.8.7`

## 4.21.1 (2022-12-14)

* PayPal
  * Update exception documentation links to point to valid PayPal Braintree documentation URL
* ThreeDSecure
  * Update exception documentation links to point to valid PayPal Braintree documentation URL
* BraintreeCore
  * Update pinned certificates used by `BraintreeGraphQLClient` and `BraintreeHttpClient`

## 4.21.0 (2022-12-07)

* PayPalNativeCheckout (BETA)
  * Pass the risk correlation ID from the Native Checkout SDK if it is not provided in the initial PayPal request
  
## 4.20.0 (2022-11-07)

* SharedUtils
  * Allow `BraintreeSharedPreferences` to gracefully degrade when `EncryptedSharedPreferences` fails (fix for #619)
  * Add new `BraintreeSharedPreferencesException` to notify when an error occurs while interacting with shared preferences

## 4.19.0 (2022-10-26)

* GooglePay
  * Bump `play-services-wallet` version to `19.1.0`
* SharedUtils
  * Add explicit key alias for encrypted shared prefs (potential fix for #604)

## 4.18.0 (2022-10-19)

* Android 13 Support
  * Upgrade `targetSdkVersion` and `compileSdkVersion` to API 33
* ThreeDSecure
  * Bump Cardinal version to `2.2.7-2`
* BraintreeCore
  * Bump `browser-switch` version to `2.3.1`

## 4.17.0 (2022-10-05)

* PayPalNativeCheckout (BETA)
  * Bumping native-checkout version to 0.8.2
  * Fixes an issue where merchants with multiple client IDs would fallback to web on subsequent checkout sessions
  * Remove exit survey when canceling Native Checkout flow

## 4.16.0 (2022-09-16)

* PayPalNativeCheckout (BETA)
  * Bumping native-checkout version to 0.8.1 
  * Adding in Native checkout support for one time password
* BraintreeCore
  * Add `BraintreeClient#launchesBrowserSwitchAsNewTask()` boolean flag to allow the SDK to capture deep link results on behalf of the host application
  * Create `BraintreeDeepLinkActivity` to capture deep link results on behalf of the host application

## 4.15.0 (2022-08-17)

* BraintreeCore
  * Add BraintreeError `code` read-only property.
* PayPalNativeCheckoutClient
  * Add new `PayPalNativeCheckoutClient` that requires only a `BraintreeClient` instance.
  * Add new `PayPalNativeCheckoutClient#launchNativeCheckout` method that launches native checkout without throwing.
  * Deprecate `PayPalNativeCheckoutClient` constructor that requires both `Fragment` and `BraintreeClient` instances.
  * Deprecate `PayPalNativeCheckoutClient#tokenizePayPalAccount` method that throws an exception.

## 4.14.0 (2022-08-09)

* PayPalDataCollector
  * Create new module to allow for device data collection without Kount.
* BraintreeSEPADirectDebit
  * Update nonce to pull in ibanLastFour as expected

## 4.13.0 (2022-07-20)

* DataCollector
  * Reference Kount library only when needed to prevent JVM from loading it when it isn't being used by a merchant.
* SEPADirectDebit
  * Add support for SEPA Direct Debit for approved merchants through the Braintree SDK
  * SEPA Direct Debit is only available to select merchants, please contact your Customer Support Manager or Sales to start processing SEPA bank payments
  * Merchants should use the `BTSepaDirectDebitClient.tokenize` method while passing in the activity and `BTSEPADirectDebitRequest`
* PayPalNativeCheckout (BETA)
  * Requirement - Needs to be built on Java 11
  * Adding in [PayPalNativeCheckout] module to use the native checkout for PayPal
  * Adds `PayPalNativeCheckoutClient` that handles launching the native checkout session, the session
    start parameters are similar to that of `PaypalClient` with the main difference being it doesn't
    use the browserSwitch to checkout on web but instead consumes the native checkout sdk. This provides
    a much more native feel to checking out with PayPal.
  * Adds `PayPalNativeCheckoutAccount` to represent tokenizing a PayPal request
  * Adds `PayPalNativeCheckoutAccountNonce` that represents the value returned from the web
  * Adds `PayPalNativeCheckoutFragment` that shows how to launch the native checkout sdk
  * Adds `PayPalNativeCheckoutCreditFinancing` to represent the PayPal credit financing response
  * Adds `PayPalNativeCheckoutCreditFinancingAmount` to represent the PayPal finance amount
  * Adds `PayPalNativeCheckoutLineItem` to represent a line item for checkout flows
  * Adds `PayPalNativeCheckoutListener` to receive result notifications
  * Adds `PayPalNativeCheckoutPaymentIntent` to represent the payment intent for an order
  * Adds `PayPalNativeCheckoutPaymentResource` to represent the data returned from the internal checkout client
    to fetch the return url
  * Adds `PayPalNativeCheckoutRequest` to represent all items needed to begin the native checkout flow
  * Adds `PayPalNativeCheckoutVaultRequest` to represent all items needed to begin the native vault flow
  * Adds `PayPalNativeRequest` to represent the base items needed for checkout and vault requests
  * Adds `PayPalNativeCheckoutResultCallback` to listen to the result returned from the checkout response

## 4.12.0 (2022-06-10)

* SharedUtils
  * Update `BraintreeSharedPreferences` to no-op when a reference to Android `EncryptedSharedPreferences` cannot be obtained (fixes #561)
* ThreeDSecure
  * Bump Cardinal version to `2.2.6-2`

## 4.11.0 (2022-05-18)

* Add `invalidateClientToken` method to `BraintreeClient` (thanks @josephyanks)
* Add `isExplicitCancelation` parameter to `UserCanceledException`
* Trim tokenization key and client token before parsing

## 4.10.1 (2022-04-14)

* DataCollector
  * Use configuration environment to set Magnes environment correctly

## 4.10.0 (2022-04-01)

* ThreeDSecure  
  * Support AndroidX and remove Jetifier requirement (fixes #315)
  * Bump Cardinal version to `2.2.6-1`
  * Fix null pointer error in V2 UI customization
  * Deprecate `ThreeDSecureV2BaseCustomization`
  * Deliver browser switch result asynchronously on main thread
* SamsungPay
  * Support AndroidX and remove Jetifier requirement
* Local Payment
  * Deliver browser switch result asynchronously on main thread
* PayPal
  * Deliver browser switch result asynchronously on main thread (fixes #500)

## 4.9.0 (2022-03-18)

* Braintree Core
  * Add `ClientTokenProvider` interface for asynchronously fetching client token authorization
  * Add new `BraintreeClient` constructors that accept `ClientTokenProvider`
  * Update pinned certificates used by `BraintreeGraphQLClient`
* Google Pay
  * Add `GooglePayListener` to receive results from the Google Pay flow
  * Deprecate methods requiring a callback in favor of listener pattern 
* ThreeDSecure
  * Add `ThreeDSecureListener` to receive results from the 3DS flow
  * Deprecate methods requiring a callback in favor of listener pattern
* Venmo
  * Add `VenmoListener` to receive results from the Venmo flow
  * Deprecate methods requiring a callback in favor of listener pattern
* PayPal
  * Add `PayPalListener` to receive results from the PayPal flow
  * Deprecate methods requiring a callback in favor of listener pattern
* Local Payment 
  * Add `LocalPaymentListener` to receive results from the Local Payment flow
  * Deprecate methods requiring a callback in favor of listener pattern

## 4.8.3 (2022-03-01)

* PayPal
  * Fix issue where billing agreement description was not showing (fixes #509)

## 4.8.2 (2022-02-01)

* Venmo
  * Fix issue where null value causes VenmoAccountNonce#fromJSON() to throw.

## 4.8.1 (2022-01-10)

* GooglePay
  * Deprecate `googleMerchantId`
  * Bump `play-services-wallet` version to `18.1.3`
* SharedUtils
  * Use byte array to hold `HttpRequest` data. Dispose data immediately after making http request.

## 4.8.0 (2021-11-18)

* BraintreeCore
  * Bump `browser-switch` version to `2.1.1`

## 4.7.0 (2021-10-15)

* SharedPreferences
  * Encrypt shared preferences data stored by SDK (fixes #440)
* Local Payments
  * Add `displayName` to `LocalPaymentRequest`
* DataCollector
  * Fix memory leak from `PayPalDataCollector` (fixes #419)
* Local Payments
  * Add `displayName` to `LocalPaymentRequest`
* PayPal
  * Fix issue that caused user cancelations from PayPal browser flow to be incorrectly reported as failures
* Venmo
  * Make `VenmoRequest` parcelable
* ThreeDSecure
  * Make `pareq` optional on `ThreeDSecureLookup`

## 4.6.0 (2021-09-07)

* Android 12 Support
  * Upgrade `targetSdkVersion` and `compileSdkVersion` to API 31
  * Bump `browser-switch` version to `2.1.0`
  * Fix issue where Venmo app is not detected on Android 12 devices

## 4.5.0 (2021-08-31)

* BraintreeCore
  * Add `BraintreeClient` constructor to allow a custom return url scheme to be used for browser and app switching
* BraintreeDataCollector
  * Bump Magnes dependency to version 5.3.0
  * Add `BraintreeCore` as an `api` dependency (Fixes #437)
* SamsungPay
  * Add additional alias for Amex in `SamsungPay` (fixes #430)

## 4.4.1 (2021-08-12)

* ThreeDSecure
  * Fix issue that causes `ThreeDSecureRequest` to throw a `NullPointerException` when parceling.

## 4.4.0 (2021-08-11)

* Core
  * Bump `browser-switch` version to `2.0.2`
* SamsungPay
  * Add `SamsungPayClient`
  * Add `SamsungPayClient#goToUpdatePage()`
  * Add `SamsungPayClient#activateSamsungPay()`
  * Add `SamsungPayClient#isReadyToPay()`
  * Add `SamsungPayClient#startSamsungPay()`
  * Add `SamsungPayClient#buildCustomSheetPaymentInfo()`
  * Add `SamsungPayClient#updateCustomSheet()`

## 4.3.0 (2021-07-21)

* Core
  * Make `Configuration#getSupportedCardTypes()` public
* ThreeDSecure
  * Make `ThreeDSecureResult#getLookup()` public
  * Bump Cardinal version to `2.2.5-4`
  * Add `cardAddChallengeRequested` to `ThreeDSecureRequest`

## 4.2.0 (2021-06-23)

* Add `VenmoClient#isReadyToPay()` method
* Bump `browser-switch` to `2.0.1` (fixes #409)

## 4.1.0 (2021-06-08)

* Bump Cardinal version to `2.2.5-3`

**Note:** The credentials for integrating with 3DS have changed. If you are using 3DS please update the credentials in your app-level `build.gradle` see [v4 Migration Guide](/v4_MIGRATION_GUIDE.md#3d-secure) 

## 4.0.0 (2021-06-07)

* Make `PayPalRequest` and subclasses `Parcelable`
* Add getters to data classes to improve support for Kotlin synthesized properties
* Add `displayName` property to `VenmoRequest`
* Bump `browser-switch` to `2.0.0`
* Breaking Changes
  * Rename `LocalPaymentTransaction` to `LocalPaymentResult`
  * Rename `LocalPaymentClient#approveTransaction()` to `LocalPaymentClient#approvePayment()` 
  * Make `PayPalCreditFinancing#fromJson()` package-private
  * Make `PayPalCreditFinancingAmount#fromJson()` package-private
  * Make `UnionPayCapabilities#fromJson()` package-private
  * Make `PaymentMethodClient#parsePaymentMethodNonces()` package-private
  * Return `UserCanceledException` on user cancellation
  * Remove `DataCollector#collectPayPalDeviceData()`
  * Remove `DataCollector#collectRiskData()`
  * Make `DataCollector#getPayPalClientMetadataId()` private
  * Remove `PaymentMethodClient`
  * Remove `PaymentMethodType`
  * Remove `PaymentMethodDeleteException`
  * Remove `GetPaymentMethodNoncesCallback`
  * Remove `DeletePaymentMethodNonceCallback`
  * Use primitives instead of boxed types where possible
  * Add nullability annotations to public methods
  * Remove `Context` parameter from `CardClient#tokenize()` method
  * Fix typo in `ThreeDSecureAdditionalInformation#getPaymentAccountIndicator()` method name

**Note:** Includes all changes in [4.0.0-beta1](#400-beta1), [4.0.0-beta2](#400-beta2), and [4.0.0-beta3](#400-beta3)

## 4.0.0-beta3 (2021-05-13)

* Add `PaymentMethodType` enum
* Add `PaymentMethodNonce#getType()` method
* Add wallet enabled metadata tag to `AndroidManifest.xml` in `google-pay` module 
* Bump `browser-switch` to `2.0.0-beta3`
* Callback `BraintreeException` on user cancellation of payment flows
* Add `paymentMethodUsage` to `VenmoRequest`
* Breaking Changes
  * Rename `DownForMaintenanceException` to `ServiceUnavailableException`
  * Remove `GoogleApiClientException`
  * Make `BraintreeWalletConstants` package-private
  * Make `PaymentMethodNonceFactory` package-private
  * Make `GooglePayException` constructor package-private
  * Make `VisaCheckoutAccount` package-private
  * Make `VenmoAccount` package-private
  * Return an `IllegalArgumentException` instead of `GoogleApiClientException` to `GooglePayIsReadyToPayCallback#onResult()` when activity is null
  * Refactor `GetPaymentMethodNoncesCallback` to have a single `onResult()` method instead of `success()` and `failure()`
  * Remove `Context` parameter from `PaymentMethodClient#getPaymentMethodNonces`
  * Rename `PaymentMethodNonce#getNonce()` to `getString()`
  * Move `VenmoAccountNonce` to `Venmo` module
  * Move `AuthenticationInsight` to `Card` module
  * Move `BinData` to `Card` module
  * Move `Card` to `Card` module
  * Move `CardNonce` to `Card` module
  * Move `ThreeDSecureInfo` to `Card` module
  * Move `PayPalAccountNonce` to `PayPal` module
  * Move `PayPalCreditFinancing` to `PayPal` module
  * Move `PayPalCreditFinancingAmount` to `PayPal` module
  * Move `UnionPayCapabilities` to `UnionPay` module
  * Move `UnionPayCard` to `UnionPay` module
  * Move `VisaCheckoutAddress` to `VisaCheckout` module
  * Move `VisaCheckoutNonce` to `VisaCheckout` module
  * Move `VisaCheckoutUserData` to `VisaCheckout` module
  * Remove `PaymentMethodNonce#getTypeLabel()` method
  * Remove `PaymentMethodNoncesCallback`
  * Remove `PaymentMethodNonce#getDescription()` method
  * `BraintreeClient` constructor no longer throws `InvalidArgumentException`
  * Make protected static member variables `OPTIONS_KEY`, `OPERATION_NAME_KEY` on `PaymentMethod` package-private
  * Make `PaymentMethod` constructor package-private
  * Rename `setValidate` to `setShouldValidate` and move it from `PaymentMethod` base class to `Card` subclass 
  * Make `buildJSON()` package-private for `PaymentMethod` base class and all subclasses
  * Remove `buildGraphQL()` method from `PaymentMethod` base class and all subclasses
  * Make `PaymentMethod` `Parcelable` constructor package-private
  * Make `PaymentMethod#writeToParcel()` method package-private
  * Make `PaymentMethod#getDefaultSource()` method package-private
  * Make `PaymentMethod#getDefaultIntegration()` method package-private
  * Make `getApiPath()` method package-private in `PaymentMethod` base class and subclasses
  * Remove `getResponsePaymentMethodType()` method from `PaymentMethod` base class and subclasses
  * Make `BaseCard` class package-private

## 4.0.0-beta2 (2021-03-31)

* Add `setCountryCode` to `GooglePayRequest`
* Add Google Pay support for Elo cards. 
* Add `VenmoRequest` 
* Add new classes for 3DS2 UI Customization:
  * `ThreeDSecureV2UiCustomization`
  * `ThreeDSecureV2ButtonCustomization`
  * `ThreeDSecureV2LabelCustomization`
  * `ThreeDSecureV2TextBoxCustomization`
  * `ThreeDSecureV2ToolbarCustomization`
* Add `PayPalCheckoutRequest`
* Add `PayPalVaultRequest`
* Add `tokenizePayPalAccount` method to `PayPalClient`
* Add `requestBillingAgreement` to `PayPalCheckoutRequest`
* Fix issue where `onBrowserSwitchResult` crashes if `browserSwitchResult` is null
* Add `ThreeDSecureResult`
* Bump `browser-switch` to `2.0.0-beta2`
* Breaking Changes
  * Make `AmericanExpressRewardsBalance#fromJson()` package-private
  * Make `TYPE` and `API_RESOURCE_KEY` in `CardNonce` package-private
  * Make `CardNonce#fromJson()` methods package-private
  * Make `CardNonce` constructor package-private
  * Make `TYPE`, `API_RESOURCE_KEY`, `PAYMENT_METHOD_DATA_KEY`, `TOKENIZATION_DATA_KEY` and `TOKEN_KEY` in `PayPalAccountNonce` package-private
  * Make `PayPalAccountNonce#fromJson()` methods package-private 
  * Make `PayPalAccountNonce` constructor package-private
  * Make `DATA_KEY` and `TOKEN_KEY` in `PaymentMethodNonce` package-private
  * Make `PaymentMethodNonce#fromJson()` package-private
  * Make `PaymentMethodNonce#parsePayentMethodNonces()` methods package-private
  * Make `PaymentMethodNonces` constructor package-private
  * Make `ThreeDSecureAuthenticationResponse#fromJson()` package-private
  * Make `ThreeDSecureAuthenticationResponse` constructor package-private
  * Make `ThreeDSecureInfo#fromJson()` package-private
  * Make `ThreeDSecureInfo#setThreeDSecureAuthenticationResponse()` package-private
  * Make `ThreeDSecureLookup#fromJson()` package-private
  * Make `TYPE` and `API_RESOURCE_KEY` in `VenmoAccountNonce` package-private
  * Make `VenmoAccountNonce#fromJson()` methods package-private
  * Make `VenmoAccountNonce` constructor package-private
  * Make `VenmoAccountNonce` parcelable constructor private
  * Make `TYPE` and `API_RESOURCE_KEY` in `VisaCheckoutNonce` package-private
  * Make `VisaCheckoutNonce#fromJson()` methods package-private
  * Make `VisaCheckoutNonce` constructor package-private
  * Make `API_RESOURCE_KEY` in `GooglePayCardNonce` package-private
  * Make `GooglePayCardNonce#fromJson()` methods package-private
  * Make `GooglePayCardNonce#postalAddressFromJson()` package-private
  * Make `GooglePayCardNonce` constructor package-private
  * Make `API_RESOURCE_KEY` in `LocalPaymentNonce` package-private
  * Make `LocalPaymentNonce#fromJson()` methods package-private
  * Make `LocalPaymentNonce` constructor package-private
  * Make `GooglePayClient#tokenize()` package-private
  * The `shippingMethod` property on `ThreeDSecureRequest` is now an enum rather than a string. Possible values:
    * `SAME_DAY`
    * `EXPEDITED`
    * `PRIORITY`
    * `GROUND`
    * `ELECTRONIC_DELIVERY`
    * `SHIP_TO_STORE`
  * Change default `versionRequested` on `ThreeDSecureRequest` to `ThreeDSecureVersion.VERSION_2`
  * Rename `uiCustomization` on `ThreeDSecureRequest` to `v2UiCustomization` and change parameter to `ThreeDSecureV2UiCustomization`
  * Update setters on `V1UiCustomization` to remove method chaining
  * Change Cardinal dependency from `api` to `implementation`
  * Replace `VenmoClient#authorizeAccount()` with `VenmoClient#tokenizeVenmoAccount()`
  * Rename `VenmoAuthorizeAccountCallback` to `VenmoTokenizeAccountCallback`
  * Remove `activity` parameter from `GooglePayClient#onActivityResult()`
  * Remove `activity` parameter from `GooglePayClient#getTokenizationParameters()`
  * Update `PayPalClient#requestOneTimePayment()` to expect a `PayPalCheckoutRequest` and deprecate method
  * Update `PayPalClient#requestBillingAgreement()` to expect a `PayPalVaultRequest` and deprecate method
  * Make `PayPalRequest` abstract
  * Update `PayPalRequest` setter method names and remove method chaining
  * Make `PayPalAccountBuilder` package-private
  * Remove `ThreeDSecureClient#performVerification()` convenience overload
  * Remove `ThreeDSecureAuthenticationResponse`
  * Remove `errorMessage` and `threeDSecureAuthenticationResponse` properties from `ThreeDSecureInfo`
  * Remove `cardNonce` property from `ThreeDSecureLookup`
  * Remove `ThreeDSecureLookupCallback`
  * Remove `firstName` and `lastName` properties from `ThreeDSecurePostalAddress`
  * Update `ThreeDSecureResultCallback` to expect a `ThreeDSecureResult` parameter
  * Update `ThreeDSecureClient#continuePerformVerification()` to expect a `ThreeDSecureResult` parameter
  * Update callback type in `ThreeDSecureClient#initializeChallengeWithLookupResponse` methods
  * Replace `CardBuilder` with `Card`
  * Replace `BaseCardBuilder` with `BaseCard`
  * Replace `PaymentMethodBuilder` with `PaymentMethod`
  * Replace `UnionPayCardBuilder` with `UnionPayCard`
  * Replace `PayPalAccountBuilder` with `PayPalAccount`
  * Replace `VenmoAccountBuilder` with `VenmoAccount`
  * Replace `VisaCheckoutBuilder` with `VisaCheckoutAccount`
  * Remove builder pattern from the following classes:
    * `PostalAddress`
    * `GooglePayRequest`
    * `ReadyForGooglePayRequest`
    * `LocalPaymentRequest`
    * `ThreeDSecureAdditionalInformation`
    * `ThreeDSecurePostalAddress`
    * `ThreeDSecureRequest`
  * Rename `PayPalPaymentIntent` enums:
    * `INTENT_ORDER` to `ORDER`
    * `INTENT_SALE` to `SALE`
    * `INTENT_AUTHORIZE` to `AUTHORIZE`
  * Remove `paymentRequested` param from `GooglePayRequestPaymentCallback`
  * Refactor `BraintreeClient` constructor to take a `String` instead of `Authorization` and change parameter ordering 
  * Make `Authorization` package-private
  * Make `TokenizationKey` package-private
  * Make `ClientToken` package-private
  * Make `PayPalUAT` package-private

## 3.21.1 (2023-08-18)

* LocalPayment
  * Fixed bug where the configuration was not returned the expected result for Local Payment Methods being enabled

## 3.21.0 (2023-06-12)

* BraintreeDataCollector
  * Remove Kount dependency
  * Deprecate `DataCollector#collectDeviceData(BraintreeFragment, String, BraintreeResponseListener<String>)`
  * Kount is no longer supported via Braintree, instead please use our [Fraud Protection Advanced product](https://developer.paypal.com/braintree/articles/guides/fraud-tools/premium/fraud-protection-advanced)

## 3.20.1 (2023-03-28)

* Update paypal-data-collector to 5.4.0

## 3.20.0 (2023-01-12)

* Bump Cardinal version to `2.2.7-2`
* Update pinned certificates used by `BraintreeGraphQLHttpClient` and `BraintreeHttpClient`

## 3.19.0 (2022-01-31)

* Add `requestBillingAgreement` to `PayPalRequest`

## 3.18.1 (2021-11-10)

* Bump Cardinal version to `2.2.5-4`

## 3.18.0 (2021-09-16)

* Upgrade `targetSdkVersion` and `compileSdkVersion` to API 31
* Bump `browser-switch` version to `1.2.0`
* Fix issue where Venmo and PayPal apps are not detected on Android 12 devices

## 3.17.4 (2021-05-03)

* Revert release 3.17.3 (local repository does not propagate MPI aar file)

## ~3.17.3~

* ~Remove Bintray dependency for Cardinal SDK (fixes #373 - [Cardinal bintray credentials can now be removed](https://developers.braintreepayments.com/guides/3d-secure/client-side/android/v3#generate-a-client-token))~

## 3.17.2 (2021-03-25)

* Bump Cardinal version to `2.2.5-2`
* Add PayPal to `queries` element in `AndroidManifest.xml`

## 3.17.1 (2021-03-24)

* Add Venmo to `queries` element in `AndroidManifest.xml` (fixes issue in Android 11 not properly detecting if Venmo app is installed)

## 4.0.0-beta1 (2021-03-08)

* Add a `client` for each feature:
  * `AmericanExpressClient`
  * `BraintreeClient`
  * `CardClient`
  * `DataCollector`
  * `GooglePayClient`
  * `LocalPaymentClient`
  * `PayPalClient`
  * `PaymentMethodClient`
  * `PreferredPaymentMethodsClient`
  * `ThreeDSecureClient`
  * `UnionPayClient`
  * `VenmoClient`
  * `VisaCheckoutClient`
* Create callback interfaces to enforce callback pattern:
  * `AmericanExpressGetRewardsBalanceCallback`
  * `CardTokenizeCallback`
  * `ConfigurationCallback`
  * `DataCollectorCallback`
  * `DeletePaymentMethodNonceCallback`
  * `GetPaymentMethodNoncesCallback`
  * `LocalPaymentBrowserSwitchResultCallback`
  * `LocalPaymentStartCallback`
  * `PayPalBrowserSwitchResultCallback`
  * `PayPalFlowStartedCallback`
  * `PreferredPaymentMethodsCallback`
  * `ThreeDSecureLookupCallback`
  * `ThreeDSecurePrepareLookupCallback`
  * `ThreeDSecureResultCallback`
  * `UnionPayEnrollCallback`
  * `UnionPayFetchCapabilitiesCallback`
  * `UnionPayTokenizeCallback`
  * `VenmoAuthorizeAccountCallback`
  * `VenmoOnActivityResultCallback`
* Migrate `braintree-android-google-payment` into `braintree_android`
* Migrate `braintree-android-visa-checkout` into `braintree_android`
* Add `Configuration#getEnvironment()`
* Add `Configuration#getPayPalPrivacyUrl()` 
* Add `Configuration#getPayPalUserAgreementUrl()` 
* Add `Configuration#isGooglePayEnabled()`
* Add `Configuration#isLocalPaymentEnabled()`
* Add `Configuration#isSamsungPayEnabled()`
* Add `Configuration#isUnionPayEnabled()`
* Add `Configuration#isVenmoEnabled()`
* Add `Configuration#isVisaCheckoutEnabled()`
* Update Visa Checkout aar dependency to version `6.6.1`
* Add `LocalPaymentTransaction` to represent Local Payment transactions
* Add `amount` setter to `PayPalRequest`
* Breaking Changes
  * Bump `browser-switch` to `2.0.0-beta1`
  * Change `GooglePayCapabilities#isGooglePayEnabled()` parameters
  * Create `american-express` module
  * Create `card` module
  * Create `local-payment` module
  * Create `pay-pal` module
  * Create `union-pay` module
  * Create `venmo` module
  * Remove PayPal `data-collector` module
  * Remove PayPal `paypal-one-touch` module
  * Remove `AmericanExpressListener`
  * Remove `AnalyticsIntentService`
  * Remove `AnalyticsSender`
  * Remove `AmericanExpressRewardsBalance` default constructor
  * Remove `amount` parameter from `PayPalRequest` constructor
  * Remove `approvalUrl` and `paymentId` properties from `LocalPaymentRequest`
  * Remove `Beta` interface
  * Remove `BraintreeApiError`
  * Remove `BraintreeApiErrorResponse`
  * Remove `BraintreeApiHttpClient`
  * Remove `BraintreeBrowserSwitchActivity`
  * Remove `BraintreeCancelListener`
  * Remove `BraintreeErrorListener` 
  * Remove `BraintreeFragment`
  * Remove `BraintreeListener`
  * Remove `BraintreePaymentResult`
  * Remove `BraintreePaymentResultListener`
  * Remove `BrowserSwitchException` constructor
  * Remove `ConfigurationListener`
  * Remove `ConfigurationManager`
  * Remove `Configuration#getCardConfiguration()`
  * Remove `Configuration#getGraphQL()`
  * Remove `Configuration#getGooglePayment()`
  * Remove `Configuration#getKount()`
  * Remove deprecated 3DS `performVerification` methods
  * Remove `InstallationIdentifier`
  * Remove `LocalPaymentResult`
  * Remove `PaymentMethodNonceCreatedListener`
  * Remove `PaymentMethodNonceDeletedListener`
  * Remove `PaymentMethodNoncesUpdatedListener`
  * Remove `PaymentMethodNotAvailableException`
  * Remove `PayPalApprovalCallback`
  * Remove `PayPalApprovalHandler`
  * Remove `PayPalProductAttributes`
  * Remove `PayPalTwoFactorAuth`
  * Remove `PayPalTwoFactorAuthCallback`
  * Remove `PayPalTwoFactorAuthRequest`
  * Remove `PayPalTwoFactorAuthResponse`
  * Remove `PreferredPaymentMethodsListener`
  * Remove `QueuedCallback`
  * Remove `ThreeDSecureLookupListener`
  * Remove `ThreeDSecurePrepareLookupListener`
  * Remove `TokenizationParametersListener`
  * Remove `UnionPayListener`
  * Remove `VisaCheckoutConstants`
  * Remove `VisaCheckoutNotAvailableException`
  * Rename `AmericanExpress` to `AmericanExpressClient`
  * Rename `Card` to `CardClient`
  * Rename `GooglePayment` to `GooglePayClient`
  * Rename `LocalPayment` to `LocalPaymentClient`
  * Rename `PayPal` to `PayPalClient`
  * Rename `PaymentMethod` to `PaymentMethodClient`
  * Rename `PreferredPaymentMethods` to `PreferredPaymentMethodsClient`
  * Rename `ThreeDSecure` to `ThreeDSecureClient`
  * Rename `UnionPay` to `UnionPayClient`
  * Rename `Venmo` to `VenmoClient`
  * Rename `VisaCheckout` to `VisaCheckoutClient`
  * Rename `core` module to `shared-utils`
  * Rename `LocalPaymentResult` to `LocalPaymentNonce`
  * Rename `braintree` module to `braintree-core`
  * Rename `GooglePayment` classes to `GooglePay`
  * Rename `BraintreeRequestCodes.GOOGLE_PAYMENT` to `BraintreeRequestCodes.GOOGLE_PAY`
  * Make `AnalyticsConfiguration` package-private
  * Make `AnalyticsDatabase` package-private
  * Make `AnalyticsEvent` package-private
  * Make `AppHelper` package-private
  * Make `AppSwitchNotAvailableException` constructor package-private
  * Make `AuthenticationException` constructor package-private
  * Make `AuthorizationException` package-private
  * Make `BraintreeApiConfiguration` package-private
  * Make `BraintreeError` constructors package-private
  * Make `BraintreeException` package-private
  * Make `BraintreeGraphQLHttpClient` package-private
  * Make `BraintreeHttpClient` package-private
  * Make `BraintreeSharedPreferences` package-private
  * Make `BraintreeResponseListener` package-private
  * Make `CardConfiguration` package-private
  * Make `ClassHelper` package-private
  * Make `ConfigurationException` constructor package-private
  * Make `DeviceInspector` package-private
  * Make `DownForMaintenanceException` constructor package-private
  * Make `ErrorWithResponse` constructors package-private
  * Make `GraphQLConfiguration` package-private
  * Make `GraphQLConstants` package-private
  * Make `GraphQLQueryHelper` package-private
  * Make `GooglePaymentConfiguration` package-private
  * Make `HttpClient` package-private
  * Make `HttpResponseCallback` package-private
  * Make `IntegrationType` package-private
  * Make `InvalidArgumentException` package-private
  * Make `Json` package-private
  * Make `KountConfiguration` package-private
  * Make `ManifestValidator` package-private
  * Make `MetadataBuilder` package-private
  * Make `PaymentMethodDeleteException` constructor package-private
  * Make `PayPalConfiguration` package-private
  * Make `PayPalDataCollector` package-private
  * Make `PayPalDataCollectorRequest` package-private
  * Make `PayPalPaymentResource` package-private
  * Make `PostalAddressParser` package-private
  * Make `PreferredPaymentMethodsResult` constructor package-private
  * Make `RateLimitException` constructor package-private
  * Make `SamsungPayConfiguration` package-private
  * Make `ServerException` constructor package-private
  * Make `SignatureVerification` package-private
  * Make `StreamHelper` package-private
  * Make `ThreeDSecureV1BrowserSwitchHelper` package-private
  * Make `TLSSocketFactory` package-private
  * Make `UnexpectedException` constructor package-private
  * Make `UnionPayConfiguration` package-private
  * Make `UnprocessableEntityException` constructor package-private
  * Make `UpgradeRequiredException` constructor package-private
  * Make `UUIDHelper` package-private
  * Make `VenmoConfiguration` package-private
  * Make `VisaCheckoutConfiguration` package-private
  * Move all classes to `com.braintreepayments.api` package

## 3.17.0 (2021-03-05)

* Add `bic` (Bank Identification Code) to `LocalPaymentRequest`

## 3.16.1 (2021-02-11)

* Bump Cardinal version to `2.2.5-1`

## 3.16.0 (2021-02-04)

* Add `accountType` to `ThreeDSecureRequest`
* Add `offerPayLater` to `PayPalRequest`

## 3.15.0 (2021-01-08)

* Add `paymentTypeCountryCode` to `LocalPaymentRequest`
* Upgrade PayPal Data Collector to 5.1.1 (fixes #325)

## 3.14.2 (2020-10-19)

* Bump Cardinal version to `2.2.4-1` (fixes [#305](https://github.com/braintree/braintree_android/issues/305))
* Bump `browser-switch` to `1.1.3`

## 3.14.1 (2020-09-25)

* Update `compileSdkVersion` and `targetSdkVersion` to 30

## 3.14.0 (2020-08-25)

* Expose cardholder name on `CardNonce`.
* Expose expiration month and year on `CardNonce`.
* Update `browser-switch` module to `1.1.0`.
* Fix bug where `onError` callback was invoked instead of the `onCancel` callback in the Local Payment Method flow (fixes #299, thanks @vijayantil1)
* Fix bug where `getReturnUrlScheme` is called and an Activity is no longer attached to the fragment (fixes [#308](https://github.com/braintree/braintree_android/issues/308), thanks @hakanbagci)

## 3.13.0 (2020-07-21)

* Update `browser-switch` module to `1.0.0`
* Make PayPalUAT::Environment enum public
* Add Card#tokenize overload to allow a custom `PaymentMethodNonceCallback` to be provided.

## 3.12.0 (2020-06-30)

* Changed `Configuration#isPayPalEnabled` to no longer consider deprecated integration requirements.

## 3.11.1 (2020-06-17)

* Add default `uiCustomization` to `ThreeDSecureRequest` to prevent null pointer exception when interacting with Cardinal SDK

## 3.11.0 (2020-06-16)

* Bump Cardinal version to 2.2.3-2
* Check if Fragment is active before handling Pay with PayPal result (fixes #295, thanks @brudaswen)

## 3.10.0 (2020-06-08)

* Allow new BraintreeFragment instances to be created using FragmentActivity
* Add support for authorizing the Braintree SDK with a `PayPalUAT` (universal access token)
* Fix bug that accepted raw JSON string as valid authorization to `BraintreeFragment.newInstance(...)`
* Add `threeDSecureAuthenticationId` field to `ThreeDSecureInfo`
* Update `braintree-android-google-payment` module to `3.3.1`

## 3.9.0 (2020-02-20)

* Update Cardinal SDK to `2.2.2-1`
* Fix bug in 3DS1 browser switch around accented characters in the redirect button and description (fixes #288)

## 3.8.0 (2020-01-15)

* Add support for basic UI customization of 3DS1 flows. See `ThreeDSecureV1UiCustomization`.

## 3.7.2 (2019-12-11)

* Update Cardinal SDK to `2.2.1-2`
* Use `synchronized` when adding to callback queue in `BraintreeFragment` (thanks @skauss)
* Update paypal-data-collector to 4.1.2

## 3.7.1 (2019-11-21)

* Update `braintree-android-google-payment` module to `3.1.0`
* Fix a bug so that `BraintreeFragment.newInstance` returns a new fragment whenever a new authorization string is passed in (Resolves issue #274. Thanks @krunk4ever and @bramley-stride.)

## 3.7.0 (2019-10-02)

* Update 3DS `prepareLookup` method to function asynchronously to wait for Cardinal SDK
* Add ability to request `AuthenticationInsight` when tokenizing a credit card, which can be used to make a decision about whether to perform 3D Secure verification
* Set error message on `ThreeDSecureInfo` when 3D Secure 2.0 challenge fails
* Include reference to Cardinal's docs for `uiCustomization` property on `ThreeDSecureRequest`.
* Add `requiresUserAuthentication` method to `ThreeDSecureLookup`
* Add support for `PayPalLineItem`

## 3.6.0 (2019-09-06)

* Add authentication and lookup transaction status information to ThreeDSecureInfo
* Add ability to customize UI for 3D Secure challenge views
* Fix race condition that caused inconsistent 3DS version flows

## 3.5.0 (2019-08-30)

* Add 3DSecure authentication details to card nonce

## 3.4.2 (2019-08-15)

* Add `acsTransactionId`, `threeDSecureServerTransactionId` and `paresStatus` fields to `ThreeDSecureInfo`

## 3.4.1 (2019-08-09)

* Update Cardinal SDK to 2.1.4-1

## 3.4.0 (2019-07-26)

* Send analytics timestamps in milliseconds
* Add additional fields to ThreeDSecureInfo
* Fix potential crash when 3DSecure 2.0 JWT is not available

## 3.3.0 (2019-07-15)

* Correctly includes the 3DSecure 2.0 module

## 3.2.0 (2019-07-10)

* Add 3DS 2 Support
* Update 3DS redirect to newest version

## 3.1.0 (2019-06-05)

* BraintreeFragment can now attach to a Fragment (fixes [#252](https://github.com/braintree/braintree_android/issues/252))

## 3.0.1 (2019-05-14)

* Update google-payment to 3.0.1
* Update endpoint for creating local payments

## 3.0.0 (2019-02-02)

* Bump minSdkVersion to 21
* Convert to AndroidX
* BraintreeFragment moves to the support fragment
  * Requires AppCompatActivity to attach the BraintreeFragment to
* Removed Visa Checkout 1.0.0 as a dependency
  * Add Visa Checkout's dependency to your app to get the latest version
* Removed deprecated ThreeDSecureWebView flow
* Removed deprecated Venmo#isVenmoWhitelisted(ContentResolver)
* Removed deprecated method from PostalAddress
* Removed deprecated country setters
* Removed deprecated methods from DataCollector
* Removed deprecated PayPalOneTouchActivity
* Removed deprecated Ideal
* Rename AndroidPay classes to GooglePayment



## 2.21.0 (2019-01-30)

* Deprecate PayPal Future Payments, use PayPal Billing Agreements
* Deprecate AndroidPayConfiguration, use the GooglePaymentConfiguration alias

## 2.20.1 (2019-01-16)

* Fix null address properties on PayPalAccountNonce
  * Those addresses should always be at least an empty PostalAddress

## 2.20.0 (2018-12-17)

* Google Pay
  * Add groundwork for v2 compatibility
* Split PostalAddress into PostalAddress and PostalAddressParser
  * Deprecates PostalAddress.fromJson - use PostalAddressParser.fromJson
  * Add fromUserAddressJsonn to PostalAddressParser
  * Add additional fields

## 2.19.0 (2018-12-10)

* Move Google Payment to a separate module
* Downgrade browser-switch to 0.1.6
* Exclude customtabs from browser-switch dependency

## 2.18.1 (2018-10-31)

* Upgrade browser-switch to 0.1.7 fixes Chrome Custom Tab integration when using Jetifier to use AndroidX

## 2.18.0 (2018-10-29)

* Upgrade Android SDK to 28
* Fix PayPal JavaDoc

## 2.17.0 (2018-10-05)

* Local Payments
* Upgrade PayPal Data Collector to 4.0.3

## 2.16.0 (2018-09-04)

* Add optional merchant account Id to PayPalRequest
* Add openVenmoAppPageInGooglePlay method which opens Venmo on the Google Play

## 2.15.2 (2018-08-29)

* Fix NoClassDefFoundError compile error for PayPalDataCollector

## 2.15.1 (2018-08-17)

* Fix InvalidPathException error

## 2.15.0 (2018-08-16)

* Add `PaymentMethod#deletePaymentMethod` which allows customers to remove their vaulted payment methods
* Fix DataCollector not being available for instant run builds

## 2.14.2 (2018-07-19)

* Fix issue with TLS cipher in API < 21

## 2.14.1 (2018-07-12)

* Removed unused PayPal analytics event

## 2.14.0 (2018-06-15)

* Add shippingAddressEditable to PayPalRequest

## 2.13.2 (2018-06-13)

* Fix issue where address override was not set for PayPal billing agreements

## 2.13.1 (2018-06-04)

* Update 3D Secure redirect URL

## 2.13.0 (2018-05-02)

* 3D Secure
  * Add support for American Express SafeKey params
* Update PayPalDataCollector library to 3.1.6
* Catch possible SQLite exceptions

## 2.12.0 (2018-04-03)

* Move Visa Checkout to separate module
* Update Visa Checkout to 5.5.2
* Update SDK to 27

## 2.11.0 (2018-03-20)

* Add support for Venmo profiles
* Update PayPalDataCollector library to 3.1.5

## 2.10.0 (2018-02-06)

* Update GooglePaymentException to be parcelable
* Add browser switch support to 3D Secure integrations

## 2.9.0 (2018-01-24)

* Internal performance optimizations
* Deprecate `countryName`, `countryCodeAlpha2`, `countryCodeAlpha3`, and `countryCodeNumeric` in favor of `countryCode` in `CardBuilder` and `UnionPayCardBuilder`.

## 2.8.1 (2018-01-04)

* Support `lastFour` in `GooglePayCardNonce`
* Add Google Pay branding

## 2.8.0 (2017-12-21)

* Add support for iDEAL payments

## 2.7.3 (2017-11-14)

* Check package name is valid for PayPal Wallet switch

## 2.7.2 (2017-11-07)

* Fix phoneNumberRequired in GooglePayment

## 2.7.1 (2017-11-07)

* Add AmericanExpress support with getRewardsBalance method
* Use ExecutorService for async database operations

## 2.7.0 (2017-09-29)

* Increase minimum version of Google Play Services Wallet to 11.4.0
* Add support for the Google Payments API
* Deprecate Android Pay
* Add additional billing address params to `CardBuilder`

## 2.6.2 (2017-08-24)

* Fix potential crash due to optional Visa Checkout dependency

## 2.6.1 (2017-08-24)

* Fix potential crash due to optional Google Play Services dependency

## 2.6.0 (2017-08-15)

* Upgrade Kount DataCollector to 3.2
* Stop using dependency ranges (https://github.com/braintree/android-card-form/pull/29)
* Relax `PRNGFixes` check for `PRNGSecureRandomProvider` to prevent race condition with other providers ([#151](https://github.com/braintree/braintree_android/issues/151))
* Stop sending `Content-Type` header for GET requests ([#155](https://github.com/braintree/braintree_android/issues/155))
* Upgrade browser-switch to 0.1.4 to prevent losing Chrome Custom Tab when switching to a password manager or other app
* Add additional bin data to card based payment methods
* Add DOM and database storage to `ThreeDSecureWebView` to improve compatibility with some bank web pages ([#159](https://github.com/braintree/braintree_android/pull/159))
* Update compile and target SDK versions to 26
  * Any support library dependencies must now be 26.0.0 or newer

## 2.5.4 (2017-06-07)

* Use custom task instead of overriding the clean task (fixes [#153](https://github.com/braintree/braintree_android/issues/153))
* Accept third party cookies in ThreeDSecureWebView for Lollipop and above

## 2.5.3 (2017-05-11)

* Add PayPal Credit for Billing Agreements

## 2.5.2 (2017-04-28)

* Include cause in `ConfigurationException` ([#143](https://github.com/braintree/braintree_android/pull/143))
* Ignore ProGuard warnings for Visa Checkout (fixes [#144](https://github.com/braintree/braintree_android/issues/144))
* Fix Android Pay behavior during configuration changes (fixes [#145](https://github.com/braintree/braintree_android/issues/145), [#146](https://github.com/braintree/braintree_android/issues/146), [#147](https://github.com/braintree/braintree_android/issues/147))
* Fix crash when run in an Android Instant App

## 2.5.1 (2017-03-31)

* Fix non-optional `data-collector` dependency in Braintree
* Create `BraintreeRequestCodes` for use with `BraintreeCancelListener#onCancel`
* Move PayPal browser switches to use [browser-switch-android](https://github.com/braintree/browser-switch-android)

## 2.5.0 (2017-03-30)

* Add option to set display name in `PayPalRequest`
* Add option to set landing page type in `PayPalRequest`
* Add option to enable PayPal Credit in `PayPalRequest`
* Add Visa Checkout as a payment method
* Prevent dependency resolution of alpha major versions of support libraries

## 2.4.3 (2017-03-23)

* Improve `GoogleApiClientException` to include error type as well as reason code
* Changes to PayPalDataCollector to make it easier to use

## 2.4.2 (2017-02-10)

* Fix NPE in `AndroidPay#changePaymentMethod` (fixes [#139](https://github.com/braintree/braintree_android/issues/139))
* `Venmo#authorizeAccount` will now correctly vault the payment method when the vault option is true
* Fix missing client metadata ids in `PayPalAccountNonce`s
* Update paypal-data-collector to 3.1.4

## 2.4.1 (2017-01-25)

* Add workaround for [Kount/kount-android-sdk#2](https://github.com/Kount/kount-android-sdk/issues/2)
* Fix error returned by `AndroidPay#changePaymentMethod`

## 2.4.0 (2017-01-14)

* Fix back button during PayPal browser switch on Samsung devices (fixes [#137](https://github.com/braintree/braintree_android/issues/137))
* Add new intent option to `PayPalRequest`
* Fix crash when excluding the PayPal dependency
* Increase `minSdkVersion` to 16
  * API 16 is the first version of Android that supports TLSv1.2. For more information on Braintree's upgrade to TLSv1.2 see [the blog post](https://www.braintreepayments.com/blog/updating-your-production-environment-to-support-tlsv1-2/).

## 2.3.12 (2016-11-15)

* Improve PayPal address validations
* Work around `NullPointerException` in `BraintreeFragment#newInstance` (fixes [#125](https://github.com/braintree/braintree_android/issues/125))
* Document supported locales for PayPal
* Fix rare `NullPointerException` ([#128](https://github.com/braintree/braintree_android/pull/128))

## 2.3.11 (2016-10-24)

* Fix ProGuard rules (fixes [#124](https://github.com/braintree/braintree_android/issues/124))
* Fix `NullPointerException` when using deprecated DataCollector methods
* Update compile and target SDK versions to 25

## 2.3.10 (2016-10-07)

* Add `BraintreeFragment#getListeners` to get a list of all the registered listeners
* Upgrade paypal-data-collector to 3.1.3
* Upgrade Kount DataCollector to 3.1
* Add `AndroidPay#requestAndroidPay` and `AndroidPay#changePaymentMethod` methods to simplify requesting Android Pay from a user and changing the backing payment method.
* Include ProGuard directives in the SDK ([#120](https://github.com/braintree/braintree_android/pull/120))
* Work around bug in `JSONObject#optString`
* Use `FragmentTransaction#commitNow` and `FragmentManager#executePendingTransactions` in `BraintreeFragment#newInstance` to synchronously set up `BraintreeFragment` and avoid race conditions caused by asynchronous `Fragment` setup.

## 2.3.9 (2016-09-09)

* Update `AndroidPayCardNonce` description to include card type and last 4

## 2.3.8 (2016-09-09)

* Support changing user call to action in PayPal flows, see `PayPalRequest#userAction`
* Fix validate option not being sent when set to false in `PaymentMethodBuilder`
* Add merchant supported card types to `Configuration`
* Expose methods on `BraintreeFragment` for getting cached payment methods
* Update `paypal-data-collector` to 3.1.2
* Move Drop-In to [it's own repo](https://github.com/braintree/braintree-android-drop-in)

## 2.3.7 (2016-08-26)

* Update exception message when Android Manifest setup is invalid
* Fix unclosed `InputStream` (fixes [#115](https://github.com/braintree/braintree_android/issues/115))
* Post exception to error listener instead of throwing `IllegalStateException` when `BraintreeFragment` is not attached to an `Activity`
* Restore url when `BraintreeFragment` is recreated (fixes [#117](https://github.com/braintree/braintree_android/issues/117))
* Upgrade gradle build tools to 2.1.3
* Parse and return errors when Android Pay tokenization fails
* Add support for changing the backing card for Android Pay in Drop-In
* Call configuration callback whenever a new Activity is attached to `BraintreeFragment`

## 2.3.6 (2016-07-29)

* Allow vaulting of Venmo accounts. See `Venmo#authorizeAccount`.
* Remove Venmo whitelist check
* Fix `BraintreeCancelListener#onCancel` being invoked twice for PayPal cancellations (fixes [#112](https://github.com/braintree/braintree_android/issues/112))

## 2.3.5 (2016-07-20)

* Change `UnionPayCallback` to include `smsCodeRequired`
* Change `UnionPayCapabilities#isUnionPayEnrollmentRequired` to `UnionPayCapabilities#isSupported`
* Upgrade Google Play Services to [9.0.0,10.0.0)
* Upgrade support annotations to [24.0.0,25.0.0)
* Upgrade build tools to 24.0.0
* Update compile and target API versions to 24
* Fix `NullPointerException` in `AnalyticsIntentService`

## 2.3.4 (2016-07-07)

* Prevent invalid schemes from being used for browser switching (Packages containing underscores would generate invalid schemes)
* Fix `NoClassDefFoundError` in `DataCollector`
* Fix `NullPointerException` in `BraintreeFragment`

## 2.3.3 (2016-06-16)

* Add PayPal Checkout intent option (authorize or sale). See `PayPalRequest#intent`
* Update UnionPay support in demo app custom integration
* Update `android-card-form` to 2.3.1
* Fix `NullPointerException` in `AddPaymentMethodViewController` (fixes [#100](https://github.com/braintree/braintree_android/issues/100))
* Fix `IllegalStateException` when creating a `BraintreeFragment` (fixes [#104](https://github.com/braintree/braintree_android/issues/104))
* Fix `NullPointerException` when `BraintreeFragment` is not attached to an `Activity` (fixes [#105](https://github.com/braintree/braintree_android/issues/105))

## 2.3.2 (2016-06-06)

* Fix `NullPointerException` when handling a PayPal response (fixes [#101](https://github.com/braintree/braintree_android/issues/101))

## 2.3.1 (2016-05-24)

* Fix `NullPointerException`s in `BraintreeFragment` when not attached to an `Activity`
* Fix Chrome Custom Tabs Intent flags interfering with browser switch
* Add new `DataCollector#collectDeviceData` methods that use a callback; deprecate synchronous methods
* Reduce size of assets in Drop-In

## 2.3.0 (2016-05-03)

* UnionPay Beta *Please note*: this API is in beta and subject to change
* Add support for fetching a customer's payment methods
* Return a `RateLimitException` when a merchant account is being rate limited

## 2.2.5 (2016-04-13)

* Fixes
  * Update BraintreeHttpClient to support UTF-8 encoding (fixes [#85](https://github.com/braintree/braintree_android/issues/85))

## 2.2.4 (2016-04-11)

* Update PayPalDataCollector to 3.1.1
* Fixes
  * Update device collector to 2.6.1 (fixes [#87](https://github.com/braintree/braintree_android/issues/87))
  * Fix crash when `BraintreeFragment` has not been attached to an `Activity`
* Features
  * Add `PaymentRequest#defaultFirst` option
  * Add support for Chrome Custom tabs when browser switching

## 2.2.3 (2016-03-11)

* Fixes
  * Fix incorrect `groupId` of dependencies in pom file for 2.2.2

## 2.2.2 (2016-03-11)

:rotating_light: The `groupId`s in this version's pom files are incorrect and dependencies will not resolve. Do not use. :rotating_light:

* Update `PaymentButton` styling when PayPal is the only visible option
* Features
  * Add client side overrides for payment methods in Drop-in and `PaymentButton` to `PaymentRequest`
  * Add support for non-USD currencies and non-US shipping addresses in Android Pay
  * Return email, billing address and shipping address as part of an `AndroidPayCardNonce` from Drop-in
* Fixes
  * Fix back button not doing anything in Drop-in after an Android Pay error is returned
  * Deprecate `DataCollector#collectDeviceData` and add new signature to prevent a NullPointerException when using a fragment that is not attached to an `Activity`

## 2.2.1 (2016-01-30)

* Fixes
  * Fix support annotations being bundled in PayPalDataCollector jar

## 2.2.0 (2016-01-29)

* Open source PayPal SDK
* Deprecate `PayPalOneTouchActivity` and remove from Android manifest
* Add Travis CI build
* Improve errors and manifest validation
* Features
  * Add `CardBuilder#cardholderName`
  * Add `PayPalRequest#billingAgreementDescription`
* Fixes
  * Fix back button not working in Drop-in after adding a payment method
  * Fix failure to return a payment method nonce after browser switch when the fragment was recreated.

## 2.1.2 (2016-01-11)

* Update Google Play Services Wallet to 8.4.0
* Use `ENVIRONMENT_TEST` for Android Pay requests in sandbox
* Add `AndroidPay#isReadyToPay` method

## 2.1.1 (2016-01-08)

* Demo app upgrades
* Update PayPal SDK to 2.4.3 (fixes [#67](https://github.com/braintree/braintree_android/issues/67))
* Update android-card-form to 2.1.1
* Update gradle to 2.8
* Update build tools to 23.0.2
* Features
  * Add support for fraud data collection in Drop-in
* Fixes
  * Add rule to suppress ProGuard warnings
  * Fix Drop-in crash
  * Fix NPE when there is no active network (fixes [#77](https://github.com/braintree/braintree_android/issues/77))

## 2.1.0 (2015-12-07)

* Pay with Venmo
* `PaymentButton#newInstance` now accepts a container id to add `PaymentButton` to that container
* Android Pay assets
* Fixes
  * Add `onInflate` method for Android versions < 23
  * PayPal cancel events (fixes [#63](https://github.com/braintree/braintree_android/issues/63))

## 2.0.1 (2015-11-16)

* Make support annotations an optional dependency
* Cache configuration to prevent unnecessary network requests
* Fixes
  * Fix BraintreeDataCollector as an optional dependency
  * Fix `PaymentRequest` crash when Google Play Services is not present

## 2.0.0 (2015-11-11)

* Increase `minSdkVersion` to 15 (see [Platform Versions](http://developer.android.com/about/dashboards/index.html#Platform) for the current distribution of Android versions)
* Remove Gson dependency
* Replace `Braintree` class with headless `BraintreeFragment`
  * Move methods for creating payment methods from central `Braintree` class to their own classes e.g. `PayPal#authorizeAccount`, `Card#tokenize`
* Add support for Tokenization Keys in addition to Client Tokens
* Rename PaymentMethod to PaymentMethodNonce
* Rename BraintreeData module to BraintreeDataCollector
* Update PayPal
  * Remove [PayPal Android SDK](https://github.com/paypal/PayPal-Android-SDK) dependency
  * Replace in-app log in with browser based log in
  * Add support for PayPal billing agreements and one-time payments
* Convert `PaymentButton` class from a view to a fragment
* Create `PaymentRequest` class for specifying options in Drop-in and the `PaymentButton`
* Remove Venmo One Touch. To join the beta for Pay with Venmo, contact [Braintree Support](mailto:support@braintreepayments.com)
* Remove Coinbase
* Many additional structural and name changes. For more details, see the [migration guide](https://developers.braintreepayments.com/reference/general/client-sdk-migration/android/v2) and the [source code](https://github.com/braintree/braintree_android)

## 1.7.4 (2015-10-29)

* Fixes
  * Increase minimum version of Google Play Services Wallet to 8.0.0 to prevent `VerifyError`

## 1.7.3 (2015-10-23)

* Fixes
  * Fix Android Pay bug caused by shared state between Activities

## 1.7.2 (2015-10-21)

* Update PayPal SDK to 2.11.1 (fixes [#48](https://github.com/braintree/braintree_android/issues/48))

## 1.7.1 (2015-10-06)

* Fixes
  * Fix tokenization failure in Coinbase

## 1.7.0 (2015-10-05)

* Update gradle plugin to 1.3.1
* Update build tools to 23.0.1
* Update `compileSdkVersion` and `targetSdkVersion` to 23
* Update PayPal SDK to 2.10.0
* Increase maximum version of Google Play Services to 9.0.0 ([#50](https://github.com/braintree/braintree_android/pull/50))
* Set compile options to use Java 7
* Features
  * Add support for Coinbase. *Please note:* this API is in beta and subject to change.
* Fixes
  * Fix rare crash when Braintree was recreated
  * Fix 3D Secure bug that prevented a card from being returned
  * Remove use of Apache library ([#43](https://github.com/braintree/braintree_android/issues/43))
  * Remove single line description limitation ([#45](https://github.com/braintree/braintree_android/issues/45))

## 1.6.5 (2015-08-06)

* Update PayPal SDK to 2.9.10
* Fixes
  * Fix incorrect custom integration in demo app
  * Fix incorrect selected payment method in Drop-in after creating a new payment method
  * Fix `NoClassDefFoundError` crash in Drop-in

## 1.6.4 (2015-07-08)

* Update PayPal SDK to 2.9.8
* Improvements
  * Follow Android convention around button and text casing in Drop-in
  * Update android-card-form to [2.0.1](https://github.com/braintree/android-card-form/blob/master/CHANGELOG.md#201)

## 1.6.3 (2015-06-24)

* Improvements
  * BraintreeData can now be optionally excluded
* Fixes
  * Remove optional dependency from full jar

## 1.6.2 (2015-06-23)

* Update PayPal SDK to 2.9.7
* Add support for additional PayPal scopes to `PaymentButton`
* Fixes
  * Return error instead of silently failing setup with bad client tokens
  * Fix `NoClassDefFoundError` in Drop-in caused by optional dependency

## 1.6.1 (2015-06-15)

* Fixes
  * Fix `NoClassDefFoundError` in Drop-in and `PaymentButton` caused by optional dependency ([#34](https://github.com/braintree/braintree_android/issues/34))

## 1.6.0 (2015-06-12)

* Update PayPal SDK to 2.9.6
* Update gradle plugin to 1.2.3
* Update build tools to 22.0.1
* Features
  * Add Android Pay support. *Please note:* this API is in beta and subject to change.
  * Add `Braintree#onActivityResult` method
  * Add support for additional PayPal scopes
    * A `List` of additional scopes may be passed to `Braintree#startPayWithPayPal`
    * `PayPalAccount#getBillingAddress` can be used to retrieve the billing address when the address scope is requested.

## 1.5.1 (2015-05-23)

* Update PayPal SDK to 2.9.5
* Switch to OkHttp for Demo app
* Improvements
  * Add methods to persist state across rotations
* Fixes
  * Fix Demo app crash when `MainActivity` was destroyed ([#26](https://github.com/braintree/braintree_android/pull/26))
  * Fix NPE in Drop-in ([#30](https://github.com/braintree/braintree_android/issues/30))
  * Fix ProGuard support and add ProGuard rules ([#29](https://github.com/braintree/braintree_android/issues/29))
  * Fix Drop-in error handling for non-card errors

## 1.5.0 (2015-05-08)

* Update PayPal SDK to 2.9.4
* Move `CardForm` to [separate repo](https://github.com/braintree/android-card-form)
* Deprecate `Braintree#getInstance` in favor of `Braintree#setup`
* Fixes
  * Remove metadata from assets, fixes [#16](https://github.com/braintree/braintree_android/issues/16)

## 1.4.0 (2015-03-26)

* Update gradle plugin to 1.1.2
* Update build tools to 22
* Update `compileSdkVersion` and `targetSdkVersion` to 22
* Update PayPal SDK to 2.9.0
* Features
  * Add support for 3D Secure. *Please note:* this API is in beta and subject to change.
* Fixes
  * Fix missing expiration date float label (#21)

## 1.3.0 (2015-02-05)

* Remove Drop-In support for Eclipse
* Open source [card form](CardForm) separate from Drop-In
* Update PayPal SDK to 2.8.5
  * card.io is no longer included in the SDK
* Update Espresso to 2.0
* Remove unused PayPal `PROFILE` scope

## 1.2.7 (2014-12-05)

* Update gradle plugin to 0.14.1
* Update build tools to 21.1.1
* Update PayPal SDK to 2.7.3
* Remove `android:allowBackup="false"` from library manifests, apps will now be able to choose if they allow backups
* Remove `ACCESS_WIFI_STATE` permission
* Improvements
  * Add localizations for more locales (da-rDK, en-rAU, es, fr-rCA, iw-rIL, nl, no, pl, pt, ru, sv-rSE, tr, zh-rCN)
  * Add initial right to left language support
  * Add type safety to `Braintree#addListener(Listener)`. Thanks @adstro!

## 1.2.6 (2014-10-31)

* Increase `targetSdkVersion` to 21
* Increase `buildToolsVersion` to 21.0.2
* Fixes
  * Fix max length on `EditText`s
  * Fix crash caused by `PRNGFixes`
* Improvements
  * Update PayPal SDK
  * Add first and last name to `CardBuilder`

## 1.2.5 (2014-10-16)

* Fixes
  * Fix incorrectly named language resource directories

## 1.2.4 (2014-10-15)

* Fixes
  * Work around manifest merging issues on newer build plugins

## 1.2.3 (2014-10-10)

* minSdk is now 10
* Fixes
  * Set max length on card field for unknown card types in Drop-In
  * Update PayPal SDK to fix rotation bug
  * Fix edge cases in expiration entry in Drop-In
* Improvements
  * Error messages are now returned from Drop-In
  * Drop-In auto advances to next field now

## 1.2.2 (2014-10-01)

* Fixes
  * Fix crash caused by too large request code in `PaymentButton`
  * Resume the payment method form after rotation
* Improvements
  * Updated PayPal SDK
    * email scope is now requested in all PayPal requests
  * `correlationId` is now included in the device data string returned from `BraintreeData#collectDeviceData`

## 1.2.1 (2014-09-12)

* Fixes
  * BraintreeApi release now includes the PayPal SDK again. Sorry!
* Improvements
  * All assets are now namespaced to avoid any conflicts on import.
  * Updated PayPal SDK

## 1.2.0 (2014-09-08)

* Features
  * App switch based payments for PayPal and Venmo (One Touch)
    * No changes for existing Pay With PayPal integrations
    * See [the docs](https://developers.braintreepayments.com/android/guides/one-touch) for more information
  * Unified payment button (`PaymentButton`) for PayPal and/or Venmo payments
* Improvements
  * Minor bugfixes and internal tweaks
* Deprecations
  * `PayPalButton` is deprecated in favor of `PaymentButton`

## 1.1.0 (2014-08-25)

* Breaking Change
  * BraintreeData returns `deviceData` instead of `deviceSessionId` on `collectDeviceData`
* Improvements
  * References `sdk-manager-plugin` from vendor to simplify build process

## 1.0.8 (2014-08-14)

* Improvements
  * CardBuilder now accepts billing address fields other than postal code (credit: @chiuki)
* Packaging
  * Fixed an issue building Drop-In in Eclipse

## 1.0.7 (2014-08-12)

* Improvements
  * BraintreeApi no longer depends on OkHttp
  * Added localizations for more locales (UK, FR, DE, IT)

## 1.0.6 (2014-08-08)

* Fixes
  * Fixed disabled submit button in landscape
  * Fixed next field button in landscape
  * Add max length to expiration date and prevent user from typing illegal characters
* Move to sdk-manager-plugin for CI dependencies

## 1.0.5 (2014-08-05)

* Packaging
  * Set Braintree package to default to AAR instead of ZIP

## 1.0.4 (2014-08-01) - Gradle and Maven will incorrectly download the ZIP instead of AAR, use 1.0.5+

* Improvements
  * Added assets for a wider range of resolutions
  * Enforce maximum length for card and postal code fields
  * Added README for fraud tools
* Packaging
  * Improvements for usage in environments other than Maven or Gradle
* Fixes
  * Fixed lint errors

## 1.0.3 (2014-07-18)

* Fixes
  * Fix crash on Android SDK < 19
* Add PayPal `correlationId` to PayPal account creation

## 1.0.2 (2014-07-16) - crash on Android SDK < 19, do not use

* Fixes
  * Improved packaging for non-Gradle uses of SDK

## 1.0.1 (2014-07-11)

* Fixes
  * Attach Javadocs and sources to Maven Central build.

## 4.23.0
* Breaking Changes
  * Bump `minSdkVersion` to 21.

## 3.3.1
* Fix `allowedCardNetworks` in `isReadyToPayRequest` to be uppercased. Thanks @fcastagnozzi.

## 3.3.0
* Add support for Google Pay's `existingPaymentMethodRequired` option

## 3.2.0
* Add support for `isNetworkTokenized`

## 3.1.1
Fix setting the correct version in metadata

## 3.1.0

* Add check in `requestPayment` to avoid Null Pointer Exception

## 3.0.1

* Resolve issue where optional shipping parameters were treated as if they were required
* Use GooglePayment PayPal client ID

## 3.0.0

* Convert to AndroidX
* Replace AndroidPayConfiguration with GooglePaymentConfiguration

## 2.0.1

* Disable PayPal payment method in Google Payment when the merchant is not able to process PayPal

## 2.0.0

* Add support for Google Pay v2
* Remove support for Google Pay v1
  * To continue using v1, add google-payment:1.0.0 to your build.gradle
  * v1 will remain the defaul for braintree android until the next major version bump
* Replace all UserAddress objects with PostalAddress objects

## 1.0.0

* Public release of [v.zero](https://www.braintreepayments.com/v.zero) SDK<|MERGE_RESOLUTION|>--- conflicted
+++ resolved
@@ -1,16 +1,11 @@
 # Braintree Android SDK Release Notes
 
 ## unreleased
-<<<<<<< HEAD
 
 * PayPal
   * Add `PayPalRecurringBillingDetails` and `PayPalRecurringBillingPlanType` opt-in request objects. Including these details will provide transparency to users on their billing schedule, dates, and amounts, as well as launch a modernized checkout UI.
-      
-=======
-* PayPal
-    * Add `userPhoneNumber` property to `PayPalVaultRequest` and `PayPalCheckoutRequest`
-
->>>>>>> d21dc59f
+  * Add `userPhoneNumber` property to `PayPalVaultRequest` and `PayPalCheckoutRequest`
+
 ## 5.0.0 (2024-09-30)
 
 * PayPal
