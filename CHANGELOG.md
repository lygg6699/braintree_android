--- conflicted
+++ resolved
@@ -2,12 +2,9 @@
 
 ## unreleased
 
-<<<<<<< HEAD
 * Move from Braintree to PayPal analytics service (FPTI)
-=======
 * Venmo
   * Fix bug where SDK is not sending metadata as expected when creating payment context or constructing App Link URL
->>>>>>> a0080688
 
 ## 4.42.0 (2024-03-12)
 
