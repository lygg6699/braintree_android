# Braintree Android SDK Release Notes

## unreleased

<<<<<<< HEAD
* Bump Cardinal version to 2.2.3-2
=======
* Check if Fragment is active before handling Pay with PayPal result (fixes #295, thanks @brudaswen)
>>>>>>> 9050df3d

## 3.10.0

* Allow new BraintreeFragment instances to be created using FragmentActivity
* Add support for authorizing the Braintree SDK with a `PayPalUAT` (universal access token)
* Fix bug that accepted raw JSON string as valid authorization to `BraintreeFragment.newInstance(...)`
* Add `threeDSecureAuthenticationId` field to `ThreeDSecureInfo`
* Update `braintree-android-google-payment` module to `3.3.1`

## 3.9.0

* Update Cardinal SDK to `2.2.2-1`
* Fix bug in 3DS1 browser switch around accented characters in the redirect button and description (fixes #288)

## 3.8.0

* Add support for basic UI customization of 3DS1 flows. See `ThreeDSecureV1UiCustomization`.

## 3.7.2

* Update Cardinal SDK to `2.2.1-2`
* Use `synchronized` when adding to callback queue in `BraintreeFragment` (thanks @skauss)
* Update paypal-data-collector to 4.1.2

## 3.7.1

* Update `braintree-android-google-payment` module to `3.1.0`
* Fix a bug so that `BraintreeFragment.newInstance` returns a new fragment whenever a new authorization string is passed in (Resolves issue #274. Thanks @krunk4ever and @bramley-stride.)

## 3.7.0

* Update 3DS `prepareLookup` method to function asynchronously to wait for Cardinal SDK
* Add ability to request `AuthenticationInsight` when tokenizing a credit card, which can be used to make a decision about whether to perform 3D Secure verification
* Set error message on `ThreeDSecureInfo` when 3D Secure 2.0 challenge fails
* Include reference to Cardinal's docs for `uiCustomization` property on `ThreeDSecureRequest`.
* Add `requiresUserAuthentication` method to `ThreeDSecureLookup`
* Add support for `PayPalLineItem`

## 3.6.0

* Add authentication and lookup transaction status information to ThreeDSecureInfo
* Add ability to customize UI for 3D Secure challenge views
* Fix race condition that caused inconsistent 3DS version flows

## 3.5.0

* Add 3DSecure authentication details to card nonce

## 3.4.2

* Add `acsTransactionId`, `threeDSecureServerTransactionId` and `paresStatus` fields to `ThreeDSecureInfo`

## 3.4.1

* Update Cardinal SDK to 2.1.4-1

## 3.4.0

* Send analytics timestamps in milliseconds
* Add additional fields to ThreeDSecureInfo
* Fix potential crash when 3DSecure 2.0 JWT is not available

## 3.3.0
* Correctly includes the 3DSecure 2.0 module

## 3.2.0
* Add 3DS 2 Support
* Update 3DS redirect to newest version

## 3.1.0

* BraintreeFragment can now attach to a Fragment (fixes [#252](https://github.com/braintree/braintree_android/issues/252))

## 3.0.1

* Update google-payment to 3.0.1
* Update endpoint for creating local payments

## 3.0.0

* Bump minSdkVersion to 21
* Convert to AndroidX
* BraintreeFragment moves to the support fragment
  * Requires AppCompatActivity to attach the BraintreeFragment to
* Removed Visa Checkout 1.0.0 as a dependency
  * Add Visa Checkout's dependency to your app to get the latest version
* Removed deprecated ThreeDSecureWebView flow
* Removed deprecated Venmo#isVenmoWhitelisted(ContentResolver)
* Removed deprecated method from PostalAddress
* Removed deprecated country setters
* Removed deprecated methods from DataCollector
* Removed deprecated PayPalOneTouchActivity
* Removed deprecated Ideal
* Rename AndroidPay classes to GooglePayment



## 2.21.0

* Deprecate PayPal Future Payments, use PayPal Billing Agreements
* Deprecate AndroidPayConfiguration, use the GooglePaymentConfiguration alias

## 2.20.1

* Fix null address properties on PayPalAccountNonce
  * Those addresses should always be at least an empty PostalAddress

## 2.20.0

* Google Pay
  * Add groundwork for v2 compatibility
* Split PostalAddress into PostalAddress and PostalAddressParser
  * Deprecates PostalAddress.fromJson - use PostalAddressParser.fromJson
  * Add fromUserAddressJsonn to PostalAddressParser
  * Add additional fields

## 2.19.0

* Move Google Payment to a separate module
* Downgrade browser-switch to 0.1.6
* Exclude customtabs from browser-switch dependency

## 2.18.1

* Upgrade browser-switch to 0.1.7 fixes Chrome Custom Tab integration when using Jetifier to use AndroidX

## 2.18.0

* Upgrade Android SDK to 28
* Fix PayPal JavaDoc

## 2.17.0

* Local Payments
* Upgrade PayPal Data Collector to 4.0.3

## 2.16.0

* Add optional merchant account Id to PayPalRequest
* Add openVenmoAppPageInGooglePlay method which opens Venmo on the Google Play

## 2.15.2

* Fix NoClassDefFoundError compile error for PayPalDataCollector

## 2.15.1

* Fix InvalidPathException error

## 2.15.0

* Add `PaymentMethod#deletePaymentMethod` which allows customers to remove their vaulted payment methods
* Fix DataCollector not being available for instant run builds

## 2.14.2

* Fix issue with TLS cipher in API < 21

## 2.14.1

* Removed unused PayPal analytics event

## 2.14.0

* Add shippingAddressEditable to PayPalRequest

## 2.13.2

* Fix issue where address override was not set for PayPal billing agreements

## 2.13.1

* Update 3D Secure redirect URL

## 2.13.0

* 3D Secure
  * Add support for American Express SafeKey params
* Update PayPalDataCollector library to 3.1.6
* Catch possible SQLite exceptions

## 2.12.0
* Move Visa Checkout to separate module
* Update Visa Checkout to 5.5.2
* Update SDK to 27

## 2.11.0

* Add support for Venmo profiles
* Update PayPalDataCollector library to 3.1.5

## 2.10.0

* Update GooglePaymentException to be parcelable
* Add browser switch support to 3D Secure integrations

## 2.9.0

* Internal performance optimizations
* Deprecate `countryName`, `countryCodeAlpha2`, `countryCodeAlpha3`, and `countryCodeNumeric` in favor of `countryCode` in `CardBuilder` and `UnionPayCardBuilder`.

## 2.8.1
* Support `lastFour` in `GooglePayCardNonce`
* Add Google Pay branding

## 2.8.0
* Add support for iDEAL payments

## 2.7.3
* Check package name is valid for PayPal Wallet switch

## 2.7.2

* Fix phoneNumberRequired in GooglePayment

## 2.7.1

* Add AmericanExpress support with getRewardsBalance method
* Use ExecutorService for async database operations

## 2.7.0

* Increase minimum version of Google Play Services Wallet to 11.4.0
* Add support for the Google Payments API
* Deprecate Android Pay
* Add additional billing address params to `CardBuilder`

## 2.6.2

* Fix potential crash due to optional Visa Checkout dependency

## 2.6.1

* Fix potential crash due to optional Google Play Services dependency

## 2.6.0

* Upgrade Kount DataCollector to 3.2
* Stop using dependency ranges (https://github.com/braintree/android-card-form/pull/29)
* Relax `PRNGFixes` check for `PRNGSecureRandomProvider` to prevent race condition with other providers ([#151](https://github.com/braintree/braintree_android/issues/151))
* Stop sending `Content-Type` header for GET requests ([#155](https://github.com/braintree/braintree_android/issues/155))
* Upgrade browser-switch to 0.1.4 to prevent losing Chrome Custom Tab when switching to a password manager or other app
* Add additional bin data to card based payment methods
* Add DOM and database storage to `ThreeDSecureWebView` to improve compatibility with some bank web pages ([#159](https://github.com/braintree/braintree_android/pull/159))
* Update compile and target SDK versions to 26
  * Any support library dependencies must now be 26.0.0 or newer

## 2.5.4

* Use custom task instead of overriding the clean task (fixes [#153](https://github.com/braintree/braintree_android/issues/153))
* Accept third party cookies in ThreeDSecureWebView for Lollipop and above

## 2.5.3
* Add PayPal Credit for Billing Agreements

## 2.5.2

* Include cause in `ConfigurationException` ([#143](https://github.com/braintree/braintree_android/pull/143))
* Ignore ProGuard warnings for Visa Checkout (fixes [#144](https://github.com/braintree/braintree_android/issues/144))
* Fix Android Pay behavior during configuration changes (fixes [#145](https://github.com/braintree/braintree_android/issues/145), [#146](https://github.com/braintree/braintree_android/issues/146), [#147](https://github.com/braintree/braintree_android/issues/147))
* Fix crash when run in an Android Instant App

## 2.5.1

* Fix non-optional `data-collector` dependency in Braintree
* Create `BraintreeRequestCodes` for use with `BraintreeCancelListener#onCancel`
* Move PayPal browser switches to use [browser-switch-android](https://github.com/braintree/browser-switch-android)

## 2.5.0

* Add option to set display name in `PayPalRequest`
* Add option to set landing page type in `PayPalRequest`
* Add option to enable PayPal Credit in `PayPalRequest`
* Add Visa Checkout as a payment method
* Prevent dependency resolution of alpha major versions of support libraries

## 2.4.3

* Improve `GoogleApiClientException` to include error type as well as reason code
* Changes to PayPalDataCollector to make it easier to use

## 2.4.2

* Fix NPE in `AndroidPay#changePaymentMethod` (fixes [#139](https://github.com/braintree/braintree_android/issues/139))
* `Venmo#authorizeAccount` will now correctly vault the payment method when the vault option is true
* Fix missing client metadata ids in `PayPalAccountNonce`s
* Update paypal-data-collector to 3.1.4

## 2.4.1

* Add workaround for [Kount/kount-android-sdk#2](https://github.com/Kount/kount-android-sdk/issues/2)
* Fix error returned by `AndroidPay#changePaymentMethod`

## 2.4.0

* Fix back button during PayPal browser switch on Samsung devices (fixes [#137](https://github.com/braintree/braintree_android/issues/137))
* Add new intent option to `PayPalRequest`
* Fix crash when excluding the PayPal dependency
* Increase `minSdkVersion` to 16
  * API 16 is the first version of Android that supports TLSv1.2. For more information on Braintree's upgrade to TLSv1.2 see [the blog post](https://www.braintreepayments.com/blog/updating-your-production-environment-to-support-tlsv1-2/).

## 2.3.12

* Improve PayPal address validations
* Work around `NullPointerException` in `BraintreeFragment#newInstance` (fixes [#125](https://github.com/braintree/braintree_android/issues/125))
* Document supported locales for PayPal
* Fix rare `NullPointerException` ([#128](https://github.com/braintree/braintree_android/pull/128))

## 2.3.11

* Fix ProGuard rules (fixes [#124](https://github.com/braintree/braintree_android/issues/124))
* Fix `NullPointerException` when using deprecated DataCollector methods
* Update compile and target SDK versions to 25

## 2.3.10

* Add `BraintreeFragment#getListeners` to get a list of all the registered listeners
* Upgrade paypal-data-collector to 3.1.3
* Upgrade Kount DataCollector to 3.1
* Add `AndroidPay#requestAndroidPay` and `AndroidPay#changePaymentMethod` methods to simplify requesting Android Pay from a user and changing the backing payment method.
* Include ProGuard directives in the SDK ([#120](https://github.com/braintree/braintree_android/pull/120))
* Work around bug in `JSONObject#optString`
* Use `FragmentTransaction#commitNow` and `FragmentManager#executePendingTransactions` in `BraintreeFragment#newInstance` to synchronously set up `BraintreeFragment` and avoid race conditions caused by asynchronous `Fragment` setup.

## 2.3.9

* Update `AndroidPayCardNonce` description to include card type and last 4

## 2.3.8

* Support changing user call to action in PayPal flows, see `PayPalRequest#userAction`
* Fix validate option not being sent when set to false in `PaymentMethodBuilder`
* Add merchant supported card types to `Configuration`
* Expose methods on `BraintreeFragment` for getting cached payment methods
* Update `paypal-data-collector` to 3.1.2
* Move Drop-In to [it's own repo](https://github.com/braintree/braintree-android-drop-in)

## 2.3.7

* Update exception message when Android Manifest setup is invalid
* Fix unclosed `InputStream` (fixes [#115](https://github.com/braintree/braintree_android/issues/115))
* Post exception to error listener instead of throwing `IllegalStateException` when `BraintreeFragment` is not attached to an `Activity`
* Restore url when `BraintreeFragment` is recreated (fixes [#117](https://github.com/braintree/braintree_android/issues/117))
* Upgrade gradle build tools to 2.1.3
* Parse and return errors when Android Pay tokenization fails
* Add support for changing the backing card for Android Pay in Drop-In
* Call configuration callback whenever a new Activity is attached to `BraintreeFragment`

## 2.3.6

* Allow vaulting of Venmo accounts. See `Venmo#authorizeAccount`.
* Remove Venmo whitelist check
* Fix `BraintreeCancelListener#onCancel` being invoked twice for PayPal cancellations (fixes [#112](https://github.com/braintree/braintree_android/issues/112))

## 2.3.5

* Change `UnionPayCallback` to include `smsCodeRequired`
* Change `UnionPayCapabilities#isUnionPayEnrollmentRequired` to `UnionPayCapabilities#isSupported`
* Upgrade Google Play Services to [9.0.0,10.0.0)
* Upgrade support annotations to [24.0.0,25.0.0)
* Upgrade build tools to 24.0.0
* Update compile and target API versions to 24
* Fix `NullPointerException` in `AnalyticsIntentService`

## 2.3.4

* Prevent invalid schemes from being used for browser switching (Packages containing underscores would generate invalid schemes)
* Fix `NoClassDefFoundError` in `DataCollector`
* Fix `NullPointerException` in `BraintreeFragment`

## 2.3.3

* Add PayPal Checkout intent option (authorize or sale). See `PayPalRequest#intent`
* Update UnionPay support in demo app custom integration
* Update `android-card-form` to 2.3.1
* Fix `NullPointerException` in `AddPaymentMethodViewController` (fixes [#100](https://github.com/braintree/braintree_android/issues/100))
* Fix `IllegalStateException` when creating a `BraintreeFragment` (fixes [#104](https://github.com/braintree/braintree_android/issues/104))
* Fix `NullPointerException` when `BraintreeFragment` is not attached to an `Activity` (fixes [#105](https://github.com/braintree/braintree_android/issues/105))

## 2.3.2

* Fix `NullPointerException` when handling a PayPal response (fixes [#101](https://github.com/braintree/braintree_android/issues/101))

## 2.3.1

* Fix `NullPointerException`s in `BraintreeFragment` when not attached to an `Activity`
* Fix Chrome Custom Tabs Intent flags interfering with browser switch
* Add new `DataCollector#collectDeviceData` methods that use a callback; deprecate synchronous methods
* Reduce size of assets in Drop-In

## 2.3.0

* UnionPay Beta *Please note*: this API is in beta and subject to change
* Add support for fetching a customer's payment methods
* Return a `RateLimitException` when a merchant account is being rate limited

## 2.2.5

* Fixes
  * Update BraintreeHttpClient to support UTF-8 encoding (fixes [#85](https://github.com/braintree/braintree_android/issues/85))

## 2.2.4

* Update PayPalDataCollector to 3.1.1
* Fixes
  * Update device collector to 2.6.1 (fixes [#87](https://github.com/braintree/braintree_android/issues/87))
  * Fix crash when `BraintreeFragment` has not been attached to an `Activity`
* Features
  * Add `PaymentRequest#defaultFirst` option
  * Add support for Chrome Custom tabs when browser switching

## 2.2.3

* Fixes
  * Fix incorrect `groupId` of dependencies in pom file for 2.2.2

## 2.2.2

:rotating_light: The `groupId`s in this version's pom files are incorrect and dependencies will not resolve. Do not use. :rotating_light:

* Update `PaymentButton` styling when PayPal is the only visible option
* Features
  * Add client side overrides for payment methods in Drop-in and `PaymentButton` to `PaymentRequest`
  * Add support for non-USD currencies and non-US shipping addresses in Android Pay
  * Return email, billing address and shipping address as part of an `AndroidPayCardNonce` from Drop-in
* Fixes
  * Fix back button not doing anything in Drop-in after an Android Pay error is returned
  * Deprecate `DataCollector#collectDeviceData` and add new signature to prevent a NullPointerException when using a fragment that is not attached to an `Activity`

## 2.2.1

* Fixes
  * Fix support annotations being bundled in PayPalDataCollector jar

## 2.2.0

* Open source PayPal SDK
* Deprecate `PayPalOneTouchActivity` and remove from Android manifest
* Add Travis CI build
* Improve errors and manifest validation
* Features
  * Add `CardBuilder#cardholderName`
  * Add `PayPalRequest#billingAgreementDescription`
* Fixes
  * Fix back button not working in Drop-in after adding a payment method
  * Fix failure to return a payment method nonce after browser switch when the fragment was recreated.

## 2.1.2

* Update Google Play Services Wallet to 8.4.0
* Use `ENVIRONMENT_TEST` for Android Pay requests in sandbox
* Add `AndroidPay#isReadyToPay` method

## 2.1.1

* Demo app upgrades
* Update PayPal SDK to 2.4.3 (fixes [#67](https://github.com/braintree/braintree_android/issues/67))
* Update android-card-form to 2.1.1
* Update gradle to 2.8
* Update build tools to 23.0.2
* Features
  * Add support for fraud data collection in Drop-in
* Fixes
  * Add rule to suppress ProGuard warnings
  * Fix Drop-in crash
  * Fix NPE when there is no active network (fixes [#77](https://github.com/braintree/braintree_android/issues/77))

## 2.1.0

* Pay with Venmo
* `PaymentButton#newInstance` now accepts a container id to add `PaymentButton` to that container
* Android Pay assets
* Fixes
  * Add `onInflate` method for Android versions < 23
  * PayPal cancel events (fixes [#63](https://github.com/braintree/braintree_android/issues/63))

## 2.0.1

* Make support annotations an optional dependency
* Cache configuration to prevent unnecessary network requests
* Fixes
  * Fix BraintreeDataCollector as an optional dependency
  * Fix `PaymentRequest` crash when Google Play Services is not present

## 2.0.0

* Increase `minSdkVersion` to 15 (see [Platform Versions](http://developer.android.com/about/dashboards/index.html#Platform) for the current distribution of Android versions)
* Remove Gson dependency
* Replace `Braintree` class with headless `BraintreeFragment`
  * Move methods for creating payment methods from central `Braintree` class to their own classes e.g. `PayPal#authorizeAccount`, `Card#tokenize`
* Add support for Tokenization Keys in addition to Client Tokens
* Rename PaymentMethod to PaymentMethodNonce
* Rename BraintreeData module to BraintreeDataCollector
* Update PayPal
  * Remove [PayPal Android SDK](https://github.com/paypal/PayPal-Android-SDK) dependency
  * Replace in-app log in with browser based log in
  * Add support for PayPal billing agreements and one-time payments
* Convert `PaymentButton` class from a view to a fragment
* Create `PaymentRequest` class for specifying options in Drop-in and the `PaymentButton`
* Remove Venmo One Touch. To join the beta for Pay with Venmo, contact [Braintree Support](mailto:support@braintreepayments.com)
* Remove Coinbase
* Many additional structural and name changes. For more details, see the [migration guide](https://developers.braintreepayments.com/reference/general/client-sdk-migration/android/v2) and the [source code](https://github.com/braintree/braintree_android)

## 1.7.4

* Fixes
  * Increase minimum version of Google Play Services Wallet to 8.0.0 to prevent `VerifyError`

## 1.7.3

* Fixes
  * Fix Android Pay bug caused by shared state between Activities

## 1.7.2

* Update PayPal SDK to 2.11.1 (fixes [#48](https://github.com/braintree/braintree_android/issues/48))

## 1.7.1

* Fixes
  * Fix tokenization failure in Coinbase

## 1.7.0

* Update gradle plugin to 1.3.1
* Update build tools to 23.0.1
* Update `compileSdkVersion` and `targetSdkVersion` to 23
* Update PayPal SDK to 2.10.0
* Increase maximum version of Google Play Services to 9.0.0 ([#50](https://github.com/braintree/braintree_android/pull/50))
* Set compile options to use Java 7
* Features
  * Add support for Coinbase. *Please note:* this API is in beta and subject to change.
* Fixes
  * Fix rare crash when Braintree was recreated
  * Fix 3D Secure bug that prevented a card from being returned
  * Remove use of Apache library ([#43](https://github.com/braintree/braintree_android/issues/43))
  * Remove single line description limitation ([#45](https://github.com/braintree/braintree_android/issues/45))

## 1.6.5

* Update PayPal SDK to 2.9.10
* Fixes
  * Fix incorrect custom integration in demo app
  * Fix incorrect selected payment method in Drop-in after creating a new payment method
  * Fix `NoClassDefFoundError` crash in Drop-in

## 1.6.4

* Update PayPal SDK to 2.9.8
* Improvements
  * Follow Android convention around button and text casing in Drop-in
  * Update android-card-form to [2.0.1](https://github.com/braintree/android-card-form/blob/master/CHANGELOG.md#201)

## 1.6.3

* Improvements
  * BraintreeData can now be optionally excluded
* Fixes
  * Remove optional dependency from full jar

## 1.6.2

* Update PayPal SDK to 2.9.7
* Add support for additional PayPal scopes to `PaymentButton`
* Fixes
  * Return error instead of silently failing setup with bad client tokens
  * Fix `NoClassDefFoundError` in Drop-in caused by optional dependency

## 1.6.1

* Fixes
  * Fix `NoClassDefFoundError` in Drop-in and `PaymentButton` caused by optional dependency ([#34](https://github.com/braintree/braintree_android/issues/34))

## 1.6.0

* Update PayPal SDK to 2.9.6
* Update gradle plugin to 1.2.3
* Update build tools to 22.0.1
* Features
  * Add Android Pay support. *Please note:* this API is in beta and subject to change.
  * Add `Braintree#onActivityResult` method
  * Add support for additional PayPal scopes
    * A `List` of additional scopes may be passed to `Braintree#startPayWithPayPal`
    * `PayPalAccount#getBillingAddress` can be used to retrieve the billing address when the address scope is requested.

## 1.5.1

* Update PayPal SDK to 2.9.5
* Switch to OkHttp for Demo app
* Improvements
  * Add methods to persist state across rotations
* Fixes
  * Fix Demo app crash when `MainActivity` was destroyed ([#26](https://github.com/braintree/braintree_android/pull/26))
  * Fix NPE in Drop-in ([#30](https://github.com/braintree/braintree_android/issues/30))
  * Fix ProGuard support and add ProGuard rules ([#29](https://github.com/braintree/braintree_android/issues/29))
  * Fix Drop-in error handling for non-card errors

## 1.5.0

* Update PayPal SDK to 2.9.4
* Move `CardForm` to [separate repo](https://github.com/braintree/android-card-form)
* Deprecate `Braintree#getInstance` in favor of `Braintree#setup`
* Fixes
  * Remove metadata from assets, fixes [#16](https://github.com/braintree/braintree_android/issues/16)

## 1.4.0

* Update gradle plugin to 1.1.2
* Update build tools to 22
* Update `compileSdkVersion` and `targetSdkVersion` to 22
* Update PayPal SDK to 2.9.0
* Features
  * Add support for 3D Secure. *Please note:* this API is in beta and subject to change.
* Fixes
  * Fix missing expiration date float label (#21)

## 1.3.0

* Remove Drop-In support for Eclipse
* Open source [card form](CardForm) separate from Drop-In
* Update PayPal SDK to 2.8.5
  * card.io is no longer included in the SDK
* Update Espresso to 2.0
* Remove unused PayPal `PROFILE` scope

## 1.2.7

* Update gradle plugin to 0.14.1
* Update build tools to 21.1.1
* Update PayPal SDK to 2.7.3
* Remove `android:allowBackup="false"` from library manifests, apps will now be able to choose if they allow backups
* Remove `ACCESS_WIFI_STATE` permission
* Improvements
  * Add localizations for more locales (da-rDK, en-rAU, es, fr-rCA, iw-rIL, nl, no, pl, pt, ru, sv-rSE, tr, zh-rCN)
  * Add initial right to left language support
  * Add type safety to `Braintree#addListener(Listener)`. Thanks @adstro!

## 1.2.6

* Increase `targetSdkVersion` to 21
* Increase `buildToolsVersion` to 21.0.2
* Fixes
  * Fix max length on `EditText`s
  * Fix crash caused by `PRNGFixes`
* Improvements
  * Update PayPal SDK
  * Add first and last name to `CardBuilder`

## 1.2.5

* Fixes
  * Fix incorrectly named language resource directories

## 1.2.4

* Fixes
  * Work around manifest merging issues on newer build plugins

## 1.2.3

* minSdk is now 10
* Fixes
  * Set max length on card field for unknown card types in Drop-In
  * Update PayPal SDK to fix rotation bug
  * Fix edge cases in expiration entry in Drop-In
* Improvements
  * Error messages are now returned from Drop-In
  * Drop-In auto advances to next field now

## 1.2.2

* Fixes
  * Fix crash caused by too large request code in `PaymentButton`
  * Resume the payment method form after rotation
* Improvements
  * Updated PayPal SDK
    * email scope is now requested in all PayPal requests
  * `correlationId` is now included in the device data string returned from `BraintreeData#collectDeviceData`

## 1.2.1

* Fixes
  * BraintreeApi release now includes the PayPal SDK again. Sorry!
* Improvements
  * All assets are now namespaced to avoid any conflicts on import.
  * Updated PayPal SDK

## 1.2.0

* Features
  * App switch based payments for PayPal and Venmo (One Touch)
    * No changes for existing Pay With PayPal integrations
    * See [the docs](https://developers.braintreepayments.com/android/guides/one-touch) for more information
  * Unified payment button (`PaymentButton`) for PayPal and/or Venmo payments
* Improvements
  * Minor bugfixes and internal tweaks
* Deprecations
  * `PayPalButton` is deprecated in favor of `PaymentButton`

## 1.1.0

* Breaking Change
  * BraintreeData returns `deviceData` instead of `deviceSessionId` on `collectDeviceData`
* Improvements
  * References `sdk-manager-plugin` from vendor to simplify build process

## 1.0.8

* Improvements
  * CardBuilder now accepts billing address fields other than postal code (credit: @chiuki)
* Packaging
  * Fixed an issue building Drop-In in Eclipse

## 1.0.7

* Improvements
  * BraintreeApi no longer depends on OkHttp
  * Added localizations for more locales (UK, FR, DE, IT)

## 1.0.6

* Fixes
  * Fixed disabled submit button in landscape
  * Fixed next field button in landscape
  * Add max length to expiration date and prevent user from typing illegal characters
* Move to sdk-manager-plugin for CI dependencies

## 1.0.5

* Packaging
  * Set Braintree package to default to AAR instead of ZIP

## 1.0.4 - Gradle and Maven will incorrectly download the ZIP instead of AAR, use 1.0.5+

* Improvements
  * Added assets for a wider range of resolutions
  * Enforce maximum length for card and postal code fields
  * Added README for fraud tools
* Packaging
  * Improvements for usage in environments other than Maven or Gradle
* Fixes
  * Fixed lint errors

## 1.0.3

* Fixes
  * Fix crash on Android SDK < 19
* Add PayPal `correlationId` to PayPal account creation

## 1.0.2 - crash on Android SDK < 19, do not use

* Fixes
  * Improved packaging for non-Gradle uses of SDK

## 1.0.1

* Fixes
  * Attach Javadocs and sources to Maven Central build.

## 1.0.0

* Public release of [v.zero](https://www.braintreepayments.com/v.zero) SDK
<|MERGE_RESOLUTION|>--- conflicted
+++ resolved
@@ -2,11 +2,8 @@
 
 ## unreleased
 
-<<<<<<< HEAD
 * Bump Cardinal version to 2.2.3-2
-=======
 * Check if Fragment is active before handling Pay with PayPal result (fixes #295, thanks @brudaswen)
->>>>>>> 9050df3d
 
 ## 3.10.0
 
