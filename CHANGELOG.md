# Braintree Android SDK Release Notes

<<<<<<< HEAD
## unreleased

=======
## 4.45.1 (2024-05-28)
>>>>>>> ea8d1871
* PayPal
  * Update `PayPalInternalClient` to use pairing ID as client metadata ID by default.
  * Send `is_vault` in `event_params` analytics
* Venmo
  * Send `link_type` and `is_vault` in `event_params` analytics
* PayPalMessaging (BETA)
  * Add `PayPalMessagingRequest`, `PayPalMessagingColor`, `PayPalMessagingLogoType`, `PayPalMessagingOfferType`, `PayPalMessagingPageType`, `PayPalMessagingTextAlignment`, and `PayPalMessagingListener`
  * Add `PayPalMessagingView(BraintreeClient, Context)` to display PayPal messages to promote offers such as Pay Later and PayPal Credit to customers.
    * To get started call `PayPalMessagingView#start()` with an optional `PayPalMessagingRequest`
  
## 4.45.0 (2024-04-16)

* BraintreeCore
  * Updated expiring pinned vendor SSL certificates
* GooglePay
  * Add `GooglePayClient#tokenize(PaymentData, GooglePayOnActivityResultCallback)` to be invoked after direct Google Play Services integration
* PayPalNativeCheckout
  * Bump native-checkout version to `1.3.2`
  * Fixes Google Play Store Rejection
    * Add `hasUserLocationConsent` property to `PayPalNativeCheckoutRequest`, `PayPalNativeCheckoutVaultRequest` and `PayPalNativeRequest`
    * Deprecate existing constructors that do not pass in `hasUserLocationConsent`
* PayPalDataCollector
  * Bump Magnes version to `5.5.1`

## 4.44.0 (2024-04-05)

* Local Payment
  * Fixes Google Play Store Rejection
    * Add `hasUserLocationConsent` property to `LocalPaymentRequest`
    * Deprecate existing constructor that does not pass in `hasUserLocationConsent`
* PayPal
  * Fixes Google Play Store Rejection
    * Add `hasUserLocationConsent` property to `PayPalCheckoutRequest`, `PayPalVaultRequest` and `PayPalRequest`
    * Deprecate existing constructors that do not pass in `hasUserLocationConsent`
* BraintreeDataCollector
  * Bump Magnes SDK to version 5.5.0
  * Fixes Google Play Store Rejection
    * Add `DataCollectorRequest` to pass in `hasUserLocationConsent`
    * Update `DataCollector.collectDeviceData()` to take in `DataCollectorRequest`
    * Deprecate existing `DataCollector.collectDeviceData()`
* PayPalDataCollector
  * Fixes Google Play Store Rejection
    * Add `PayPalDataCollectorRequest` to pass in `hasUserLocationConsent`
    * Update `PayPalDataCollector.collectDeviceData()` to take in `PayPalDataCollectorRequest`
    * Deprecate existing `PayPalDataCollector.collectDeviceData()`
* GooglePay
  * Add `GooglePayClient#isReadyToPay(Context, ReadyForGooglePayRequest, GooglePayIsReadyToPayCallback)` method
  * Deprecate  `GooglePayClient#isReadyToPay(FragmentActivity, ReadyForGooglePayRequest, GooglePayIsReadyToPayCallback)` method

## 4.43.0 (2024-03-19)

* Move from Braintree to PayPal analytics service (FPTI)
* Venmo
  * Fix bug where SDK is not sending metadata as expected when creating payment context or constructing App Link URL

## 4.42.0 (2024-03-12)

* PayPal
  * Add optional property `PayPalVaultRequest.setUserAuthenticationEmail()`
* BraintreeCore
  * Send `paypal_context_id` in `analytics_event` to PayPal's analytics service (FPTI) when available
* Venmo
  * Add `setIsFinalAmount()` to `VenmoRequest`
  * Add `setFallbackToWeb()` to `VenmoRequest`
    * If set to `true` customers will fallback to a web based Venmo flow if the Venmo app is not installed
    * This method uses App Links instead of Deep Links
  * Add `VenmoClient#parseBrowserSwitchResult(Context, Intent)` method
  * Add `VenmoClient#clearActiveBrowserSwitchRequests(Context)` method
  * Add `VenmoClient#onBrowserSwitchResult(BrowserSwitchResult, VenmoOnActivityResultCallback)` method
* ThreeDSecure
  * Call cleanup method to resolve `Cardinal.getInstance` memory leak

## 4.41.0 (2024-01-18)

* PayPal
  * Add imageUrl, upcCode, and upcType to PayPalLineItem
* PayPalNativeCheckout
  * Bump native-checkout version to release `1.2.1`
  * Upgraded the data-collector SDK to version 3.21.0 which made updates to Device Data collection related to Google Play's User Data Policy. For more info read the [release notes](https://github.com/paypal/android-checkout-sdk/releases/tag/v1.2.1)

## 4.40.1 (2023-12-13)

* BraintreeCore
  * Bump `browser-switch` version to `2.6.1` (fixes #799)
* PayPal
  * Fix issue where inaccurate error message was being returned on authorization or configuration error (fixes #821)
* Venmo
  * Fix NPE when `VenmoListener` is null (fixes #832)

## 4.40.0 (2023-11-16)

* PayPalNativeCheckout
  * Bump native-checkout version to release `1.2.0`
  * Add `setUserAuthenticationEmail()` to `PayPalNativeRequest`
* GooglePay
  * Bump `play-services-wallet` version to `19.2.1`
  * Add `totalPriceLabel` to `GooglePayRequest`

## 4.39.0 (2023-10-16)

* BraintreeCore
  * Remove beta features `PreferredPaymentMethodsClient`, `PreferredPaymentMethodsResult`, and `PreferredPaymentmethodsCallback`
* GooglePay
  * Fix bug where credit cards were allowed when `GooglePayRequest#setAllowedCreditCards(false)`

## 4.38.2 (2023-09-18)

* BraintreeCore
  * Internal Fixes

## 4.38.1 (2023-09-14)

* ThreeDSecure
  * Bump Cardinal version to `2.2.7-5`

## 4.38.0 (2023-09-06)

* All Modules
  * Android 14 Support
    * Upgrade `compileSdkVersion` and `targetSdkVersion` to API 34
* ThreeDSecure
  * Bump Cardinal version to `2.2.7-4`
* BraintreeCore
  * Bump `browser-switch` version to `2.6.0`
* PayPalNativeCheckout
  * Bump min SDK version to 23 to prevent crashes on lower Android versions

## 4.37.0 (2023-08-22)

* PayPalNativeCheckout
  * Bump native-checkout version to release `1.1.0`
  * Fix bug where `PayPalNativeCheckoutVaultRequest` flow in the EU results in failed requests when using the nonce in a server side request

## 4.36.0

* BraintreeCore
  * Bump `browser-switch` version to `2.5.0`
* All Modules
  * Revert Kotlin version to `1.7.10`

## 4.35.0

* GooglePay
  * Add `GooglePayCardNonce.getCardNetwork()`

## 4.34.0

* GooglePay
  * Add `GooglePayRequest.setAllowCreditCards()`
* PayPalNativeCheckout (General Availability release)
  * Bump native-checkout version to release `1.0.0`
  * Fix an issue where the return from web fallback was not returning the correct information

## 4.33.0

* PayPalNativeCheckout (BETA)
  * Fix bug where setting `setUserAction()` does not update button as expected
* SEPADirectDebit
  * Add `SEPADirectDebitRequest.setLocale()`
* Venmo
  * Add missing space to Venmo `PaymentContext` GraphQL query (fixes #749)

## 4.32.0

* Bump target Kotlin version to `1.8.0`
* PayPal
  * Undeprecate `PayPalClient(BraintreeClient)` constructor
  * Undeprecate `PayPalClient#onBrowserSwitchResult(BrowserSwitchResult, PayPalBrowserSwitchResultCallback)`
  * Add `PayPalClient#parseBrowserSwitchResult(Context, Intent)` method
  * Add `PayPalClient#clearActiveBrowserSwitchRequests(Context)` method
* LocalPayment
  * Undeprecate `LocalPaymentClient(BraintreeClient)` constructor
  * Undeprecate `LocalPaymentClient#onBrowserSwitchResult(Context, BrowserSwitchResult, LocalPaymentBrowserSwitchResultCallback)`
  * Add `LocalPaymentClient#parseBrowserSwitchResult(Context, Intent)` method
  * Add `LocalPaymentClient#clearActiveBrowserSwitchRequests(Context)` method
* Venmo
  * Fix issue caused by `VenmoActivityResultContract` where a user cancelation is being misinterpreted as an unknown exception because the intent data is `null` (fixes #734)
  * Add the following properties to `VenmoRequest`:
    * `collectCustomerBillingAddress`
    * `collectCustomerShippingAddress`
    * `totalAmount`
    * `subTotalAmount`
    * `discountAmount`
    * `taxAmount`
    * `shippingAmount`
    * `lineItems`

## 4.31.0

* BraintreeDataCollector
  * Remove Kount dependency
  * Kount is no longer supported via Braintree, instead please use our [Fraud Protection Advanced product](https://developer.paypal.com/braintree/articles/guides/fraud-tools/premium/fraud-protection-advanced)

## 4.30.0

* GooglePay
  * Add `GooglePayCardNonce.getBin()`

## 4.29.0

* PayPalNativeCheckout (BETA)
  * Reverting native version upgrade
* ThreeDSecure
  * Bump Cardinal version to `2.2.7-3`
  * Add `setUiType` and `setRenderTypes` to `ThreeDSecureRequest`

## 4.28.0

* PayPalNativeCheckout (BETA)
  * Bump native-checkout version to release `0.112.0`

## 4.27.2

* ThreeDSecure
  * Guard `ThreeDSecureClient` against potential Cardinal SDK runtime exceptions

## 4.27.1

* ThreeDSecure
  * Catch Null Pointer Exception in `ThreeDSecureActivity` to prevent crash (fixes #715)

## 4.27.0

* DataCollector
  * Use `applicationContext` in `DataCollector#collectDeviceData()` callback to prevent potential `Activity` leaks
* GooglePay
  * Fix issue that causes `GooglePayNonce#isNetworkTokenized` to always return `false` after being parceled
* ThreeDSecure
  * Catch `TransactionTooLargeException` to prevent crash on large data (fixes #642)
  * Deprecate 3DS v1. Any attempt to use 3DS v1 will now throw an error. See [Migrating to 3D Secure 2](https://developer.paypal.com/braintree/docs/guides/3d-secure/migration) for more information.

## 4.26.1

* BraintreeDataCollector
  * Bump Magnes dependency to version 5.4.0 (fixes #657)
* PayPal
  * Fix issue that causes a null pointer exception when `PayPalClient` attempts to notify success or failure when the listener is `null`

## 4.26.0

* PayPalNativeCheckout (BETA)

  * Fixes a bug where an error was not thrown inside `PayPalNativeCheckoutClient` when no PayPal response was received from the API

* BraintreeCore
  * Add `BraintreeClient#deliverBrowserSwitchResultFromNewTask()` method to allow browser switch results to be captured manually when `BraintreeClient#launchesBrowserSwitchAsNewTask()` is set to true.
* SharedUtils
  * Replace EncryptedSharedPreferences with SharedPreferences for internal persistent data storage for all payment flows
  * Deprecate `BraintreeSharedPreferencesException`

## 4.25.2

* BraintreeCore
  * Provide more detailed information for Browser Switch errors for PayPal, PayPalNativeCheckout, and ThreeDSecure payment flows
* SamsungPay
  * Support legacy `sourceCardLast4` property when parsing Samsung Pay response

## 4.25.1

* SharedUtils
  * Revert androidx `security-crypto` dependency to `1.1.0-alpha03` (`1.1.0-alpha04` requires a compile target of 33)

## 4.25.0

* SharedUtils
  * Bump androidx `security-crypto` dependency to `1.1.0-alpha04`
* PayPalNativeCheckout (BETA)
  * Bump native-checkout version to `0.8.8`
  * Fix an issue where address override was not being honored in `PayPalNativeCheckoutRequest`
  * Fixes bug in `PayPalNativeCheckoutAccountNonce` where the `intent` was not being set correctly from the `PayPalNativeCheckoutRequest`
  * Breaking changes
    * `PayPalNativeRequest` requires a `returnUrl` to redirect correctly after authentication
* ThreeDSecure
  * Apply `Theme.AppCompat` to `ThreeDSecureActivity`
* SamsungPay
  * Support legacy `singleUseToken` property when parsing Samsung Pay response (fixes #668)

## 4.24.0

* BraintreeCore
  * Allow uppercase characters in default return url scheme
* ThreeDSecure
  * Add `setRequestedExemptionType` to `ThreeDSecureRequest`
* *Please note:* This version is dependent on the Java 8 programming language. Please read [Use Java 8 language features](https://developer.android.com/studio/write/java8-support) in the Android developer guide to learn how to use it in your project. If this causes an issue with your integration, please contact our [support](https://developer.paypal.com/braintree/help) team for further assistance.
  
## 4.23.1

* ThreeDSecure
  * Defensively guard against `ThreeDSecureActivity` launch without extras (fixes #641)

## 4.23.0

* BraintreeCore
  * Bump `browser-switch` version to `2.3.2`

## 4.22.0

* PayPalNativeCheckout (BETA)
  * Bump native-checkout version to `0.8.7`

## 4.21.1

* PayPal
  * Update exception documentation links to point to valid PayPal Braintree documentation URL
* ThreeDSecure
  * Update exception documentation links to point to valid PayPal Braintree documentation URL
* BraintreeCore
  * Update pinned certificates used by `BraintreeGraphQLClient` and `BraintreeHttpClient`

## 4.21.0

* PayPalNativeCheckout (BETA)
  * Pass the risk correlation ID from the Native Checkout SDK if it is not provided in the initial PayPal request
  
## 4.20.0

* SharedUtils
  * Allow `BraintreeSharedPreferences` to gracefully degrade when `EncryptedSharedPreferences` fails (fix for #619)
  * Add new `BraintreeSharedPreferencesException` to notify when an error occurs while interacting with shared preferences

## 4.19.0

* GooglePay
  * Bump `play-services-wallet` version to `19.1.0`
* SharedUtils
  * Add explicit key alias for encrypted shared prefs (potential fix for #604)

## 4.18.0

* Android 13 Support
  * Upgrade `targetSdkVersion` and `compileSdkVersion` to API 33
* ThreeDSecure
  * Bump Cardinal version to `2.2.7-2`
* BraintreeCore
  * Bump `browser-switch` version to `2.3.1`

## 4.17.0

* PayPalNativeCheckout (BETA)
  * Bumping native-checkout version to 0.8.2
  * Fixes an issue where merchants with multiple client IDs would fallback to web on subsequent checkout sessions
  * Remove exit survey when canceling Native Checkout flow

## 4.16.0

* PayPalNativeCheckout (BETA)
  * Bumping native-checkout version to 0.8.1 
  * Adding in Native checkout support for one time password
* BraintreeCore
  * Add `BraintreeClient#launchesBrowserSwitchAsNewTask()` boolean flag to allow the SDK to capture deep link results on behalf of the host application
  * Create `BraintreeDeepLinkActivity` to capture deep link results on behalf of the host application

## 4.15.0

* BraintreeCore
  * Add BraintreeError `code` read-only property.
* PayPalNativeCheckoutClient
  * Add new `PayPalNativeCheckoutClient` that requires only a `BraintreeClient` instance.
  * Add new `PayPalNativeCheckoutClient#launchNativeCheckout` method that launches native checkout without throwing.
  * Deprecate `PayPalNativeCheckoutClient` constructor that requires both `Fragment` and `BraintreeClient` instances.
  * Deprecate `PayPalNativeCheckoutClient#tokenizePayPalAccount` method that throws an exception.

## 4.14.0

* PayPalDataCollector
  * Create new module to allow for device data collection without Kount.
* BraintreeSEPADirectDebit
  * Update nonce to pull in ibanLastFour as expected

## 4.13.0

* DataCollector
  * Reference Kount library only when needed to prevent JVM from loading it when it isn't being used by a merchant.
* SEPADirectDebit
  * Add support for SEPA Direct Debit for approved merchants through the Braintree SDK
  * SEPA Direct Debit is only available to select merchants, please contact your Customer Support Manager or Sales to start processing SEPA bank payments
  * Merchants should use the `BTSepaDirectDebitClient.tokenize` method while passing in the activity and `BTSEPADirectDebitRequest`
* PayPalNativeCheckout (BETA)
  * Requirement - Needs to be built on Java 11
  * Adding in [PayPalNativeCheckout] module to use the native checkout for PayPal
  * Adds `PayPalNativeCheckoutClient` that handles launching the native checkout session, the session
    start parameters are similar to that of `PaypalClient` with the main difference being it doesn't
    use the browserSwitch to checkout on web but instead consumes the native checkout sdk. This provides
    a much more native feel to checking out with PayPal.
  * Adds `PayPalNativeCheckoutAccount` to represent tokenizing a PayPal request
  * Adds `PayPalNativeCheckoutAccountNonce` that represents the value returned from the web
  * Adds `PayPalNativeCheckoutFragment` that shows how to launch the native checkout sdk
  * Adds `PayPalNativeCheckoutCreditFinancing` to represent the PayPal credit financing response
  * Adds `PayPalNativeCheckoutCreditFinancingAmount` to represent the PayPal finance amount
  * Adds `PayPalNativeCheckoutLineItem` to represent a line item for checkout flows
  * Adds `PayPalNativeCheckoutListener` to receive result notifications
  * Adds `PayPalNativeCheckoutPaymentIntent` to represent the payment intent for an order
  * Adds `PayPalNativeCheckoutPaymentResource` to represent the data returned from the internal checkout client
    to fetch the return url
  * Adds `PayPalNativeCheckoutRequest` to represent all items needed to begin the native checkout flow
  * Adds `PayPalNativeCheckoutVaultRequest` to represent all items needed to begin the native vault flow
  * Adds `PayPalNativeRequest` to represent the base items needed for checkout and vault requests
  * Adds `PayPalNativeCheckoutResultCallback` to listen to the result returned from the checkout response

## 4.12.0

* SharedUtils
  * Update `BraintreeSharedPreferences` to no-op when a reference to Android `EncryptedSharedPreferences` cannot be obtained (fixes #561)
* ThreeDSecure
  * Bump Cardinal version to `2.2.6-2`

## 4.11.0

* Add `invalidateClientToken` method to `BraintreeClient` (thanks @josephyanks)
* Add `isExplicitCancelation` parameter to `UserCanceledException`
* Trim tokenization key and client token before parsing

## 4.10.1

* DataCollector
  * Use configuration environment to set Magnes environment correctly

## 4.10.0

* ThreeDSecure  
  * Support AndroidX and remove Jetifier requirement (fixes #315)
  * Bump Cardinal version to `2.2.6-1`
  * Fix null pointer error in V2 UI customization
  * Deprecate `ThreeDSecureV2BaseCustomization`
  * Deliver browser switch result asynchronously on main thread
* SamsungPay
  * Support AndroidX and remove Jetifier requirement
* Local Payment
  * Deliver browser switch result asynchronously on main thread
* PayPal
  * Deliver browser switch result asynchronously on main thread (fixes #500)

## 4.9.0

* Braintree Core
  * Add `ClientTokenProvider` interface for asynchronously fetching client token authorization
  * Add new `BraintreeClient` constructors that accept `ClientTokenProvider`
  * Update pinned certificates used by `BraintreeGraphQLClient`
* Google Pay
  * Add `GooglePayListener` to receive results from the Google Pay flow
  * Deprecate methods requiring a callback in favor of listener pattern 
* ThreeDSecure
  * Add `ThreeDSecureListener` to receive results from the 3DS flow
  * Deprecate methods requiring a callback in favor of listener pattern
* Venmo
  * Add `VenmoListener` to receive results from the Venmo flow
  * Deprecate methods requiring a callback in favor of listener pattern
* PayPal
  * Add `PayPalListener` to receive results from the PayPal flow
  * Deprecate methods requiring a callback in favor of listener pattern
* Local Payment 
  * Add `LocalPaymentListener` to receive results from the Local Payment flow
  * Deprecate methods requiring a callback in favor of listener pattern

## 4.8.3

* PayPal
  * Fix issue where billing agreement description was not showing (fixes #509)

## 4.8.2

* Venmo
  * Fix issue where null value causes VenmoAccountNonce#fromJSON() to throw.

## 4.8.1

* GooglePay
  * Deprecate `googleMerchantId`
  * Bump `play-services-wallet` version to `18.1.3`
* SharedUtils
  * Use byte array to hold `HttpRequest` data. Dispose data immediately after making http request.

## 4.8.0

* BraintreeCore
  * Bump `browser-switch` version to `2.1.1`

## 4.7.0

* SharedPreferences
  * Encrypt shared preferences data stored by SDK (fixes #440)
* Local Payments
  * Add `displayName` to `LocalPaymentRequest`
* DataCollector
  * Fix memory leak from `PayPalDataCollector` (fixes #419)
* Local Payments
  * Add `displayName` to `LocalPaymentRequest`
* PayPal
  * Fix issue that caused user cancelations from PayPal browser flow to be incorrectly reported as failures
* Venmo
  * Make `VenmoRequest` parcelable
* ThreeDSecure
  * Make `pareq` optional on `ThreeDSecureLookup`

## 4.6.0

* Android 12 Support
  * Upgrade `targetSdkVersion` and `compileSdkVersion` to API 31
  * Bump `browser-switch` version to `2.1.0`
  * Fix issue where Venmo app is not detected on Android 12 devices

## 4.5.0

* BraintreeCore
  * Add `BraintreeClient` constructor to allow a custom return url scheme to be used for browser and app switching
* BraintreeDataCollector
  * Bump Magnes dependency to version 5.3.0
  * Add `BraintreeCore` as an `api` dependency (Fixes #437)
* SamsungPay
  * Add additional alias for Amex in `SamsungPay` (fixes #430)

## 4.4.1

* ThreeDSecure
  * Fix issue that causes `ThreeDSecureRequest` to throw a `NullPointerException` when parceling.

## 4.4.0

* Core
  * Bump `browser-switch` version to `2.0.2`
* SamsungPay
  * Add `SamsungPayClient`
  * Add `SamsungPayClient#goToUpdatePage()`
  * Add `SamsungPayClient#activateSamsungPay()`
  * Add `SamsungPayClient#isReadyToPay()`
  * Add `SamsungPayClient#startSamsungPay()`
  * Add `SamsungPayClient#buildCustomSheetPaymentInfo()`
  * Add `SamsungPayClient#updateCustomSheet()`

## 4.3.0

* Core
  * Make `Configuration#getSupportedCardTypes()` public
* ThreeDSecure
  * Make `ThreeDSecureResult#getLookup()` public
  * Bump Cardinal version to `2.2.5-4`
  * Add `cardAddChallengeRequested` to `ThreeDSecureRequest`

## 4.2.0

* Add `VenmoClient#isReadyToPay()` method
* Bump `browser-switch` to `2.0.1` (fixes #409)

## 4.1.0

* Bump Cardinal version to `2.2.5-3`

**Note:** The credentials for integrating with 3DS have changed. If you are using 3DS please update the credentials in your app-level `build.gradle` see [v4 Migration Guide](/v4_MIGRATION_GUIDE.md#3d-secure) 

## 4.0.0

* Make `PayPalRequest` and subclasses `Parcelable`
* Add getters to data classes to improve support for Kotlin synthesized properties
* Add `displayName` property to `VenmoRequest`
* Bump `browser-switch` to `2.0.0`
* Breaking Changes
  * Rename `LocalPaymentTransaction` to `LocalPaymentResult`
  * Rename `LocalPaymentClient#approveTransaction()` to `LocalPaymentClient#approvePayment()` 
  * Make `PayPalCreditFinancing#fromJson()` package-private
  * Make `PayPalCreditFinancingAmount#fromJson()` package-private
  * Make `UnionPayCapabilities#fromJson()` package-private
  * Make `PaymentMethodClient#parsePaymentMethodNonces()` package-private
  * Return `UserCanceledException` on user cancellation
  * Remove `DataCollector#collectPayPalDeviceData()`
  * Remove `DataCollector#collectRiskData()`
  * Make `DataCollector#getPayPalClientMetadataId()` private
  * Remove `PaymentMethodClient`
  * Remove `PaymentMethodType`
  * Remove `PaymentMethodDeleteException`
  * Remove `GetPaymentMethodNoncesCallback`
  * Remove `DeletePaymentMethodNonceCallback`
  * Use primitives instead of boxed types where possible
  * Add nullability annotations to public methods
  * Remove `Context` parameter from `CardClient#tokenize()` method
  * Fix typo in `ThreeDSecureAdditionalInformation#getPaymentAccountIndicator()` method name

**Note:** Includes all changes in [4.0.0-beta1](#400-beta1), [4.0.0-beta2](#400-beta2), and [4.0.0-beta3](#400-beta3)

## 4.0.0-beta3

* Add `PaymentMethodType` enum
* Add `PaymentMethodNonce#getType()` method
* Add wallet enabled metadata tag to `AndroidManifest.xml` in `google-pay` module 
* Bump `browser-switch` to `2.0.0-beta3`
* Callback `BraintreeException` on user cancellation of payment flows
* Add `paymentMethodUsage` to `VenmoRequest`
* Breaking Changes
  * Rename `DownForMaintenanceException` to `ServiceUnavailableException`
  * Remove `GoogleApiClientException`
  * Make `BraintreeWalletConstants` package-private
  * Make `PaymentMethodNonceFactory` package-private
  * Make `GooglePayException` constructor package-private
  * Make `VisaCheckoutAccount` package-private
  * Make `VenmoAccount` package-private
  * Return an `IllegalArgumentException` instead of `GoogleApiClientException` to `GooglePayIsReadyToPayCallback#onResult()` when activity is null
  * Refactor `GetPaymentMethodNoncesCallback` to have a single `onResult()` method instead of `success()` and `failure()`
  * Remove `Context` parameter from `PaymentMethodClient#getPaymentMethodNonces`
  * Rename `PaymentMethodNonce#getNonce()` to `getString()`
  * Move `VenmoAccountNonce` to `Venmo` module
  * Move `AuthenticationInsight` to `Card` module
  * Move `BinData` to `Card` module
  * Move `Card` to `Card` module
  * Move `CardNonce` to `Card` module
  * Move `ThreeDSecureInfo` to `Card` module
  * Move `PayPalAccountNonce` to `PayPal` module
  * Move `PayPalCreditFinancing` to `PayPal` module
  * Move `PayPalCreditFinancingAmount` to `PayPal` module
  * Move `UnionPayCapabilities` to `UnionPay` module
  * Move `UnionPayCard` to `UnionPay` module
  * Move `VisaCheckoutAddress` to `VisaCheckout` module
  * Move `VisaCheckoutNonce` to `VisaCheckout` module
  * Move `VisaCheckoutUserData` to `VisaCheckout` module
  * Remove `PaymentMethodNonce#getTypeLabel()` method
  * Remove `PaymentMethodNoncesCallback`
  * Remove `PaymentMethodNonce#getDescription()` method
  * `BraintreeClient` constructor no longer throws `InvalidArgumentException`
  * Make protected static member variables `OPTIONS_KEY`, `OPERATION_NAME_KEY` on `PaymentMethod` package-private
  * Make `PaymentMethod` constructor package-private
  * Rename `setValidate` to `setShouldValidate` and move it from `PaymentMethod` base class to `Card` subclass 
  * Make `buildJSON()` package-private for `PaymentMethod` base class and all subclasses
  * Remove `buildGraphQL()` method from `PaymentMethod` base class and all subclasses
  * Make `PaymentMethod` `Parcelable` constructor package-private
  * Make `PaymentMethod#writeToParcel()` method package-private
  * Make `PaymentMethod#getDefaultSource()` method package-private
  * Make `PaymentMethod#getDefaultIntegration()` method package-private
  * Make `getApiPath()` method package-private in `PaymentMethod` base class and subclasses
  * Remove `getResponsePaymentMethodType()` method from `PaymentMethod` base class and subclasses
  * Make `BaseCard` class package-private

## 4.0.0-beta2

* Add `setCountryCode` to `GooglePayRequest`
* Add Google Pay support for Elo cards. 
* Add `VenmoRequest` 
* Add new classes for 3DS2 UI Customization:
  * `ThreeDSecureV2UiCustomization`
  * `ThreeDSecureV2ButtonCustomization`
  * `ThreeDSecureV2LabelCustomization`
  * `ThreeDSecureV2TextBoxCustomization`
  * `ThreeDSecureV2ToolbarCustomization`
* Add `PayPalCheckoutRequest`
* Add `PayPalVaultRequest`
* Add `tokenizePayPalAccount` method to `PayPalClient`
* Add `requestBillingAgreement` to `PayPalCheckoutRequest`
* Fix issue where `onBrowserSwitchResult` crashes if `browserSwitchResult` is null
* Add `ThreeDSecureResult`
* Bump `browser-switch` to `2.0.0-beta2`
* Breaking Changes
  * Make `AmericanExpressRewardsBalance#fromJson()` package-private
  * Make `TYPE` and `API_RESOURCE_KEY` in `CardNonce` package-private
  * Make `CardNonce#fromJson()` methods package-private
  * Make `CardNonce` constructor package-private
  * Make `TYPE`, `API_RESOURCE_KEY`, `PAYMENT_METHOD_DATA_KEY`, `TOKENIZATION_DATA_KEY` and `TOKEN_KEY` in `PayPalAccountNonce` package-private
  * Make `PayPalAccountNonce#fromJson()` methods package-private 
  * Make `PayPalAccountNonce` constructor package-private
  * Make `DATA_KEY` and `TOKEN_KEY` in `PaymentMethodNonce` package-private
  * Make `PaymentMethodNonce#fromJson()` package-private
  * Make `PaymentMethodNonce#parsePayentMethodNonces()` methods package-private
  * Make `PaymentMethodNonces` constructor package-private
  * Make `ThreeDSecureAuthenticationResponse#fromJson()` package-private
  * Make `ThreeDSecureAuthenticationResponse` constructor package-private
  * Make `ThreeDSecureInfo#fromJson()` package-private
  * Make `ThreeDSecureInfo#setThreeDSecureAuthenticationResponse()` package-private
  * Make `ThreeDSecureLookup#fromJson()` package-private
  * Make `TYPE` and `API_RESOURCE_KEY` in `VenmoAccountNonce` package-private
  * Make `VenmoAccountNonce#fromJson()` methods package-private
  * Make `VenmoAccountNonce` constructor package-private
  * Make `VenmoAccountNonce` parcelable constructor private
  * Make `TYPE` and `API_RESOURCE_KEY` in `VisaCheckoutNonce` package-private
  * Make `VisaCheckoutNonce#fromJson()` methods package-private
  * Make `VisaCheckoutNonce` constructor package-private
  * Make `API_RESOURCE_KEY` in `GooglePayCardNonce` package-private
  * Make `GooglePayCardNonce#fromJson()` methods package-private
  * Make `GooglePayCardNonce#postalAddressFromJson()` package-private
  * Make `GooglePayCardNonce` constructor package-private
  * Make `API_RESOURCE_KEY` in `LocalPaymentNonce` package-private
  * Make `LocalPaymentNonce#fromJson()` methods package-private
  * Make `LocalPaymentNonce` constructor package-private
  * Make `GooglePayClient#tokenize()` package-private
  * The `shippingMethod` property on `ThreeDSecureRequest` is now an enum rather than a string. Possible values:
    * `SAME_DAY`
    * `EXPEDITED`
    * `PRIORITY`
    * `GROUND`
    * `ELECTRONIC_DELIVERY`
    * `SHIP_TO_STORE`
  * Change default `versionRequested` on `ThreeDSecureRequest` to `ThreeDSecureVersion.VERSION_2`
  * Rename `uiCustomization` on `ThreeDSecureRequest` to `v2UiCustomization` and change parameter to `ThreeDSecureV2UiCustomization`
  * Update setters on `V1UiCustomization` to remove method chaining
  * Change Cardinal dependency from `api` to `implementation`
  * Replace `VenmoClient#authorizeAccount()` with `VenmoClient#tokenizeVenmoAccount()`
  * Rename `VenmoAuthorizeAccountCallback` to `VenmoTokenizeAccountCallback`
  * Remove `activity` parameter from `GooglePayClient#onActivityResult()`
  * Remove `activity` parameter from `GooglePayClient#getTokenizationParameters()`
  * Update `PayPalClient#requestOneTimePayment()` to expect a `PayPalCheckoutRequest` and deprecate method
  * Update `PayPalClient#requestBillingAgreement()` to expect a `PayPalVaultRequest` and deprecate method
  * Make `PayPalRequest` abstract
  * Update `PayPalRequest` setter method names and remove method chaining
  * Make `PayPalAccountBuilder` package-private
  * Remove `ThreeDSecureClient#performVerification()` convenience overload
  * Remove `ThreeDSecureAuthenticationResponse`
  * Remove `errorMessage` and `threeDSecureAuthenticationResponse` properties from `ThreeDSecureInfo`
  * Remove `cardNonce` property from `ThreeDSecureLookup`
  * Remove `ThreeDSecureLookupCallback`
  * Remove `firstName` and `lastName` properties from `ThreeDSecurePostalAddress`
  * Update `ThreeDSecureResultCallback` to expect a `ThreeDSecureResult` parameter
  * Update `ThreeDSecureClient#continuePerformVerification()` to expect a `ThreeDSecureResult` parameter
  * Update callback type in `ThreeDSecureClient#initializeChallengeWithLookupResponse` methods
  * Replace `CardBuilder` with `Card`
  * Replace `BaseCardBuilder` with `BaseCard`
  * Replace `PaymentMethodBuilder` with `PaymentMethod`
  * Replace `UnionPayCardBuilder` with `UnionPayCard`
  * Replace `PayPalAccountBuilder` with `PayPalAccount`
  * Replace `VenmoAccountBuilder` with `VenmoAccount`
  * Replace `VisaCheckoutBuilder` with `VisaCheckoutAccount`
  * Remove builder pattern from the following classes:
    * `PostalAddress`
    * `GooglePayRequest`
    * `ReadyForGooglePayRequest`
    * `LocalPaymentRequest`
    * `ThreeDSecureAdditionalInformation`
    * `ThreeDSecurePostalAddress`
    * `ThreeDSecureRequest`
  * Rename `PayPalPaymentIntent` enums:
    * `INTENT_ORDER` to `ORDER`
    * `INTENT_SALE` to `SALE`
    * `INTENT_AUTHORIZE` to `AUTHORIZE`
  * Remove `paymentRequested` param from `GooglePayRequestPaymentCallback`
  * Refactor `BraintreeClient` constructor to take a `String` instead of `Authorization` and change parameter ordering 
  * Make `Authorization` package-private
  * Make `TokenizationKey` package-private
  * Make `ClientToken` package-private
  * Make `PayPalUAT` package-private

## 3.21.1

* LocalPayment
  * Fixed bug where the configuration was not returned the expected result for Local Payment Methods being enabled

## 3.21.0

* BraintreeDataCollector
  * Remove Kount dependency
  * Deprecate `DataCollector#collectDeviceData(BraintreeFragment, String, BraintreeResponseListener<String>)`
  * Kount is no longer supported via Braintree, instead please use our [Fraud Protection Advanced product](https://developer.paypal.com/braintree/articles/guides/fraud-tools/premium/fraud-protection-advanced)

## 3.20.1

* Update paypal-data-collector to 5.4.0

## 3.20.0

* Bump Cardinal version to `2.2.7-2`
* Update pinned certificates used by `BraintreeGraphQLHttpClient` and `BraintreeHttpClient`

## 3.19.0

* Add `requestBillingAgreement` to `PayPalRequest`

## 3.18.1

* Bump Cardinal version to `2.2.5-4`

## 3.18.0

* Upgrade `targetSdkVersion` and `compileSdkVersion` to API 31
* Bump `browser-switch` version to `1.2.0`
* Fix issue where Venmo and PayPal apps are not detected on Android 12 devices

## 3.17.4

* Revert release 3.17.3 (local repository does not propagate MPI aar file)

## ~3.17.3~

* ~Remove Bintray dependency for Cardinal SDK (fixes #373 - [Cardinal bintray credentials can now be removed](https://developers.braintreepayments.com/guides/3d-secure/client-side/android/v3#generate-a-client-token))~

## 3.17.2

* Bump Cardinal version to `2.2.5-2`
* Add PayPal to `queries` element in `AndroidManifest.xml`

## 3.17.1

* Add Venmo to `queries` element in `AndroidManifest.xml` (fixes issue in Android 11 not properly detecting if Venmo app is installed)

## 4.0.0-beta1

* Add a `client` for each feature:
  * `AmericanExpressClient`
  * `BraintreeClient`
  * `CardClient`
  * `DataCollector`
  * `GooglePayClient`
  * `LocalPaymentClient`
  * `PayPalClient`
  * `PaymentMethodClient`
  * `PreferredPaymentMethodsClient`
  * `ThreeDSecureClient`
  * `UnionPayClient`
  * `VenmoClient`
  * `VisaCheckoutClient`
* Create callback interfaces to enforce callback pattern:
  * `AmericanExpressGetRewardsBalanceCallback`
  * `CardTokenizeCallback`
  * `ConfigurationCallback`
  * `DataCollectorCallback`
  * `DeletePaymentMethodNonceCallback`
  * `GetPaymentMethodNoncesCallback`
  * `LocalPaymentBrowserSwitchResultCallback`
  * `LocalPaymentStartCallback`
  * `PayPalBrowserSwitchResultCallback`
  * `PayPalFlowStartedCallback`
  * `PreferredPaymentMethodsCallback`
  * `ThreeDSecureLookupCallback`
  * `ThreeDSecurePrepareLookupCallback`
  * `ThreeDSecureResultCallback`
  * `UnionPayEnrollCallback`
  * `UnionPayFetchCapabilitiesCallback`
  * `UnionPayTokenizeCallback`
  * `VenmoAuthorizeAccountCallback`
  * `VenmoOnActivityResultCallback`
* Migrate `braintree-android-google-payment` into `braintree_android`
* Migrate `braintree-android-visa-checkout` into `braintree_android`
* Add `Configuration#getEnvironment()`
* Add `Configuration#getPayPalPrivacyUrl()` 
* Add `Configuration#getPayPalUserAgreementUrl()` 
* Add `Configuration#isGooglePayEnabled()`
* Add `Configuration#isLocalPaymentEnabled()`
* Add `Configuration#isSamsungPayEnabled()`
* Add `Configuration#isUnionPayEnabled()`
* Add `Configuration#isVenmoEnabled()`
* Add `Configuration#isVisaCheckoutEnabled()`
* Update Visa Checkout aar dependency to version `6.6.1`
* Add `LocalPaymentTransaction` to represent Local Payment transactions
* Add `amount` setter to `PayPalRequest`
* Breaking Changes
  * Bump `browser-switch` to `2.0.0-beta1`
  * Change `GooglePayCapabilities#isGooglePayEnabled()` parameters
  * Create `american-express` module
  * Create `card` module
  * Create `local-payment` module
  * Create `pay-pal` module
  * Create `union-pay` module
  * Create `venmo` module
  * Remove PayPal `data-collector` module
  * Remove PayPal `paypal-one-touch` module
  * Remove `AmericanExpressListener`
  * Remove `AnalyticsIntentService`
  * Remove `AnalyticsSender`
  * Remove `AmericanExpressRewardsBalance` default constructor
  * Remove `amount` parameter from `PayPalRequest` constructor
  * Remove `approvalUrl` and `paymentId` properties from `LocalPaymentRequest`
  * Remove `Beta` interface
  * Remove `BraintreeApiError`
  * Remove `BraintreeApiErrorResponse`
  * Remove `BraintreeApiHttpClient`
  * Remove `BraintreeBrowserSwitchActivity`
  * Remove `BraintreeCancelListener`
  * Remove `BraintreeErrorListener` 
  * Remove `BraintreeFragment`
  * Remove `BraintreeListener`
  * Remove `BraintreePaymentResult`
  * Remove `BraintreePaymentResultListener`
  * Remove `BrowserSwitchException` constructor
  * Remove `ConfigurationListener`
  * Remove `ConfigurationManager`
  * Remove `Configuration#getCardConfiguration()`
  * Remove `Configuration#getGraphQL()`
  * Remove `Configuration#getGooglePayment()`
  * Remove `Configuration#getKount()`
  * Remove deprecated 3DS `performVerification` methods
  * Remove `InstallationIdentifier`
  * Remove `LocalPaymentResult`
  * Remove `PaymentMethodNonceCreatedListener`
  * Remove `PaymentMethodNonceDeletedListener`
  * Remove `PaymentMethodNoncesUpdatedListener`
  * Remove `PaymentMethodNotAvailableException`
  * Remove `PayPalApprovalCallback`
  * Remove `PayPalApprovalHandler`
  * Remove `PayPalProductAttributes`
  * Remove `PayPalTwoFactorAuth`
  * Remove `PayPalTwoFactorAuthCallback`
  * Remove `PayPalTwoFactorAuthRequest`
  * Remove `PayPalTwoFactorAuthResponse`
  * Remove `PreferredPaymentMethodsListener`
  * Remove `QueuedCallback`
  * Remove `ThreeDSecureLookupListener`
  * Remove `ThreeDSecurePrepareLookupListener`
  * Remove `TokenizationParametersListener`
  * Remove `UnionPayListener`
  * Remove `VisaCheckoutConstants`
  * Remove `VisaCheckoutNotAvailableException`
  * Rename `AmericanExpress` to `AmericanExpressClient`
  * Rename `Card` to `CardClient`
  * Rename `GooglePayment` to `GooglePayClient`
  * Rename `LocalPayment` to `LocalPaymentClient`
  * Rename `PayPal` to `PayPalClient`
  * Rename `PaymentMethod` to `PaymentMethodClient`
  * Rename `PreferredPaymentMethods` to `PreferredPaymentMethodsClient`
  * Rename `ThreeDSecure` to `ThreeDSecureClient`
  * Rename `UnionPay` to `UnionPayClient`
  * Rename `Venmo` to `VenmoClient`
  * Rename `VisaCheckout` to `VisaCheckoutClient`
  * Rename `core` module to `shared-utils`
  * Rename `LocalPaymentResult` to `LocalPaymentNonce`
  * Rename `braintree` module to `braintree-core`
  * Rename `GooglePayment` classes to `GooglePay`
  * Rename `BraintreeRequestCodes.GOOGLE_PAYMENT` to `BraintreeRequestCodes.GOOGLE_PAY`
  * Make `AnalyticsConfiguration` package-private
  * Make `AnalyticsDatabase` package-private
  * Make `AnalyticsEvent` package-private
  * Make `AppHelper` package-private
  * Make `AppSwitchNotAvailableException` constructor package-private
  * Make `AuthenticationException` constructor package-private
  * Make `AuthorizationException` package-private
  * Make `BraintreeApiConfiguration` package-private
  * Make `BraintreeError` constructors package-private
  * Make `BraintreeException` package-private
  * Make `BraintreeGraphQLHttpClient` package-private
  * Make `BraintreeHttpClient` package-private
  * Make `BraintreeSharedPreferences` package-private
  * Make `BraintreeResponseListener` package-private
  * Make `CardConfiguration` package-private
  * Make `ClassHelper` package-private
  * Make `ConfigurationException` constructor package-private
  * Make `DeviceInspector` package-private
  * Make `DownForMaintenanceException` constructor package-private
  * Make `ErrorWithResponse` constructors package-private
  * Make `GraphQLConfiguration` package-private
  * Make `GraphQLConstants` package-private
  * Make `GraphQLQueryHelper` package-private
  * Make `GooglePaymentConfiguration` package-private
  * Make `HttpClient` package-private
  * Make `HttpResponseCallback` package-private
  * Make `IntegrationType` package-private
  * Make `InvalidArgumentException` package-private
  * Make `Json` package-private
  * Make `KountConfiguration` package-private
  * Make `ManifestValidator` package-private
  * Make `MetadataBuilder` package-private
  * Make `PaymentMethodDeleteException` constructor package-private
  * Make `PayPalConfiguration` package-private
  * Make `PayPalDataCollector` package-private
  * Make `PayPalDataCollectorRequest` package-private
  * Make `PayPalPaymentResource` package-private
  * Make `PostalAddressParser` package-private
  * Make `PreferredPaymentMethodsResult` constructor package-private
  * Make `RateLimitException` constructor package-private
  * Make `SamsungPayConfiguration` package-private
  * Make `ServerException` constructor package-private
  * Make `SignatureVerification` package-private
  * Make `StreamHelper` package-private
  * Make `ThreeDSecureV1BrowserSwitchHelper` package-private
  * Make `TLSSocketFactory` package-private
  * Make `UnexpectedException` constructor package-private
  * Make `UnionPayConfiguration` package-private
  * Make `UnprocessableEntityException` constructor package-private
  * Make `UpgradeRequiredException` constructor package-private
  * Make `UUIDHelper` package-private
  * Make `VenmoConfiguration` package-private
  * Make `VisaCheckoutConfiguration` package-private
  * Move all classes to `com.braintreepayments.api` package

## 3.17.0

* Add `bic` (Bank Identification Code) to `LocalPaymentRequest`

## 3.16.1

* Bump Cardinal version to `2.2.5-1`

## 3.16.0

* Add `accountType` to `ThreeDSecureRequest`
* Add `offerPayLater` to `PayPalRequest`

## 3.15.0

* Add `paymentTypeCountryCode` to `LocalPaymentRequest`
* Upgrade PayPal Data Collector to 5.1.1 (fixes #325)

## 3.14.2

* Bump Cardinal version to `2.2.4-1` (fixes [#305](https://github.com/braintree/braintree_android/issues/305))
* Bump `browser-switch` to `1.1.3`

## 3.14.1

* Update `compileSdkVersion` and `targetSdkVersion` to 30

## 3.14.0

* Expose cardholder name on `CardNonce`.
* Expose expiration month and year on `CardNonce`.
* Update `browser-switch` module to `1.1.0`.
* Fix bug where `onError` callback was invoked instead of the `onCancel` callback in the Local Payment Method flow (fixes #299, thanks @vijayantil1)
* Fix bug where `getReturnUrlScheme` is called and an Activity is no longer attached to the fragment (fixes [#308](https://github.com/braintree/braintree_android/issues/308), thanks @hakanbagci)

## 3.13.0

* Update `browser-switch` module to `1.0.0`
* Make PayPalUAT::Environment enum public
* Add Card#tokenize overload to allow a custom `PaymentMethodNonceCallback` to be provided.

## 3.12.0

* Changed `Configuration#isPayPalEnabled` to no longer consider deprecated integration requirements.

## 3.11.1

* Add default `uiCustomization` to `ThreeDSecureRequest` to prevent null pointer exception when interacting with Cardinal SDK

## 3.11.0

* Bump Cardinal version to 2.2.3-2
* Check if Fragment is active before handling Pay with PayPal result (fixes #295, thanks @brudaswen)

## 3.10.0

* Allow new BraintreeFragment instances to be created using FragmentActivity
* Add support for authorizing the Braintree SDK with a `PayPalUAT` (universal access token)
* Fix bug that accepted raw JSON string as valid authorization to `BraintreeFragment.newInstance(...)`
* Add `threeDSecureAuthenticationId` field to `ThreeDSecureInfo`
* Update `braintree-android-google-payment` module to `3.3.1`

## 3.9.0

* Update Cardinal SDK to `2.2.2-1`
* Fix bug in 3DS1 browser switch around accented characters in the redirect button and description (fixes #288)

## 3.8.0

* Add support for basic UI customization of 3DS1 flows. See `ThreeDSecureV1UiCustomization`.

## 3.7.2

* Update Cardinal SDK to `2.2.1-2`
* Use `synchronized` when adding to callback queue in `BraintreeFragment` (thanks @skauss)
* Update paypal-data-collector to 4.1.2

## 3.7.1

* Update `braintree-android-google-payment` module to `3.1.0`
* Fix a bug so that `BraintreeFragment.newInstance` returns a new fragment whenever a new authorization string is passed in (Resolves issue #274. Thanks @krunk4ever and @bramley-stride.)

## 3.7.0

* Update 3DS `prepareLookup` method to function asynchronously to wait for Cardinal SDK
* Add ability to request `AuthenticationInsight` when tokenizing a credit card, which can be used to make a decision about whether to perform 3D Secure verification
* Set error message on `ThreeDSecureInfo` when 3D Secure 2.0 challenge fails
* Include reference to Cardinal's docs for `uiCustomization` property on `ThreeDSecureRequest`.
* Add `requiresUserAuthentication` method to `ThreeDSecureLookup`
* Add support for `PayPalLineItem`

## 3.6.0

* Add authentication and lookup transaction status information to ThreeDSecureInfo
* Add ability to customize UI for 3D Secure challenge views
* Fix race condition that caused inconsistent 3DS version flows

## 3.5.0

* Add 3DSecure authentication details to card nonce

## 3.4.2

* Add `acsTransactionId`, `threeDSecureServerTransactionId` and `paresStatus` fields to `ThreeDSecureInfo`

## 3.4.1

* Update Cardinal SDK to 2.1.4-1

## 3.4.0

* Send analytics timestamps in milliseconds
* Add additional fields to ThreeDSecureInfo
* Fix potential crash when 3DSecure 2.0 JWT is not available

## 3.3.0

* Correctly includes the 3DSecure 2.0 module

## 3.2.0

* Add 3DS 2 Support
* Update 3DS redirect to newest version

## 3.1.0

* BraintreeFragment can now attach to a Fragment (fixes [#252](https://github.com/braintree/braintree_android/issues/252))

## 3.0.1

* Update google-payment to 3.0.1
* Update endpoint for creating local payments

## 3.0.0

* Bump minSdkVersion to 21
* Convert to AndroidX
* BraintreeFragment moves to the support fragment
  * Requires AppCompatActivity to attach the BraintreeFragment to
* Removed Visa Checkout 1.0.0 as a dependency
  * Add Visa Checkout's dependency to your app to get the latest version
* Removed deprecated ThreeDSecureWebView flow
* Removed deprecated Venmo#isVenmoWhitelisted(ContentResolver)
* Removed deprecated method from PostalAddress
* Removed deprecated country setters
* Removed deprecated methods from DataCollector
* Removed deprecated PayPalOneTouchActivity
* Removed deprecated Ideal
* Rename AndroidPay classes to GooglePayment



## 2.21.0

* Deprecate PayPal Future Payments, use PayPal Billing Agreements
* Deprecate AndroidPayConfiguration, use the GooglePaymentConfiguration alias

## 2.20.1

* Fix null address properties on PayPalAccountNonce
  * Those addresses should always be at least an empty PostalAddress

## 2.20.0

* Google Pay
  * Add groundwork for v2 compatibility
* Split PostalAddress into PostalAddress and PostalAddressParser
  * Deprecates PostalAddress.fromJson - use PostalAddressParser.fromJson
  * Add fromUserAddressJsonn to PostalAddressParser
  * Add additional fields

## 2.19.0

* Move Google Payment to a separate module
* Downgrade browser-switch to 0.1.6
* Exclude customtabs from browser-switch dependency

## 2.18.1

* Upgrade browser-switch to 0.1.7 fixes Chrome Custom Tab integration when using Jetifier to use AndroidX

## 2.18.0

* Upgrade Android SDK to 28
* Fix PayPal JavaDoc

## 2.17.0

* Local Payments
* Upgrade PayPal Data Collector to 4.0.3

## 2.16.0

* Add optional merchant account Id to PayPalRequest
* Add openVenmoAppPageInGooglePlay method which opens Venmo on the Google Play

## 2.15.2

* Fix NoClassDefFoundError compile error for PayPalDataCollector

## 2.15.1

* Fix InvalidPathException error

## 2.15.0

* Add `PaymentMethod#deletePaymentMethod` which allows customers to remove their vaulted payment methods
* Fix DataCollector not being available for instant run builds

## 2.14.2

* Fix issue with TLS cipher in API < 21

## 2.14.1

* Removed unused PayPal analytics event

## 2.14.0

* Add shippingAddressEditable to PayPalRequest

## 2.13.2

* Fix issue where address override was not set for PayPal billing agreements

## 2.13.1

* Update 3D Secure redirect URL

## 2.13.0

* 3D Secure
  * Add support for American Express SafeKey params
* Update PayPalDataCollector library to 3.1.6
* Catch possible SQLite exceptions

## 2.12.0

* Move Visa Checkout to separate module
* Update Visa Checkout to 5.5.2
* Update SDK to 27

## 2.11.0

* Add support for Venmo profiles
* Update PayPalDataCollector library to 3.1.5

## 2.10.0

* Update GooglePaymentException to be parcelable
* Add browser switch support to 3D Secure integrations

## 2.9.0

* Internal performance optimizations
* Deprecate `countryName`, `countryCodeAlpha2`, `countryCodeAlpha3`, and `countryCodeNumeric` in favor of `countryCode` in `CardBuilder` and `UnionPayCardBuilder`.

## 2.8.1

* Support `lastFour` in `GooglePayCardNonce`
* Add Google Pay branding

## 2.8.0

* Add support for iDEAL payments

## 2.7.3

* Check package name is valid for PayPal Wallet switch

## 2.7.2

* Fix phoneNumberRequired in GooglePayment

## 2.7.1

* Add AmericanExpress support with getRewardsBalance method
* Use ExecutorService for async database operations

## 2.7.0

* Increase minimum version of Google Play Services Wallet to 11.4.0
* Add support for the Google Payments API
* Deprecate Android Pay
* Add additional billing address params to `CardBuilder`

## 2.6.2

* Fix potential crash due to optional Visa Checkout dependency

## 2.6.1

* Fix potential crash due to optional Google Play Services dependency

## 2.6.0

* Upgrade Kount DataCollector to 3.2
* Stop using dependency ranges (https://github.com/braintree/android-card-form/pull/29)
* Relax `PRNGFixes` check for `PRNGSecureRandomProvider` to prevent race condition with other providers ([#151](https://github.com/braintree/braintree_android/issues/151))
* Stop sending `Content-Type` header for GET requests ([#155](https://github.com/braintree/braintree_android/issues/155))
* Upgrade browser-switch to 0.1.4 to prevent losing Chrome Custom Tab when switching to a password manager or other app
* Add additional bin data to card based payment methods
* Add DOM and database storage to `ThreeDSecureWebView` to improve compatibility with some bank web pages ([#159](https://github.com/braintree/braintree_android/pull/159))
* Update compile and target SDK versions to 26
  * Any support library dependencies must now be 26.0.0 or newer

## 2.5.4

* Use custom task instead of overriding the clean task (fixes [#153](https://github.com/braintree/braintree_android/issues/153))
* Accept third party cookies in ThreeDSecureWebView for Lollipop and above

## 2.5.3

* Add PayPal Credit for Billing Agreements

## 2.5.2

* Include cause in `ConfigurationException` ([#143](https://github.com/braintree/braintree_android/pull/143))
* Ignore ProGuard warnings for Visa Checkout (fixes [#144](https://github.com/braintree/braintree_android/issues/144))
* Fix Android Pay behavior during configuration changes (fixes [#145](https://github.com/braintree/braintree_android/issues/145), [#146](https://github.com/braintree/braintree_android/issues/146), [#147](https://github.com/braintree/braintree_android/issues/147))
* Fix crash when run in an Android Instant App

## 2.5.1

* Fix non-optional `data-collector` dependency in Braintree
* Create `BraintreeRequestCodes` for use with `BraintreeCancelListener#onCancel`
* Move PayPal browser switches to use [browser-switch-android](https://github.com/braintree/browser-switch-android)

## 2.5.0

* Add option to set display name in `PayPalRequest`
* Add option to set landing page type in `PayPalRequest`
* Add option to enable PayPal Credit in `PayPalRequest`
* Add Visa Checkout as a payment method
* Prevent dependency resolution of alpha major versions of support libraries

## 2.4.3

* Improve `GoogleApiClientException` to include error type as well as reason code
* Changes to PayPalDataCollector to make it easier to use

## 2.4.2

* Fix NPE in `AndroidPay#changePaymentMethod` (fixes [#139](https://github.com/braintree/braintree_android/issues/139))
* `Venmo#authorizeAccount` will now correctly vault the payment method when the vault option is true
* Fix missing client metadata ids in `PayPalAccountNonce`s
* Update paypal-data-collector to 3.1.4

## 2.4.1

* Add workaround for [Kount/kount-android-sdk#2](https://github.com/Kount/kount-android-sdk/issues/2)
* Fix error returned by `AndroidPay#changePaymentMethod`

## 2.4.0

* Fix back button during PayPal browser switch on Samsung devices (fixes [#137](https://github.com/braintree/braintree_android/issues/137))
* Add new intent option to `PayPalRequest`
* Fix crash when excluding the PayPal dependency
* Increase `minSdkVersion` to 16
  * API 16 is the first version of Android that supports TLSv1.2. For more information on Braintree's upgrade to TLSv1.2 see [the blog post](https://www.braintreepayments.com/blog/updating-your-production-environment-to-support-tlsv1-2/).

## 2.3.12

* Improve PayPal address validations
* Work around `NullPointerException` in `BraintreeFragment#newInstance` (fixes [#125](https://github.com/braintree/braintree_android/issues/125))
* Document supported locales for PayPal
* Fix rare `NullPointerException` ([#128](https://github.com/braintree/braintree_android/pull/128))

## 2.3.11

* Fix ProGuard rules (fixes [#124](https://github.com/braintree/braintree_android/issues/124))
* Fix `NullPointerException` when using deprecated DataCollector methods
* Update compile and target SDK versions to 25

## 2.3.10

* Add `BraintreeFragment#getListeners` to get a list of all the registered listeners
* Upgrade paypal-data-collector to 3.1.3
* Upgrade Kount DataCollector to 3.1
* Add `AndroidPay#requestAndroidPay` and `AndroidPay#changePaymentMethod` methods to simplify requesting Android Pay from a user and changing the backing payment method.
* Include ProGuard directives in the SDK ([#120](https://github.com/braintree/braintree_android/pull/120))
* Work around bug in `JSONObject#optString`
* Use `FragmentTransaction#commitNow` and `FragmentManager#executePendingTransactions` in `BraintreeFragment#newInstance` to synchronously set up `BraintreeFragment` and avoid race conditions caused by asynchronous `Fragment` setup.

## 2.3.9

* Update `AndroidPayCardNonce` description to include card type and last 4

## 2.3.8

* Support changing user call to action in PayPal flows, see `PayPalRequest#userAction`
* Fix validate option not being sent when set to false in `PaymentMethodBuilder`
* Add merchant supported card types to `Configuration`
* Expose methods on `BraintreeFragment` for getting cached payment methods
* Update `paypal-data-collector` to 3.1.2
* Move Drop-In to [it's own repo](https://github.com/braintree/braintree-android-drop-in)

## 2.3.7

* Update exception message when Android Manifest setup is invalid
* Fix unclosed `InputStream` (fixes [#115](https://github.com/braintree/braintree_android/issues/115))
* Post exception to error listener instead of throwing `IllegalStateException` when `BraintreeFragment` is not attached to an `Activity`
* Restore url when `BraintreeFragment` is recreated (fixes [#117](https://github.com/braintree/braintree_android/issues/117))
* Upgrade gradle build tools to 2.1.3
* Parse and return errors when Android Pay tokenization fails
* Add support for changing the backing card for Android Pay in Drop-In
* Call configuration callback whenever a new Activity is attached to `BraintreeFragment`

## 2.3.6

* Allow vaulting of Venmo accounts. See `Venmo#authorizeAccount`.
* Remove Venmo whitelist check
* Fix `BraintreeCancelListener#onCancel` being invoked twice for PayPal cancellations (fixes [#112](https://github.com/braintree/braintree_android/issues/112))

## 2.3.5

* Change `UnionPayCallback` to include `smsCodeRequired`
* Change `UnionPayCapabilities#isUnionPayEnrollmentRequired` to `UnionPayCapabilities#isSupported`
* Upgrade Google Play Services to [9.0.0,10.0.0)
* Upgrade support annotations to [24.0.0,25.0.0)
* Upgrade build tools to 24.0.0
* Update compile and target API versions to 24
* Fix `NullPointerException` in `AnalyticsIntentService`

## 2.3.4

* Prevent invalid schemes from being used for browser switching (Packages containing underscores would generate invalid schemes)
* Fix `NoClassDefFoundError` in `DataCollector`
* Fix `NullPointerException` in `BraintreeFragment`

## 2.3.3

* Add PayPal Checkout intent option (authorize or sale). See `PayPalRequest#intent`
* Update UnionPay support in demo app custom integration
* Update `android-card-form` to 2.3.1
* Fix `NullPointerException` in `AddPaymentMethodViewController` (fixes [#100](https://github.com/braintree/braintree_android/issues/100))
* Fix `IllegalStateException` when creating a `BraintreeFragment` (fixes [#104](https://github.com/braintree/braintree_android/issues/104))
* Fix `NullPointerException` when `BraintreeFragment` is not attached to an `Activity` (fixes [#105](https://github.com/braintree/braintree_android/issues/105))

## 2.3.2

* Fix `NullPointerException` when handling a PayPal response (fixes [#101](https://github.com/braintree/braintree_android/issues/101))

## 2.3.1

* Fix `NullPointerException`s in `BraintreeFragment` when not attached to an `Activity`
* Fix Chrome Custom Tabs Intent flags interfering with browser switch
* Add new `DataCollector#collectDeviceData` methods that use a callback; deprecate synchronous methods
* Reduce size of assets in Drop-In

## 2.3.0

* UnionPay Beta *Please note*: this API is in beta and subject to change
* Add support for fetching a customer's payment methods
* Return a `RateLimitException` when a merchant account is being rate limited

## 2.2.5

* Fixes
  * Update BraintreeHttpClient to support UTF-8 encoding (fixes [#85](https://github.com/braintree/braintree_android/issues/85))

## 2.2.4

* Update PayPalDataCollector to 3.1.1
* Fixes
  * Update device collector to 2.6.1 (fixes [#87](https://github.com/braintree/braintree_android/issues/87))
  * Fix crash when `BraintreeFragment` has not been attached to an `Activity`
* Features
  * Add `PaymentRequest#defaultFirst` option
  * Add support for Chrome Custom tabs when browser switching

## 2.2.3

* Fixes
  * Fix incorrect `groupId` of dependencies in pom file for 2.2.2

## 2.2.2

:rotating_light: The `groupId`s in this version's pom files are incorrect and dependencies will not resolve. Do not use. :rotating_light:

* Update `PaymentButton` styling when PayPal is the only visible option
* Features
  * Add client side overrides for payment methods in Drop-in and `PaymentButton` to `PaymentRequest`
  * Add support for non-USD currencies and non-US shipping addresses in Android Pay
  * Return email, billing address and shipping address as part of an `AndroidPayCardNonce` from Drop-in
* Fixes
  * Fix back button not doing anything in Drop-in after an Android Pay error is returned
  * Deprecate `DataCollector#collectDeviceData` and add new signature to prevent a NullPointerException when using a fragment that is not attached to an `Activity`

## 2.2.1

* Fixes
  * Fix support annotations being bundled in PayPalDataCollector jar

## 2.2.0

* Open source PayPal SDK
* Deprecate `PayPalOneTouchActivity` and remove from Android manifest
* Add Travis CI build
* Improve errors and manifest validation
* Features
  * Add `CardBuilder#cardholderName`
  * Add `PayPalRequest#billingAgreementDescription`
* Fixes
  * Fix back button not working in Drop-in after adding a payment method
  * Fix failure to return a payment method nonce after browser switch when the fragment was recreated.

## 2.1.2

* Update Google Play Services Wallet to 8.4.0
* Use `ENVIRONMENT_TEST` for Android Pay requests in sandbox
* Add `AndroidPay#isReadyToPay` method

## 2.1.1

* Demo app upgrades
* Update PayPal SDK to 2.4.3 (fixes [#67](https://github.com/braintree/braintree_android/issues/67))
* Update android-card-form to 2.1.1
* Update gradle to 2.8
* Update build tools to 23.0.2
* Features
  * Add support for fraud data collection in Drop-in
* Fixes
  * Add rule to suppress ProGuard warnings
  * Fix Drop-in crash
  * Fix NPE when there is no active network (fixes [#77](https://github.com/braintree/braintree_android/issues/77))

## 2.1.0

* Pay with Venmo
* `PaymentButton#newInstance` now accepts a container id to add `PaymentButton` to that container
* Android Pay assets
* Fixes
  * Add `onInflate` method for Android versions < 23
  * PayPal cancel events (fixes [#63](https://github.com/braintree/braintree_android/issues/63))

## 2.0.1

* Make support annotations an optional dependency
* Cache configuration to prevent unnecessary network requests
* Fixes
  * Fix BraintreeDataCollector as an optional dependency
  * Fix `PaymentRequest` crash when Google Play Services is not present

## 2.0.0

* Increase `minSdkVersion` to 15 (see [Platform Versions](http://developer.android.com/about/dashboards/index.html#Platform) for the current distribution of Android versions)
* Remove Gson dependency
* Replace `Braintree` class with headless `BraintreeFragment`
  * Move methods for creating payment methods from central `Braintree` class to their own classes e.g. `PayPal#authorizeAccount`, `Card#tokenize`
* Add support for Tokenization Keys in addition to Client Tokens
* Rename PaymentMethod to PaymentMethodNonce
* Rename BraintreeData module to BraintreeDataCollector
* Update PayPal
  * Remove [PayPal Android SDK](https://github.com/paypal/PayPal-Android-SDK) dependency
  * Replace in-app log in with browser based log in
  * Add support for PayPal billing agreements and one-time payments
* Convert `PaymentButton` class from a view to a fragment
* Create `PaymentRequest` class for specifying options in Drop-in and the `PaymentButton`
* Remove Venmo One Touch. To join the beta for Pay with Venmo, contact [Braintree Support](mailto:support@braintreepayments.com)
* Remove Coinbase
* Many additional structural and name changes. For more details, see the [migration guide](https://developers.braintreepayments.com/reference/general/client-sdk-migration/android/v2) and the [source code](https://github.com/braintree/braintree_android)

## 1.7.4

* Fixes
  * Increase minimum version of Google Play Services Wallet to 8.0.0 to prevent `VerifyError`

## 1.7.3

* Fixes
  * Fix Android Pay bug caused by shared state between Activities

## 1.7.2

* Update PayPal SDK to 2.11.1 (fixes [#48](https://github.com/braintree/braintree_android/issues/48))

## 1.7.1

* Fixes
  * Fix tokenization failure in Coinbase

## 1.7.0

* Update gradle plugin to 1.3.1
* Update build tools to 23.0.1
* Update `compileSdkVersion` and `targetSdkVersion` to 23
* Update PayPal SDK to 2.10.0
* Increase maximum version of Google Play Services to 9.0.0 ([#50](https://github.com/braintree/braintree_android/pull/50))
* Set compile options to use Java 7
* Features
  * Add support for Coinbase. *Please note:* this API is in beta and subject to change.
* Fixes
  * Fix rare crash when Braintree was recreated
  * Fix 3D Secure bug that prevented a card from being returned
  * Remove use of Apache library ([#43](https://github.com/braintree/braintree_android/issues/43))
  * Remove single line description limitation ([#45](https://github.com/braintree/braintree_android/issues/45))

## 1.6.5

* Update PayPal SDK to 2.9.10
* Fixes
  * Fix incorrect custom integration in demo app
  * Fix incorrect selected payment method in Drop-in after creating a new payment method
  * Fix `NoClassDefFoundError` crash in Drop-in

## 1.6.4

* Update PayPal SDK to 2.9.8
* Improvements
  * Follow Android convention around button and text casing in Drop-in
  * Update android-card-form to [2.0.1](https://github.com/braintree/android-card-form/blob/master/CHANGELOG.md#201)

## 1.6.3

* Improvements
  * BraintreeData can now be optionally excluded
* Fixes
  * Remove optional dependency from full jar

## 1.6.2

* Update PayPal SDK to 2.9.7
* Add support for additional PayPal scopes to `PaymentButton`
* Fixes
  * Return error instead of silently failing setup with bad client tokens
  * Fix `NoClassDefFoundError` in Drop-in caused by optional dependency

## 1.6.1

* Fixes
  * Fix `NoClassDefFoundError` in Drop-in and `PaymentButton` caused by optional dependency ([#34](https://github.com/braintree/braintree_android/issues/34))

## 1.6.0

* Update PayPal SDK to 2.9.6
* Update gradle plugin to 1.2.3
* Update build tools to 22.0.1
* Features
  * Add Android Pay support. *Please note:* this API is in beta and subject to change.
  * Add `Braintree#onActivityResult` method
  * Add support for additional PayPal scopes
    * A `List` of additional scopes may be passed to `Braintree#startPayWithPayPal`
    * `PayPalAccount#getBillingAddress` can be used to retrieve the billing address when the address scope is requested.

## 1.5.1

* Update PayPal SDK to 2.9.5
* Switch to OkHttp for Demo app
* Improvements
  * Add methods to persist state across rotations
* Fixes
  * Fix Demo app crash when `MainActivity` was destroyed ([#26](https://github.com/braintree/braintree_android/pull/26))
  * Fix NPE in Drop-in ([#30](https://github.com/braintree/braintree_android/issues/30))
  * Fix ProGuard support and add ProGuard rules ([#29](https://github.com/braintree/braintree_android/issues/29))
  * Fix Drop-in error handling for non-card errors

## 1.5.0

* Update PayPal SDK to 2.9.4
* Move `CardForm` to [separate repo](https://github.com/braintree/android-card-form)
* Deprecate `Braintree#getInstance` in favor of `Braintree#setup`
* Fixes
  * Remove metadata from assets, fixes [#16](https://github.com/braintree/braintree_android/issues/16)

## 1.4.0

* Update gradle plugin to 1.1.2
* Update build tools to 22
* Update `compileSdkVersion` and `targetSdkVersion` to 22
* Update PayPal SDK to 2.9.0
* Features
  * Add support for 3D Secure. *Please note:* this API is in beta and subject to change.
* Fixes
  * Fix missing expiration date float label (#21)

## 1.3.0

* Remove Drop-In support for Eclipse
* Open source [card form](CardForm) separate from Drop-In
* Update PayPal SDK to 2.8.5
  * card.io is no longer included in the SDK
* Update Espresso to 2.0
* Remove unused PayPal `PROFILE` scope

## 1.2.7

* Update gradle plugin to 0.14.1
* Update build tools to 21.1.1
* Update PayPal SDK to 2.7.3
* Remove `android:allowBackup="false"` from library manifests, apps will now be able to choose if they allow backups
* Remove `ACCESS_WIFI_STATE` permission
* Improvements
  * Add localizations for more locales (da-rDK, en-rAU, es, fr-rCA, iw-rIL, nl, no, pl, pt, ru, sv-rSE, tr, zh-rCN)
  * Add initial right to left language support
  * Add type safety to `Braintree#addListener(Listener)`. Thanks @adstro!

## 1.2.6

* Increase `targetSdkVersion` to 21
* Increase `buildToolsVersion` to 21.0.2
* Fixes
  * Fix max length on `EditText`s
  * Fix crash caused by `PRNGFixes`
* Improvements
  * Update PayPal SDK
  * Add first and last name to `CardBuilder`

## 1.2.5

* Fixes
  * Fix incorrectly named language resource directories

## 1.2.4

* Fixes
  * Work around manifest merging issues on newer build plugins

## 1.2.3

* minSdk is now 10
* Fixes
  * Set max length on card field for unknown card types in Drop-In
  * Update PayPal SDK to fix rotation bug
  * Fix edge cases in expiration entry in Drop-In
* Improvements
  * Error messages are now returned from Drop-In
  * Drop-In auto advances to next field now

## 1.2.2

* Fixes
  * Fix crash caused by too large request code in `PaymentButton`
  * Resume the payment method form after rotation
* Improvements
  * Updated PayPal SDK
    * email scope is now requested in all PayPal requests
  * `correlationId` is now included in the device data string returned from `BraintreeData#collectDeviceData`

## 1.2.1

* Fixes
  * BraintreeApi release now includes the PayPal SDK again. Sorry!
* Improvements
  * All assets are now namespaced to avoid any conflicts on import.
  * Updated PayPal SDK

## 1.2.0

* Features
  * App switch based payments for PayPal and Venmo (One Touch)
    * No changes for existing Pay With PayPal integrations
    * See [the docs](https://developers.braintreepayments.com/android/guides/one-touch) for more information
  * Unified payment button (`PaymentButton`) for PayPal and/or Venmo payments
* Improvements
  * Minor bugfixes and internal tweaks
* Deprecations
  * `PayPalButton` is deprecated in favor of `PaymentButton`

## 1.1.0

* Breaking Change
  * BraintreeData returns `deviceData` instead of `deviceSessionId` on `collectDeviceData`
* Improvements
  * References `sdk-manager-plugin` from vendor to simplify build process

## 1.0.8

* Improvements
  * CardBuilder now accepts billing address fields other than postal code (credit: @chiuki)
* Packaging
  * Fixed an issue building Drop-In in Eclipse

## 1.0.7

* Improvements
  * BraintreeApi no longer depends on OkHttp
  * Added localizations for more locales (UK, FR, DE, IT)

## 1.0.6

* Fixes
  * Fixed disabled submit button in landscape
  * Fixed next field button in landscape
  * Add max length to expiration date and prevent user from typing illegal characters
* Move to sdk-manager-plugin for CI dependencies

## 1.0.5

* Packaging
  * Set Braintree package to default to AAR instead of ZIP

## 1.0.4 - Gradle and Maven will incorrectly download the ZIP instead of AAR, use 1.0.5+

* Improvements
  * Added assets for a wider range of resolutions
  * Enforce maximum length for card and postal code fields
  * Added README for fraud tools
* Packaging
  * Improvements for usage in environments other than Maven or Gradle
* Fixes
  * Fixed lint errors

## 1.0.3

* Fixes
  * Fix crash on Android SDK < 19
* Add PayPal `correlationId` to PayPal account creation

## 1.0.2 - crash on Android SDK < 19, do not use

* Fixes
  * Improved packaging for non-Gradle uses of SDK

## 1.0.1

* Fixes
  * Attach Javadocs and sources to Maven Central build.

## 4.23.0
* Breaking Changes
  * Bump `minSdkVersion` to 21.

## 3.3.1
* Fix `allowedCardNetworks` in `isReadyToPayRequest` to be uppercased. Thanks @fcastagnozzi.

## 3.3.0
* Add support for Google Pay's `existingPaymentMethodRequired` option

## 3.2.0
* Add support for `isNetworkTokenized`

## 3.1.1
Fix setting the correct version in metadata

## 3.1.0

* Add check in `requestPayment` to avoid Null Pointer Exception

## 3.0.1

* Resolve issue where optional shipping parameters were treated as if they were required
* Use GooglePayment PayPal client ID

## 3.0.0

* Convert to AndroidX
* Replace AndroidPayConfiguration with GooglePaymentConfiguration

## 2.0.1

* Disable PayPal payment method in Google Payment when the merchant is not able to process PayPal

## 2.0.0

* Add support for Google Pay v2
* Remove support for Google Pay v1
  * To continue using v1, add google-payment:1.0.0 to your build.gradle
  * v1 will remain the defaul for braintree android until the next major version bump
* Replace all UserAddress objects with PostalAddress objects

## 1.0.0

* Public release of [v.zero](https://www.braintreepayments.com/v.zero) SDK<|MERGE_RESOLUTION|>--- conflicted
+++ resolved
@@ -1,20 +1,19 @@
 # Braintree Android SDK Release Notes
 
-<<<<<<< HEAD
 ## unreleased
 
-=======
+* PayPalMessaging (BETA)
+  * Add `PayPalMessagingRequest`, `PayPalMessagingColor`, `PayPalMessagingLogoType`, `PayPalMessagingOfferType`, `PayPalMessagingPageType`, `PayPalMessagingTextAlignment`, and `PayPalMessagingListener`
+  * Add `PayPalMessagingView(BraintreeClient, Context)` to display PayPal messages to promote offers such as Pay Later and PayPal Credit to customers.
+    * To get started call `PayPalMessagingView#start()` with an optional `PayPalMessagingRequest`
+
 ## 4.45.1 (2024-05-28)
->>>>>>> ea8d1871
+
 * PayPal
   * Update `PayPalInternalClient` to use pairing ID as client metadata ID by default.
   * Send `is_vault` in `event_params` analytics
 * Venmo
   * Send `link_type` and `is_vault` in `event_params` analytics
-* PayPalMessaging (BETA)
-  * Add `PayPalMessagingRequest`, `PayPalMessagingColor`, `PayPalMessagingLogoType`, `PayPalMessagingOfferType`, `PayPalMessagingPageType`, `PayPalMessagingTextAlignment`, and `PayPalMessagingListener`
-  * Add `PayPalMessagingView(BraintreeClient, Context)` to display PayPal messages to promote offers such as Pay Later and PayPal Credit to customers.
-    * To get started call `PayPalMessagingView#start()` with an optional `PayPalMessagingRequest`
   
 ## 4.45.0 (2024-04-16)
 
