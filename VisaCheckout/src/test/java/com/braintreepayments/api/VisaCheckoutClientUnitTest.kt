package com.braintreepayments.api

import com.braintreepayments.api.Configuration.Companion.fromJson
import com.braintreepayments.api.TestConfigurationBuilder.TestVisaCheckoutConfigurationBuilder
import com.visa.checkout.Profile.CardBrand
import com.visa.checkout.VisaPaymentSummary
import io.mockk.every
import io.mockk.mockk
import io.mockk.slot
import io.mockk.verify
import junit.framework.TestCase.assertEquals
import junit.framework.TestCase.assertNotNull
import org.json.JSONException
import org.json.JSONObject
import org.junit.Before
import org.junit.Test
import org.junit.runner.RunWith
import org.robolectric.RobolectricTestRunner
import java.util.Arrays
import java.util.concurrent.CountDownLatch

@RunWith(RobolectricTestRunner::class)
class VisaCheckoutClientUnitTest {

    private lateinit var configurationWithVisaCheckout: Configuration
    private lateinit var visaPaymentSummary: VisaPaymentSummary

    @Before
    @Throws(Exception::class)
    fun setup() {
        configurationWithVisaCheckout = fromJson(Fixtures.CONFIGURATION_WITH_VISA_CHECKOUT)
        visaPaymentSummary = mockk(relaxed = true)

        every { visaPaymentSummary.callId } returns "stubbedCallId"
        every { visaPaymentSummary.encKey } returns "stubbedEncKey"
        every { visaPaymentSummary.encPaymentData } returns "stubbedEncPaymentData"
    }

    @Test
    fun createProfileBuilder_whenNotEnabled_throwsConfigurationException() {
        val apiClient = MockkApiClientBuilder().build()
        val configuration = TestConfigurationBuilder.basicConfig<Configuration>()
        val braintreeClient = MockkBraintreeClientBuilder()
            .configurationSuccess(configuration)
            .build()
        val sut = VisaCheckoutClient(braintreeClient, apiClient)
        val listener = mockk<VisaCheckoutCreateProfileBuilderCallback>(relaxed = true)
        sut.createProfileBuilder(listener)

        val configurationExceptionSlot = slot<ConfigurationException>()
        verify(exactly = 1) { listener.onResult(null, capture(configurationExceptionSlot)) }

        val configurationException = configurationExceptionSlot.captured
        assertEquals("Visa Checkout is not enabled.", configurationException.message)
    }

    @Test
    @Throws(Exception::class)
    fun createProfileBuilder_whenProduction_usesProductionConfig() {
        val lock = CountDownLatch(1)
        val apiClient = MockkApiClientBuilder().build()
        val configString = TestConfigurationBuilder()
            .environment("production")
            .visaCheckout(
                TestVisaCheckoutConfigurationBuilder()
                    .apikey("gwApiKey")
                    .supportedCardTypes(CardBrand.VISA, CardBrand.MASTERCARD)
                    .externalClientId("gwExternalClientId")
            )
            .build()
        val braintreeClient = MockkBraintreeClientBuilder()
            .configurationSuccess(fromJson(configString))
            .build()
        val sut = VisaCheckoutClient(braintreeClient, apiClient)
        sut.createProfileBuilder { profileBuilder, error ->
            val expectedCardBrands = Arrays.asList(CardBrand.VISA, CardBrand.MASTERCARD)
            val profile = profileBuilder!!.build()
            assertNotNull(profile)
            lock.countDown()
        }
        lock.await()
    }

    @Test
    @Throws(Exception::class)
    fun createProfileBuilder_whenNotProduction_usesSandboxConfig() {
        val lock = CountDownLatch(1)
        val apiClient = MockkApiClientBuilder().build()
        val configString = TestConfigurationBuilder()
            .environment("environment")
            .visaCheckout(
                TestVisaCheckoutConfigurationBuilder()
                    .apikey("gwApiKey")
                    .supportedCardTypes(CardBrand.VISA, CardBrand.MASTERCARD)
                    .externalClientId("gwExternalClientId")
            )
            .build()
        val braintreeClient = MockkBraintreeClientBuilder()
            .configurationSuccess(fromJson(configString))
            .build()
        val sut = VisaCheckoutClient(braintreeClient, apiClient)
        sut.createProfileBuilder { profileBuilder, error ->
            val expectedCardBrands = Arrays.asList(CardBrand.VISA, CardBrand.MASTERCARD)
            val profile = profileBuilder!!.build()
            assertNotNull(profile)
            lock.countDown()
        }
        lock.await()
    }

    @Test
    @Throws(JSONException::class)
    fun tokenize_whenSuccessful_postsVisaPaymentMethodNonce() {
        val apiClient = MockkApiClientBuilder()
            .tokenizeRESTSuccess(JSONObject(Fixtures.PAYMENT_METHODS_VISA_CHECKOUT_RESPONSE))
            .build()
        val braintreeClient = MockkBraintreeClientBuilder()
            .configurationSuccess(configurationWithVisaCheckout)
            .build()
        val sut = VisaCheckoutClient(braintreeClient, apiClient)
        val listener = mockk<VisaCheckoutTokenizeCallback>(relaxed = true)
        sut.tokenize(visaPaymentSummary, listener)
        verify { listener.onResult(any(), null) }
    }

    @Test
    @Throws(JSONException::class)
    fun tokenize_whenSuccessful_sendsAnalyticEvent() {
        val apiClient = MockkApiClientBuilder()
            .tokenizeRESTSuccess(JSONObject(Fixtures.PAYMENT_METHODS_VISA_CHECKOUT_RESPONSE))
            .build()
        val braintreeClient = MockkBraintreeClientBuilder()
            .configurationSuccess(configurationWithVisaCheckout)
            .build()
        val sut = VisaCheckoutClient(braintreeClient, apiClient)
        val listener = mockk<VisaCheckoutTokenizeCallback>(relaxed = true)
        sut.tokenize(visaPaymentSummary, listener)
<<<<<<< HEAD
        verify { braintreeClient.sendAnalyticsEvent("visacheckout.tokenize.succeeded", null, null, false, -1, -1, null) }
=======
        verify { braintreeClient.sendAnalyticsEvent("visacheckout.tokenize.succeeded", AnalyticsEventParams()) }
>>>>>>> ed613728
    }

    @Test
    fun tokenize_whenFailure_postsException() {
        val tokenizeError = Exception("Mock Failure")
        val apiClient = MockkApiClientBuilder()
            .tokenizeRESTError(tokenizeError)
            .build()
        val braintreeClient = MockkBraintreeClientBuilder()
            .configurationSuccess(configurationWithVisaCheckout)
            .build()
        val sut = VisaCheckoutClient(braintreeClient, apiClient)
        val listener = mockk<VisaCheckoutTokenizeCallback>(relaxed = true)
        sut.tokenize(visaPaymentSummary, listener)
        verify { listener.onResult(null, tokenizeError) }
    }

    @Test
    fun tokenize_whenFailure_sendsAnalyticEvent() {
        val tokenizeError = Exception("Mock Failure")
        val apiClient = MockkApiClientBuilder()
            .tokenizeRESTError(tokenizeError)
            .build()
        val braintreeClient = MockkBraintreeClientBuilder()
            .configurationSuccess(configurationWithVisaCheckout)
            .build()
        val sut = VisaCheckoutClient(braintreeClient, apiClient)
        val listener = mockk<VisaCheckoutTokenizeCallback>(relaxed = true)
        sut.tokenize(visaPaymentSummary, listener)
<<<<<<< HEAD
        verify { braintreeClient.sendAnalyticsEvent("visacheckout.tokenize.failed", null, null,false, -1, -1, null) }
=======
        verify { braintreeClient.sendAnalyticsEvent("visacheckout.tokenize.failed", AnalyticsEventParams()) }
>>>>>>> ed613728
    }
}<|MERGE_RESOLUTION|>--- conflicted
+++ resolved
@@ -135,11 +135,7 @@
         val sut = VisaCheckoutClient(braintreeClient, apiClient)
         val listener = mockk<VisaCheckoutTokenizeCallback>(relaxed = true)
         sut.tokenize(visaPaymentSummary, listener)
-<<<<<<< HEAD
-        verify { braintreeClient.sendAnalyticsEvent("visacheckout.tokenize.succeeded", null, null, false, -1, -1, null) }
-=======
         verify { braintreeClient.sendAnalyticsEvent("visacheckout.tokenize.succeeded", AnalyticsEventParams()) }
->>>>>>> ed613728
     }
 
     @Test
@@ -169,10 +165,6 @@
         val sut = VisaCheckoutClient(braintreeClient, apiClient)
         val listener = mockk<VisaCheckoutTokenizeCallback>(relaxed = true)
         sut.tokenize(visaPaymentSummary, listener)
-<<<<<<< HEAD
-        verify { braintreeClient.sendAnalyticsEvent("visacheckout.tokenize.failed", null, null,false, -1, -1, null) }
-=======
         verify { braintreeClient.sendAnalyticsEvent("visacheckout.tokenize.failed", AnalyticsEventParams()) }
->>>>>>> ed613728
     }
 }