package com.paypal.android.sdk.onetouch.core;

import android.content.Context;
import android.net.Uri;
import android.os.Bundle;
import android.os.Parcel;
import android.os.Parcelable;

import com.paypal.android.sdk.onetouch.core.config.OtcConfiguration;
import com.paypal.android.sdk.onetouch.core.config.Recipe;
import com.paypal.android.sdk.onetouch.core.enums.Protocol;
import com.paypal.android.sdk.onetouch.core.exception.InvalidEncryptionDataException;
import com.paypal.android.sdk.onetouch.core.fpti.TrackingPoint;

import org.json.JSONException;

import java.io.UnsupportedEncodingException;
import java.security.InvalidKeyException;
import java.security.NoSuchAlgorithmException;
import java.security.cert.CertificateException;

import javax.crypto.BadPaddingException;
import javax.crypto.IllegalBlockSizeException;
import javax.crypto.NoSuchPaddingException;

public abstract class Request<T extends Request<T>> implements Parcelable {

    private String mEnvironment;
    private String mClientId;
    private String mClientMetadataId;
    private String mCancelUrl;
    private String mSuccessUrl;

    @SuppressWarnings("unchecked")
    public T environment(String environment) {
        mEnvironment = environment;
        return (T) this;
    }

    public String getEnvironment() {
        return mEnvironment;
    }

    @SuppressWarnings("unchecked")
    public T clientMetadataId(String clientMetadataId) {
        mClientMetadataId = clientMetadataId;
        return (T) this;
    }

    public String getClientMetadataId() {
        return mClientMetadataId;
    }

    @SuppressWarnings("unchecked")
    public T clientId(String clientId) {
        mClientId = clientId;
        return (T) this;
    }

    public String getClientId() {
        return mClientId;
    }

    /**
     * Defines the host to be used in the cancellation url for browser switch (the package name will
     * be used as the scheme)
     */
    @SuppressWarnings("unchecked")
    public T cancelUrl(String scheme, String host) {
        mCancelUrl = scheme + "://" + redirectURLHostAndPath() + host;
        return (T) this;
    }

    public String getCancelUrl() {
        return mCancelUrl;
    }

    /**
     * Defines the host to be used in the success url for browser switch (the package name will be
     * used as the scheme)
     */
    @SuppressWarnings("unchecked")
    public T successUrl(String scheme, String host) {
        mSuccessUrl = scheme + "://" + redirectURLHostAndPath() + host;
        return (T) this;
    }

    public String getSuccessUrl() {
        return mSuccessUrl;
    }

    private static String redirectURLHostAndPath() {
        return "onetouch/v1/";
    }

<<<<<<< HEAD
    public abstract String getBrowserSwitchUrl() throws CertificateException,
=======
    public abstract String getBrowserSwitchUrl();

    /**
     * @deprecated In the next major version, use {@link #getBrowserSwitchUrl()}.
     */
    @Deprecated
    public abstract String getBrowserSwitchUrl(Context context, OtcConfiguration config) throws CertificateException,
>>>>>>> 742436e6
            UnsupportedEncodingException, NoSuchPaddingException, NoSuchAlgorithmException, IllegalBlockSizeException,
            JSONException, BadPaddingException, InvalidEncryptionDataException, InvalidKeyException;

    public abstract Recipe getBrowserSwitchRecipe(OtcConfiguration config);

    public abstract Result parseBrowserResponse(Uri uri);
<<<<<<< HEAD

    public abstract boolean validateV1V2Response(Bundle extras);
=======

    /**
     * @deprecated In the next major version, use {@link #parseBrowserResponse(Uri)}.
     */
    @Deprecated
    public abstract Result parseBrowserResponse(ContextInspector contextInspector, Uri uri);

    public abstract boolean validateV1V2Response(Bundle extras);

    /**
     * @deprecated In the next major version, use {@link #validateV1V2Response(Bundle)}.
     */
    @Deprecated
    public abstract boolean validateV1V2Response(ContextInspector contextInspector, Bundle extras);
>>>>>>> 742436e6

    public abstract Recipe getRecipeToExecute(Context context, OtcConfiguration config);

    public abstract void trackFpti(Context context, TrackingPoint trackingPoint, Protocol protocol);

    protected Request() {}

    @Override
    public int describeContents() {
        return 0;
    }

    @Override
    public void writeToParcel(Parcel dest, int flags) {
        dest.writeString(mEnvironment);
        dest.writeString(mClientId);
        dest.writeString(mClientMetadataId);
        dest.writeString(mCancelUrl);
        dest.writeString(mSuccessUrl);
    }

    protected Request(Parcel source) {
        mEnvironment = source.readString();
        mClientId = source.readString();
        mClientMetadataId = source.readString();
        mCancelUrl = source.readString();
        mSuccessUrl = source.readString();
    }
}<|MERGE_RESOLUTION|>--- conflicted
+++ resolved
@@ -93,42 +93,13 @@
         return "onetouch/v1/";
     }
 
-<<<<<<< HEAD
-    public abstract String getBrowserSwitchUrl() throws CertificateException,
-=======
     public abstract String getBrowserSwitchUrl();
-
-    /**
-     * @deprecated In the next major version, use {@link #getBrowserSwitchUrl()}.
-     */
-    @Deprecated
-    public abstract String getBrowserSwitchUrl(Context context, OtcConfiguration config) throws CertificateException,
->>>>>>> 742436e6
-            UnsupportedEncodingException, NoSuchPaddingException, NoSuchAlgorithmException, IllegalBlockSizeException,
-            JSONException, BadPaddingException, InvalidEncryptionDataException, InvalidKeyException;
 
     public abstract Recipe getBrowserSwitchRecipe(OtcConfiguration config);
 
     public abstract Result parseBrowserResponse(Uri uri);
-<<<<<<< HEAD
 
     public abstract boolean validateV1V2Response(Bundle extras);
-=======
-
-    /**
-     * @deprecated In the next major version, use {@link #parseBrowserResponse(Uri)}.
-     */
-    @Deprecated
-    public abstract Result parseBrowserResponse(ContextInspector contextInspector, Uri uri);
-
-    public abstract boolean validateV1V2Response(Bundle extras);
-
-    /**
-     * @deprecated In the next major version, use {@link #validateV1V2Response(Bundle)}.
-     */
-    @Deprecated
-    public abstract boolean validateV1V2Response(ContextInspector contextInspector, Bundle extras);
->>>>>>> 742436e6
 
     public abstract Recipe getRecipeToExecute(Context context, OtcConfiguration config);
 
