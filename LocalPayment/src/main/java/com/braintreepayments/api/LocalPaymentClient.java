--- conflicted
+++ resolved
@@ -21,19 +21,12 @@
     private final BraintreeClient braintreeClient;
     private final DataCollector dataCollector;
     private final LocalPaymentApi localPaymentApi;
-<<<<<<< HEAD
-=======
-    private LocalPaymentListener listener;
 
     /**
      * Used for linking events from the client to server side request
      * In the Local Payment flow this will be a Payment Token/Order ID
      */
     private String payPalContextId = null;
-
-    @VisibleForTesting
-    BrowserSwitchResult pendingBrowserSwitchResult;
->>>>>>> 6f232409
 
     /**
      * Initializes a new {@link LocalPaymentClient} instance
@@ -104,7 +97,10 @@
                     localPaymentApi.createPaymentMethod(request,
                             (localPaymentResult, createPaymentMethodError) -> {
                                 if (localPaymentResult != null) {
-<<<<<<< HEAD
+                                    String pairingId = localPaymentResult.getPaymentId();
+                                    if (pairingId != null && !pairingId.isEmpty()) {
+                                        payPalContextId = pairingId;
+                                    }
                                     buildBrowserSwitchOptions(localPaymentResult, callback);
                                 } else if (createPaymentMethodError != null) {
                                     authRequestFailure(
@@ -112,15 +108,6 @@
                                             "local payment method."),
                                         callback
                                     );
-=======
-                                    String pairingId = localPaymentResult.getPaymentId();
-                                    if (pairingId != null && !pairingId.isEmpty()) {
-                                        payPalContextId = pairingId;
-                                    }
-                                    sendAnalyticsEvent(request.getPaymentType(), "local-payment.create.succeeded");
-                                } else if (error != null) {
-                                    sendAnalyticsEvent(request.getPaymentType(), "local-payment.webswitch.initiate.failed");
->>>>>>> 6f232409
                                 }
                             });
                 } else if (error != null) {
@@ -154,11 +141,11 @@
 
         localPaymentAuthRequestParams.setBrowserSwitchOptions(browserSwitchOptions);
         callback.onLocalPaymentAuthRequest(new LocalPaymentAuthRequest.ReadyToLaunch(localPaymentAuthRequestParams));
-        braintreeClient.sendAnalyticsEvent(LocalPaymentAnalytics.BROWSER_SWITCH_SUCCEEDED);
+        braintreeClient.sendAnalyticsEvent(LocalPaymentAnalytics.BROWSER_SWITCH_SUCCEEDED, payPalContextId);
     }
 
     private void authRequestFailure(Exception error, LocalPaymentAuthCallback callback) {
-        braintreeClient.sendAnalyticsEvent(LocalPaymentAnalytics.PAYMENT_FAILED);
+        braintreeClient.sendAnalyticsEvent(LocalPaymentAnalytics.PAYMENT_FAILED, payPalContextId);
         callback.onLocalPaymentAuthRequest(new LocalPaymentAuthRequest.Failure(error));
     }
 
@@ -204,7 +191,7 @@
                         (localPaymentNonce, localPaymentError) -> {
                             if (localPaymentNonce != null) {
                                 braintreeClient.sendAnalyticsEvent(
-                                    LocalPaymentAnalytics.PAYMENT_SUCCEEDED
+                                    LocalPaymentAnalytics.PAYMENT_SUCCEEDED, payPalContextId
                                 );
                                 callback.onLocalPaymentResult(new LocalPaymentResult.Success(localPaymentNonce));
                             } else if (localPaymentError != null) {
@@ -217,18 +204,12 @@
         });
     }
 
-<<<<<<< HEAD
     private void callbackCancel(LocalPaymentTokenizeCallback callback){
-        braintreeClient.sendAnalyticsEvent(LocalPaymentAnalytics.PAYMENT_CANCELED);
+        braintreeClient.sendAnalyticsEvent(LocalPaymentAnalytics.PAYMENT_CANCELED, payPalContextId);
         callback.onLocalPaymentResult(LocalPaymentResult.Cancel.INSTANCE);
     }
     private void tokenizeFailure(Exception error, LocalPaymentTokenizeCallback callback) {
-        braintreeClient.sendAnalyticsEvent(LocalPaymentAnalytics.PAYMENT_FAILED);
+        braintreeClient.sendAnalyticsEvent(LocalPaymentAnalytics.PAYMENT_FAILED, payPalContextId);
         callback.onLocalPaymentResult(new LocalPaymentResult.Failure(error));
-=======
-    private void sendAnalyticsEvent(String paymentType, String eventSuffix) {
-        String eventPrefix = (paymentType == null) ? "unknown" : paymentType;
-        braintreeClient.sendAnalyticsEvent(String.format("%s.%s", eventPrefix, eventSuffix), payPalContextId);
->>>>>>> 6f232409
     }
 }