package com.braintreepayments.api.dropin.view;

import android.app.Activity;
import android.content.Intent;
import android.net.Uri;
import android.os.Parcel;
import android.os.Parcelable;
import android.test.AndroidTestCase;
import android.view.View;

import com.braintreepayments.api.AppSwitch;
import com.braintreepayments.api.Braintree;
import com.braintreepayments.api.BraintreeBrowserSwitchActivity;
import com.braintreepayments.api.dropin.R;
import com.google.android.gms.wallet.Cart;
import com.google.android.gms.wallet.WalletConstants;
import com.paypal.android.sdk.payments.PayPalOAuthScopes;
import com.paypal.android.sdk.payments.PayPalTouchActivity;

<<<<<<< HEAD
import static org.mockito.Matchers.any;
import static org.mockito.Matchers.anyInt;
=======
import java.util.Arrays;
import java.util.List;

>>>>>>> da8014d3
import static org.mockito.Mockito.mock;
import static org.mockito.Mockito.verify;
import static org.mockito.Mockito.verifyNoMoreInteractions;
import static org.mockito.Mockito.when;

public class PaymentButtonTest extends AndroidTestCase {

    private Braintree mBraintree;

    @Override
    public void setUp() {
        mBraintree = mock(Braintree.class);
    }

    public void testNotInflatedByDefault() {
        PaymentButton button = new PaymentButton(getContext());
        assertNull(button.findViewById(R.id.bt_paypal_button));
    }

    public void testNotVisibleWhenNoMethodsAreEnabled() {
        when(mBraintree.isPayPalEnabled()).thenReturn(false);
        when(mBraintree.isVenmoEnabled()).thenReturn(false);
<<<<<<< HEAD
        when(mBraintree.isCoinbaseEnabled()).thenReturn(false);
=======
        when(mBraintree.isAndroidPayEnabled()).thenReturn(false);
>>>>>>> da8014d3
        PaymentButton button = new PaymentButton(getContext());

        button.initialize(null, mBraintree);
        assertEquals(View.GONE, button.getVisibility());
    }

    public void testOnlyShowsPayPal() {
        when(mBraintree.isPayPalEnabled()).thenReturn(true);
        when(mBraintree.isVenmoEnabled()).thenReturn(false);
        PaymentButton button = new PaymentButton(getContext());

        button.initialize(null, mBraintree);
        assertEquals(View.VISIBLE, button.getVisibility());
        assertEquals(View.VISIBLE, button.findViewById(R.id.bt_paypal_button).getVisibility());
        assertEquals(View.GONE, button.findViewById(R.id.bt_venmo_button).getVisibility());
<<<<<<< HEAD
        assertEquals(View.GONE, button.findViewById(R.id.bt_coinbase_button).getVisibility());
=======
        assertEquals(View.GONE, button.findViewById(R.id.bt_android_pay_button).getVisibility());
>>>>>>> da8014d3
        assertEquals(View.GONE, button.findViewById(R.id.bt_payment_button_divider).getVisibility());
        assertEquals(View.GONE, button.findViewById(R.id.bt_payment_button_divider_2).getVisibility());
    }

    public void testOnlyShowsVenmo() {
        when(mBraintree.isPayPalEnabled()).thenReturn(false);
        when(mBraintree.isVenmoEnabled()).thenReturn(true);
        PaymentButton button = new PaymentButton(getContext());

        button.initialize(null, mBraintree);
        assertEquals(View.VISIBLE, button.getVisibility());
        assertEquals(View.VISIBLE, button.findViewById(R.id.bt_venmo_button).getVisibility());
        assertEquals(View.GONE, button.findViewById(R.id.bt_paypal_button).getVisibility());
<<<<<<< HEAD
        assertEquals(View.GONE, button.findViewById(R.id.bt_coinbase_button).getVisibility());
        assertEquals(View.GONE, button.findViewById(R.id.bt_payment_button_divider).getVisibility());
        assertEquals(View.GONE, button.findViewById(R.id.bt_payment_button_divider_2).getVisibility());
    }

    public void testOnlyShowsCoinbase() {
        when(mBraintree.isPayPalEnabled()).thenReturn(false);
        when(mBraintree.isVenmoEnabled()).thenReturn(false);
        when(mBraintree.isCoinbaseEnabled()).thenReturn(true);
        PaymentButton button = new PaymentButton(getContext());

        button.initialize(null, mBraintree);
        assertEquals(View.VISIBLE, button.getVisibility());
        assertEquals(View.VISIBLE, button.findViewById(R.id.bt_coinbase_button).getVisibility());
        assertEquals(View.GONE, button.findViewById(R.id.bt_paypal_button).getVisibility());
        assertEquals(View.GONE, button.findViewById(R.id.bt_venmo_button).getVisibility());
        assertEquals(View.GONE, button.findViewById(R.id.bt_payment_button_divider).getVisibility());
        assertEquals(View.GONE,
                button.findViewById(R.id.bt_payment_button_divider_2).getVisibility());
=======
        assertEquals(View.GONE, button.findViewById(R.id.bt_android_pay_button).getVisibility());
        assertEquals(View.GONE, button.findViewById(R.id.bt_payment_button_divider).getVisibility());
        assertEquals(View.GONE, button.findViewById(R.id.bt_payment_button_divider_2).getVisibility());
>>>>>>> da8014d3
    }

    public void testOnlyShowsAndroidPay() {
        when(mBraintree.isPayPalEnabled()).thenReturn(false);
        when(mBraintree.isVenmoEnabled()).thenReturn(false);
        when(mBraintree.isAndroidPayEnabled()).thenReturn(true);
        PaymentButton button = new PaymentButton(getContext());

        button.setAndroidPayOptions(Cart.newBuilder().build(), false, false, false);
        button.initialize(null, mBraintree);
        assertEquals(View.VISIBLE, button.getVisibility());
        assertEquals(View.VISIBLE, button.findViewById(R.id.bt_android_pay_button).getVisibility());
        assertEquals(View.GONE, button.findViewById(R.id.bt_paypal_button).getVisibility());
        assertEquals(View.GONE, button.findViewById(R.id.bt_venmo_button).getVisibility());
        assertEquals(View.GONE, button.findViewById(R.id.bt_payment_button_divider).getVisibility());
        assertEquals(View.GONE, button.findViewById(R.id.bt_payment_button_divider_2).getVisibility());
    }

    public void testShowsAndroidPayIfBillingAgreementIsTrue() {
        when(mBraintree.isPayPalEnabled()).thenReturn(false);
        when(mBraintree.isVenmoEnabled()).thenReturn(false);
        when(mBraintree.isAndroidPayEnabled()).thenReturn(true);
        PaymentButton button = new PaymentButton(getContext());

        button.setAndroidPayOptions(null, true, false, false);
        button.initialize(null, mBraintree);
        assertEquals(View.VISIBLE, button.getVisibility());
        assertEquals(View.VISIBLE, button.findViewById(R.id.bt_android_pay_button).getVisibility());
    }

    public void testDoesntShowAndroidPayIfSetAndroidPayOptionsWasNotCalled() {
        when(mBraintree.isPayPalEnabled()).thenReturn(false);
        when(mBraintree.isVenmoEnabled()).thenReturn(false);
        when(mBraintree.isAndroidPayEnabled()).thenReturn(true);
        PaymentButton button = new PaymentButton(getContext());

        button.initialize(null, mBraintree);
        assertEquals(View.GONE, button.getVisibility());
        assertEquals(View.GONE, button.findViewById(R.id.bt_android_pay_button).getVisibility());
    }

    public void testShowsAllMethodsAndDividers() {
        when(mBraintree.isPayPalEnabled()).thenReturn(true);
        when(mBraintree.isVenmoEnabled()).thenReturn(true);
<<<<<<< HEAD
        when(mBraintree.isCoinbaseEnabled()).thenReturn(true);
=======
        when(mBraintree.isAndroidPayEnabled()).thenReturn(true);
>>>>>>> da8014d3
        PaymentButton button = new PaymentButton(getContext());

        button.setAndroidPayOptions(Cart.newBuilder().build(), false, false, false);
        button.initialize(null, mBraintree);
        assertEquals(View.VISIBLE, button.getVisibility());
        assertEquals(View.VISIBLE, button.findViewById(R.id.bt_paypal_button).getVisibility());
        assertEquals(View.VISIBLE, button.findViewById(R.id.bt_venmo_button).getVisibility());
<<<<<<< HEAD
        assertEquals(View.VISIBLE, button.findViewById(R.id.bt_coinbase_button).getVisibility());
        assertEquals(View.VISIBLE, button.findViewById(R.id.bt_payment_button_divider).getVisibility());
        assertEquals(View.VISIBLE, button.findViewById(R.id.bt_payment_button_divider_2).getVisibility());
=======
        assertEquals(View.VISIBLE, button.findViewById(R.id.bt_android_pay_button).getVisibility());
        assertEquals(View.VISIBLE, button.findViewById(R.id.bt_payment_button_divider).getVisibility());
        assertEquals(View.VISIBLE, button.findViewById(R.id.bt_payment_button_divider_2).getVisibility());
    }

    public void testShowsSecondTwoMethodsWithCorrectDivider() {
        when(mBraintree.isPayPalEnabled()).thenReturn(false);
        when(mBraintree.isVenmoEnabled()).thenReturn(true);
        when(mBraintree.isAndroidPayEnabled()).thenReturn(true);
        PaymentButton button = new PaymentButton(getContext());

        button.setAndroidPayOptions(Cart.newBuilder().build(), false, false, false);
        button.initialize(null, mBraintree);
        assertEquals(View.VISIBLE, button.getVisibility());
        assertEquals(View.GONE, button.findViewById(R.id.bt_paypal_button).getVisibility());
        assertEquals(View.VISIBLE, button.findViewById(R.id.bt_venmo_button).getVisibility());
        assertEquals(View.VISIBLE, button.findViewById(R.id.bt_android_pay_button).getVisibility());
        assertEquals(View.GONE, button.findViewById(R.id.bt_payment_button_divider).getVisibility());
        assertEquals(View.VISIBLE, button.findViewById(R.id.bt_payment_button_divider_2).getVisibility());
>>>>>>> da8014d3
    }

    public void testStartsPayWithPayPal() {
        when(mBraintree.isPayPalEnabled()).thenReturn(true);
        when(mBraintree.isVenmoEnabled()).thenReturn(true);
        PaymentButton button = new PaymentButton(getContext());

        button.initialize(null, mBraintree);
        button.findViewById(R.id.bt_paypal_button).performClick();
        verify(mBraintree).startPayWithPayPal(null, PaymentButton.REQUEST_CODE, null);
    }

    public void testStartsPayWithPayPalWithAddressScope() {
        when(mBraintree.isPayPalEnabled()).thenReturn(true);
        when(mBraintree.isVenmoEnabled()).thenReturn(true);
        PaymentButton button = new PaymentButton(getContext());

        List<String> scopes = Arrays.asList(PayPalOAuthScopes.PAYPAL_SCOPE_ADDRESS);
        button.setAdditionalPayPalScopes(scopes);
        button.initialize(null, mBraintree);
        button.findViewById(R.id.bt_paypal_button).performClick();
        verify(mBraintree).startPayWithPayPal(null, PaymentButton.REQUEST_CODE, scopes);
    }

    public void testStartsPayWithVenmo() {
        when(mBraintree.isPayPalEnabled()).thenReturn(true);
        when(mBraintree.isVenmoEnabled()).thenReturn(true);
        PaymentButton button = new PaymentButton(getContext());

        button.initialize(null, mBraintree);
        button.findViewById(R.id.bt_venmo_button).performClick();
        verify(mBraintree).startPayWithVenmo(null, PaymentButton.REQUEST_CODE);
    }

<<<<<<< HEAD
    public void testStartsPayWithCoinbase() {
        when(mBraintree.isPayPalEnabled()).thenReturn(true);
        when(mBraintree.isVenmoEnabled()).thenReturn(true);
        when(mBraintree.isCoinbaseEnabled()).thenReturn(true);
        PaymentButton button = new PaymentButton(getContext());

        button.initialize(null, mBraintree);
        button.findViewById(R.id.bt_coinbase_button).performClick();
        verify(mBraintree).startPayWithCoinbase(null, PaymentButton.REQUEST_CODE);
=======
    public void testStartsPayWithAndroidPay() {
        when(mBraintree.isPayPalEnabled()).thenReturn(true);
        when(mBraintree.isVenmoEnabled()).thenReturn(true);
        when(mBraintree.isAndroidPayEnabled()).thenReturn(true);
        PaymentButton button = new PaymentButton(getContext());
        Cart cart = Cart.newBuilder().build();

        button.setAndroidPayOptions(cart, true, true, true);
        button.initialize(null, mBraintree);
        button.findViewById(R.id.bt_android_pay_button).performClick();
        verify(mBraintree).performAndroidPayMaskedWalletRequest(null, PaymentButton.REQUEST_CODE,
                cart, true, true, true);
>>>>>>> da8014d3
    }

    public void testDoesNotLaunchFinishMethodsOnNonOkResponses() {
        PaymentButton button = new PaymentButton(getContext());

<<<<<<< HEAD
        button.onActivityResult(PaymentButton.REQUEST_CODE, Activity.RESULT_CANCELED, new Intent());
        verify(mBraintree, never()).finishPayWithPayPal(any(Activity.class), any(Integer.class),
                any(Intent.class));
        verify(mBraintree, never()).finishPayWithVenmo(any(Integer.class), any(Intent.class));
        verify(mBraintree, never()).finishPayWithCoinbase(any(Integer.class), any(Intent.class));
=======
        Intent intent = new Intent();
        button.onActivityResult(PaymentButton.REQUEST_CODE, Activity.RESULT_CANCELED, intent);
        verifyNoMoreInteractions(mBraintree);
>>>>>>> da8014d3
    }

    public void testDoesNotLaunchFinishMethodsOnUnknownRequestCode() {
        PaymentButton button = new PaymentButton(getContext());

<<<<<<< HEAD
        button.onActivityResult(PaymentButton.REQUEST_CODE - 1, Activity.RESULT_CANCELED, new Intent());
        verify(mBraintree, never()).finishPayWithPayPal(any(Activity.class), any(Integer.class),
                any(Intent.class));
        verify(mBraintree, never()).finishPayWithVenmo(any(Integer.class), any(Intent.class));
        verify(mBraintree, never()).finishPayWithCoinbase(any(Integer.class), any(Intent.class));
=======
        Intent intent = new Intent();
        button.onActivityResult(PaymentButton.REQUEST_CODE - 1, Activity.RESULT_CANCELED, intent);
        verifyNoMoreInteractions(mBraintree);
>>>>>>> da8014d3
    }

    public void testAllowsRequestCodeOverride() {
        PaymentButton button = new PaymentButton(getContext());

        button.initialize(null, mBraintree, 500);
<<<<<<< HEAD
        button.onActivityResult(500, Activity.RESULT_OK, new Intent());
        verify(mBraintree, never()).finishPayWithPayPal(any(Activity.class), any(Integer.class),
                any(Intent.class));
        verify(mBraintree, never()).finishPayWithCoinbase(any(Integer.class), any(Intent.class));
        verify(mBraintree).finishPayWithVenmo(any(Integer.class), any(Intent.class));
=======
        Intent intent = new Intent().putExtra(AppSwitch.EXTRA_PAYMENT_METHOD_NONCE, "");
        button.onActivityResult(500, Activity.RESULT_OK, intent);
        verify(mBraintree).onActivityResult(null, 500, Activity.RESULT_OK, intent);
>>>>>>> da8014d3
    }

    public void testFinishesPayPalOnPayPalIntent() {
        PaymentButton button = new PaymentButton(getContext());
        button.initialize(null, mBraintree);

        Intent intent = new Intent()
                .putExtra(PayPalTouchActivity.EXTRA_LOGIN_CONFIRMATION, newParcelable());
        button.onActivityResult(PaymentButton.REQUEST_CODE, Activity.RESULT_OK, intent);
<<<<<<< HEAD
        verify(mBraintree).finishPayWithPayPal(null, Activity.RESULT_OK, intent);
        verify(mBraintree, never()).finishPayWithVenmo(any(Integer.class), any(Intent.class));
        verify(mBraintree, never()).finishPayWithCoinbase(any(Integer.class), any(Intent.class));
    }

    public void testFinishesCoinbaseOnCoinbaseIntent() {
        Activity mockActivity = mock(Activity.class);
        when(mockActivity.getPackageName()).thenReturn("com.braintree.test");
        PaymentButton button = new PaymentButton(getContext());
        button.initialize(mockActivity, mBraintree);

        Intent intent = new Intent()
                .putExtra(BraintreeBrowserSwitchActivity.EXTRA_REDIRECT_URL,
                        Uri.parse("com.braintree.test.braintree://coinbase?code=1234"));
        button.onActivityResult(PaymentButton.REQUEST_CODE, Activity.RESULT_OK, intent);
        verify(mBraintree).finishPayWithCoinbase(Activity.RESULT_OK, intent);
        verify(mBraintree, never()).finishPayWithPayPal(any(Activity.class), anyInt(), any(Intent.class));
        verify(mBraintree, never()).finishPayWithVenmo(any(Integer.class), any(Intent.class));
=======
        verify(mBraintree).onActivityResult(null, PaymentButton.REQUEST_CODE, Activity.RESULT_OK,
                intent);
>>>>>>> da8014d3
    }

    public void testFinishesVenmo() {
        PaymentButton button = new PaymentButton(getContext());
        button.initialize(null, mBraintree);

        Intent intent = new Intent().putExtra(AppSwitch.EXTRA_PAYMENT_METHOD_NONCE, "");
        button.onActivityResult(PaymentButton.REQUEST_CODE, Activity.RESULT_OK, intent);
        verify(mBraintree).onActivityResult(null, PaymentButton.REQUEST_CODE, Activity.RESULT_OK,
                intent);
    }

    public void testFinishesAndroidPayOnAndroidPayIntent() {
        PaymentButton button = new PaymentButton(getContext());
        button.initialize(null, mBraintree);

        Intent intent = new Intent()
                .putExtra(WalletConstants.EXTRA_MASKED_WALLET, newParcelable());
        button.onActivityResult(PaymentButton.REQUEST_CODE, Activity.RESULT_OK, intent);
        verify(mBraintree).onActivityResult(null, PaymentButton.REQUEST_CODE, Activity.RESULT_OK,
                intent);
    }

    private Parcelable newParcelable() {
        return new Parcelable() {
            @Override
            public int describeContents() {
                return 0;
            }

            @Override
            public void writeToParcel(Parcel dest, int flags) {
            }
        };
    }
}<|MERGE_RESOLUTION|>--- conflicted
+++ resolved
@@ -17,14 +17,11 @@
 import com.paypal.android.sdk.payments.PayPalOAuthScopes;
 import com.paypal.android.sdk.payments.PayPalTouchActivity;
 
-<<<<<<< HEAD
 import static org.mockito.Matchers.any;
 import static org.mockito.Matchers.anyInt;
-=======
 import java.util.Arrays;
 import java.util.List;
 
->>>>>>> da8014d3
 import static org.mockito.Mockito.mock;
 import static org.mockito.Mockito.verify;
 import static org.mockito.Mockito.verifyNoMoreInteractions;
@@ -47,11 +44,8 @@
     public void testNotVisibleWhenNoMethodsAreEnabled() {
         when(mBraintree.isPayPalEnabled()).thenReturn(false);
         when(mBraintree.isVenmoEnabled()).thenReturn(false);
-<<<<<<< HEAD
         when(mBraintree.isCoinbaseEnabled()).thenReturn(false);
-=======
         when(mBraintree.isAndroidPayEnabled()).thenReturn(false);
->>>>>>> da8014d3
         PaymentButton button = new PaymentButton(getContext());
 
         button.initialize(null, mBraintree);
@@ -67,11 +61,8 @@
         assertEquals(View.VISIBLE, button.getVisibility());
         assertEquals(View.VISIBLE, button.findViewById(R.id.bt_paypal_button).getVisibility());
         assertEquals(View.GONE, button.findViewById(R.id.bt_venmo_button).getVisibility());
-<<<<<<< HEAD
         assertEquals(View.GONE, button.findViewById(R.id.bt_coinbase_button).getVisibility());
-=======
         assertEquals(View.GONE, button.findViewById(R.id.bt_android_pay_button).getVisibility());
->>>>>>> da8014d3
         assertEquals(View.GONE, button.findViewById(R.id.bt_payment_button_divider).getVisibility());
         assertEquals(View.GONE, button.findViewById(R.id.bt_payment_button_divider_2).getVisibility());
     }
@@ -85,8 +76,8 @@
         assertEquals(View.VISIBLE, button.getVisibility());
         assertEquals(View.VISIBLE, button.findViewById(R.id.bt_venmo_button).getVisibility());
         assertEquals(View.GONE, button.findViewById(R.id.bt_paypal_button).getVisibility());
-<<<<<<< HEAD
         assertEquals(View.GONE, button.findViewById(R.id.bt_coinbase_button).getVisibility());
+        assertEquals(View.GONE, button.findViewById(R.id.bt_android_pay_button).getVisibility());
         assertEquals(View.GONE, button.findViewById(R.id.bt_payment_button_divider).getVisibility());
         assertEquals(View.GONE, button.findViewById(R.id.bt_payment_button_divider_2).getVisibility());
     }
@@ -102,14 +93,10 @@
         assertEquals(View.VISIBLE, button.findViewById(R.id.bt_coinbase_button).getVisibility());
         assertEquals(View.GONE, button.findViewById(R.id.bt_paypal_button).getVisibility());
         assertEquals(View.GONE, button.findViewById(R.id.bt_venmo_button).getVisibility());
+        assertEquals(View.GONE, button.findViewById(R.id.bt_android_pay_button).getVisibility());
         assertEquals(View.GONE, button.findViewById(R.id.bt_payment_button_divider).getVisibility());
         assertEquals(View.GONE,
                 button.findViewById(R.id.bt_payment_button_divider_2).getVisibility());
-=======
-        assertEquals(View.GONE, button.findViewById(R.id.bt_android_pay_button).getVisibility());
-        assertEquals(View.GONE, button.findViewById(R.id.bt_payment_button_divider).getVisibility());
-        assertEquals(View.GONE, button.findViewById(R.id.bt_payment_button_divider_2).getVisibility());
->>>>>>> da8014d3
     }
 
     public void testOnlyShowsAndroidPay() {
@@ -123,6 +110,7 @@
         assertEquals(View.VISIBLE, button.getVisibility());
         assertEquals(View.VISIBLE, button.findViewById(R.id.bt_android_pay_button).getVisibility());
         assertEquals(View.GONE, button.findViewById(R.id.bt_paypal_button).getVisibility());
+        assertEquals(View.GONE, button.findViewById(R.id.bt_coinbase_button).getVisibility());
         assertEquals(View.GONE, button.findViewById(R.id.bt_venmo_button).getVisibility());
         assertEquals(View.GONE, button.findViewById(R.id.bt_payment_button_divider).getVisibility());
         assertEquals(View.GONE, button.findViewById(R.id.bt_payment_button_divider_2).getVisibility());
@@ -154,11 +142,8 @@
     public void testShowsAllMethodsAndDividers() {
         when(mBraintree.isPayPalEnabled()).thenReturn(true);
         when(mBraintree.isVenmoEnabled()).thenReturn(true);
-<<<<<<< HEAD
         when(mBraintree.isCoinbaseEnabled()).thenReturn(true);
-=======
-        when(mBraintree.isAndroidPayEnabled()).thenReturn(true);
->>>>>>> da8014d3
+        when(mBraintree.isAndroidPayEnabled()).thenReturn(true);
         PaymentButton button = new PaymentButton(getContext());
 
         button.setAndroidPayOptions(Cart.newBuilder().build(), false, false, false);
@@ -166,11 +151,7 @@
         assertEquals(View.VISIBLE, button.getVisibility());
         assertEquals(View.VISIBLE, button.findViewById(R.id.bt_paypal_button).getVisibility());
         assertEquals(View.VISIBLE, button.findViewById(R.id.bt_venmo_button).getVisibility());
-<<<<<<< HEAD
         assertEquals(View.VISIBLE, button.findViewById(R.id.bt_coinbase_button).getVisibility());
-        assertEquals(View.VISIBLE, button.findViewById(R.id.bt_payment_button_divider).getVisibility());
-        assertEquals(View.VISIBLE, button.findViewById(R.id.bt_payment_button_divider_2).getVisibility());
-=======
         assertEquals(View.VISIBLE, button.findViewById(R.id.bt_android_pay_button).getVisibility());
         assertEquals(View.VISIBLE, button.findViewById(R.id.bt_payment_button_divider).getVisibility());
         assertEquals(View.VISIBLE, button.findViewById(R.id.bt_payment_button_divider_2).getVisibility());
@@ -190,7 +171,6 @@
         assertEquals(View.VISIBLE, button.findViewById(R.id.bt_android_pay_button).getVisibility());
         assertEquals(View.GONE, button.findViewById(R.id.bt_payment_button_divider).getVisibility());
         assertEquals(View.VISIBLE, button.findViewById(R.id.bt_payment_button_divider_2).getVisibility());
->>>>>>> da8014d3
     }
 
     public void testStartsPayWithPayPal() {
@@ -225,7 +205,6 @@
         verify(mBraintree).startPayWithVenmo(null, PaymentButton.REQUEST_CODE);
     }
 
-<<<<<<< HEAD
     public void testStartsPayWithCoinbase() {
         when(mBraintree.isPayPalEnabled()).thenReturn(true);
         when(mBraintree.isVenmoEnabled()).thenReturn(true);
@@ -235,7 +214,8 @@
         button.initialize(null, mBraintree);
         button.findViewById(R.id.bt_coinbase_button).performClick();
         verify(mBraintree).startPayWithCoinbase(null, PaymentButton.REQUEST_CODE);
-=======
+    }
+
     public void testStartsPayWithAndroidPay() {
         when(mBraintree.isPayPalEnabled()).thenReturn(true);
         when(mBraintree.isVenmoEnabled()).thenReturn(true);
@@ -248,56 +228,31 @@
         button.findViewById(R.id.bt_android_pay_button).performClick();
         verify(mBraintree).performAndroidPayMaskedWalletRequest(null, PaymentButton.REQUEST_CODE,
                 cart, true, true, true);
->>>>>>> da8014d3
     }
 
     public void testDoesNotLaunchFinishMethodsOnNonOkResponses() {
         PaymentButton button = new PaymentButton(getContext());
 
-<<<<<<< HEAD
-        button.onActivityResult(PaymentButton.REQUEST_CODE, Activity.RESULT_CANCELED, new Intent());
-        verify(mBraintree, never()).finishPayWithPayPal(any(Activity.class), any(Integer.class),
-                any(Intent.class));
-        verify(mBraintree, never()).finishPayWithVenmo(any(Integer.class), any(Intent.class));
-        verify(mBraintree, never()).finishPayWithCoinbase(any(Integer.class), any(Intent.class));
-=======
         Intent intent = new Intent();
         button.onActivityResult(PaymentButton.REQUEST_CODE, Activity.RESULT_CANCELED, intent);
         verifyNoMoreInteractions(mBraintree);
->>>>>>> da8014d3
     }
 
     public void testDoesNotLaunchFinishMethodsOnUnknownRequestCode() {
         PaymentButton button = new PaymentButton(getContext());
 
-<<<<<<< HEAD
-        button.onActivityResult(PaymentButton.REQUEST_CODE - 1, Activity.RESULT_CANCELED, new Intent());
-        verify(mBraintree, never()).finishPayWithPayPal(any(Activity.class), any(Integer.class),
-                any(Intent.class));
-        verify(mBraintree, never()).finishPayWithVenmo(any(Integer.class), any(Intent.class));
-        verify(mBraintree, never()).finishPayWithCoinbase(any(Integer.class), any(Intent.class));
-=======
         Intent intent = new Intent();
         button.onActivityResult(PaymentButton.REQUEST_CODE - 1, Activity.RESULT_CANCELED, intent);
         verifyNoMoreInteractions(mBraintree);
->>>>>>> da8014d3
     }
 
     public void testAllowsRequestCodeOverride() {
         PaymentButton button = new PaymentButton(getContext());
 
         button.initialize(null, mBraintree, 500);
-<<<<<<< HEAD
-        button.onActivityResult(500, Activity.RESULT_OK, new Intent());
-        verify(mBraintree, never()).finishPayWithPayPal(any(Activity.class), any(Integer.class),
-                any(Intent.class));
-        verify(mBraintree, never()).finishPayWithCoinbase(any(Integer.class), any(Intent.class));
-        verify(mBraintree).finishPayWithVenmo(any(Integer.class), any(Intent.class));
-=======
         Intent intent = new Intent().putExtra(AppSwitch.EXTRA_PAYMENT_METHOD_NONCE, "");
         button.onActivityResult(500, Activity.RESULT_OK, intent);
         verify(mBraintree).onActivityResult(null, 500, Activity.RESULT_OK, intent);
->>>>>>> da8014d3
     }
 
     public void testFinishesPayPalOnPayPalIntent() {
@@ -307,10 +262,8 @@
         Intent intent = new Intent()
                 .putExtra(PayPalTouchActivity.EXTRA_LOGIN_CONFIRMATION, newParcelable());
         button.onActivityResult(PaymentButton.REQUEST_CODE, Activity.RESULT_OK, intent);
-<<<<<<< HEAD
-        verify(mBraintree).finishPayWithPayPal(null, Activity.RESULT_OK, intent);
-        verify(mBraintree, never()).finishPayWithVenmo(any(Integer.class), any(Intent.class));
-        verify(mBraintree, never()).finishPayWithCoinbase(any(Integer.class), any(Intent.class));
+        verify(mBraintree).onActivityResult(null, PaymentButton.REQUEST_CODE, Activity.RESULT_OK,
+                intent);
     }
 
     public void testFinishesCoinbaseOnCoinbaseIntent() {
@@ -324,12 +277,6 @@
                         Uri.parse("com.braintree.test.braintree://coinbase?code=1234"));
         button.onActivityResult(PaymentButton.REQUEST_CODE, Activity.RESULT_OK, intent);
         verify(mBraintree).finishPayWithCoinbase(Activity.RESULT_OK, intent);
-        verify(mBraintree, never()).finishPayWithPayPal(any(Activity.class), anyInt(), any(Intent.class));
-        verify(mBraintree, never()).finishPayWithVenmo(any(Integer.class), any(Intent.class));
-=======
-        verify(mBraintree).onActivityResult(null, PaymentButton.REQUEST_CODE, Activity.RESULT_OK,
-                intent);
->>>>>>> da8014d3
     }
 
     public void testFinishesVenmo() {
