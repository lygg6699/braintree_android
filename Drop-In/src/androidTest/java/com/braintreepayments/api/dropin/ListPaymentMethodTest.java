--- conflicted
+++ resolved
@@ -16,10 +16,7 @@
 import android.widget.ImageView;
 
 import com.braintreepayments.api.BraintreeApi;
-<<<<<<< HEAD
 import com.braintreepayments.api.BraintreeTestUtils;
-=======
->>>>>>> da8014d3
 import com.braintreepayments.api.exceptions.BraintreeException;
 import com.braintreepayments.api.exceptions.ErrorWithResponse;
 import com.braintreepayments.api.models.Card;
@@ -66,14 +63,9 @@
     public void setUp() throws Exception {
         super.setUp();
 
-<<<<<<< HEAD
-        mBraintreeApi = new BraintreeApi(mContext,
-                setUpActivityTest(this, new TestClientTokenBuilder().withFakePayPal().withCoinbase().build()));
-=======
-        String clientToken = new TestClientTokenBuilder().withFakePayPal().build();
+        String clientToken = new TestClientTokenBuilder().withFakePayPal().withCoinbase().build();
         setUpActivityTest(this, clientToken);
         mBraintreeApi = new BraintreeApi(mContext, clientToken);
->>>>>>> da8014d3
         mBraintreeApi.create(new CardBuilder()
                 .cardNumber(VISA)
                 .expirationMonth("01")
