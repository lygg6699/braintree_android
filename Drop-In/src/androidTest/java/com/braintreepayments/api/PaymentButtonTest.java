package com.braintreepayments.api;

import android.app.Activity;
import android.app.Instrumentation.ActivityResult;
import android.content.Context;
import android.content.Intent;
import android.net.Uri;
import android.os.Looper;
import android.support.test.runner.AndroidJUnit4;
import android.test.suitebuilder.annotation.SmallTest;
import android.util.Base64;
import android.view.View;
import android.view.View.OnClickListener;
import android.widget.ViewSwitcher;

import com.braintreepayments.api.dropin.R;
import com.braintreepayments.api.exceptions.InvalidArgumentException;
import com.braintreepayments.api.interfaces.BraintreeErrorListener;
import com.braintreepayments.api.interfaces.HttpResponseCallback;
import com.braintreepayments.api.internal.BraintreeHttpClient;
import com.braintreepayments.api.internal.SignatureVerificationTestUtils;
import com.braintreepayments.api.models.AndroidPayConfiguration;
import com.braintreepayments.api.models.Authorization;
import com.braintreepayments.testutils.BraintreeActivityTestRule;
import com.braintreepayments.api.models.Configuration;
import com.braintreepayments.api.models.VenmoConfiguration;
import com.braintreepayments.api.test.TestActivity;
import com.braintreepayments.testutils.MockContextForVenmo;
import com.google.android.gms.wallet.Cart;

import org.hamcrest.Description;
import org.hamcrest.Matcher;
import org.hamcrest.TypeSafeMatcher;
import org.json.JSONException;
import org.junit.Before;
import org.junit.Rule;
import org.junit.Test;
import org.junit.runner.RunWith;

import java.util.Collections;
import java.util.concurrent.CountDownLatch;

import static android.support.test.InstrumentationRegistry.getInstrumentation;
import static android.support.test.espresso.core.deps.guava.base.Preconditions.checkNotNull;
import static android.support.test.espresso.intent.Intents.intended;
import static android.support.test.espresso.intent.Intents.intending;
import static android.support.test.espresso.intent.matcher.BundleMatchers.hasEntry;
import static android.support.test.espresso.intent.matcher.IntentMatchers.hasAction;
import static android.support.test.espresso.intent.matcher.IntentMatchers.hasData;
import static android.support.test.espresso.intent.matcher.IntentMatchers.hasExtras;
import static android.support.test.espresso.intent.matcher.UriMatchers.hasHost;
import static android.support.test.espresso.intent.matcher.UriMatchers.hasParamWithName;
import static android.support.test.espresso.intent.matcher.UriMatchers.hasParamWithValue;
import static android.support.test.espresso.intent.matcher.UriMatchers.hasPath;
import static android.support.test.espresso.intent.matcher.UriMatchers.hasScheme;
import static com.braintreepayments.testutils.FixturesHelper.stringFromFixture;
import static com.braintreepayments.testutils.SharedPreferencesHelper.writeMockConfiguration;
import static com.braintreepayments.testutils.TestTokenizationKey.TOKENIZATION_KEY;
import static junit.framework.Assert.assertEquals;
import static junit.framework.Assert.assertNotNull;
import static org.hamcrest.Matchers.allOf;
import static org.hamcrest.core.IsEqual.equalTo;
import static org.hamcrest.core.IsNot.not;
import static org.mockito.Matchers.any;
import static org.mockito.Matchers.anyInt;
import static org.mockito.Mockito.doNothing;
import static org.mockito.Mockito.mock;
import static org.mockito.Mockito.spy;
import static org.mockito.Mockito.verify;
import static org.mockito.Mockito.when;

@RunWith(AndroidJUnit4.class)
@SmallTest
public class PaymentButtonTest {

    @Rule
    public final BraintreeActivityTestRule<TestActivity> mActivityTestRule =
            new BraintreeActivityTestRule<>(TestActivity.class);

    private Activity mActivity;

    @Before
    public void setup() {
        mActivity = mActivityTestRule.getActivity();
    }

    @Test(timeout = 1000)
    public void newInstance_returnsAPaymentButtonFromATokenizationKey()
            throws InvalidArgumentException {
        PaymentRequest paymentRequest = new PaymentRequest()
                .tokenizationKey(TOKENIZATION_KEY);
        PaymentButton paymentButton = PaymentButton.newInstance(mActivity, 0, paymentRequest);

        assertNotNull(paymentButton);
    }

    @Test(timeout = 1000)
    public void newInstance_returnsAPaymentButtonFromAClientToken()
            throws InvalidArgumentException {
        PaymentRequest paymentRequest = new PaymentRequest()
                .clientToken(stringFromFixture("client_token.json"));
        PaymentButton paymentButton = PaymentButton.newInstance(mActivity, 0, paymentRequest);

        assertNotNull(paymentButton);
    }

    @Test(timeout = 1000, expected = InvalidArgumentException.class)
    public void newInstance_throwsAnExceptionWhenCheckoutRequestIsMissingAuthorization()
            throws InvalidArgumentException {
        PaymentButton.newInstance(mActivity, 0, new PaymentRequest());
    }

    @Test(timeout = 1000, expected = InvalidArgumentException.class)
    public void newInstance_throwsAnExceptionForABadTokenizationKey()
            throws InvalidArgumentException {
        PaymentRequest paymentRequest = new PaymentRequest()
                .clientToken("test_key_merchant");
        PaymentButton.newInstance(mActivity, 0, paymentRequest);
    }

    @Test(timeout = 1000, expected = InvalidArgumentException.class)
    public void newInstance_throwsAnExceptionForABadClientToken() throws InvalidArgumentException {
        PaymentRequest paymentRequest = new PaymentRequest()
                .clientToken("{}");
        PaymentButton.newInstance(mActivity, 0, paymentRequest);
    }

    @Test(timeout = 1000)
    public void newInstance_returnsAnExistingInstance() throws InvalidArgumentException {
        PaymentRequest paymentRequest = new PaymentRequest()
                .tokenizationKey(TOKENIZATION_KEY);
        PaymentButton paymentButton1 = PaymentButton.newInstance(mActivity, 0, paymentRequest);
        getInstrumentation().waitForIdleSync();
        PaymentButton paymentButton2 = PaymentButton.newInstance(mActivity, 0, paymentRequest);

        assertEquals(paymentButton1, paymentButton2);
    }

    @Test(timeout = 1000)
    public void visibilityIsGoneIfAPaymentRequestIsNotPresent() {
        PaymentButton paymentButton = new PaymentButton();
        mActivity.getFragmentManager().beginTransaction().add(paymentButton, "test").commit();
        getInstrumentation().waitForIdleSync();

        assertEquals(View.GONE, paymentButton.getView().getVisibility());
    }

    @Test(timeout = 1000)
    public void showsLoadingIndicatorWhileWaitingForConfiguration()
            throws InvalidArgumentException {
        BraintreeFragment fragment = BraintreeFragment.newInstance(mActivity, TOKENIZATION_KEY);
        fragment.mHttpClient = new BraintreeHttpClient(Authorization.fromString(TOKENIZATION_KEY)) {
            @Override
            public void get(String path, HttpResponseCallback callback) {}
        };
        getInstrumentation().waitForIdleSync();

        PaymentButton paymentButton = PaymentButton.newInstance(mActivity, android.R.id.content,
                new PaymentRequest().tokenizationKey(TOKENIZATION_KEY));
        getInstrumentation().waitForIdleSync();

        ViewSwitcher viewSwitcher = (ViewSwitcher) paymentButton.getView()
                .findViewById(R.id.bt_payment_method_view_switcher);
        assertEquals(1, viewSwitcher.getDisplayedChild());
    }

    @Test(timeout = 1000, expected = InvalidArgumentException.class)
    public void setPaymentRequest_throwsExceptionForInvalidAuthorization()
            throws InvalidArgumentException {
        PaymentButton paymentButton = new PaymentButton();
        mActivity.getFragmentManager().beginTransaction().add(paymentButton, "test").commit();
        getInstrumentation().waitForIdleSync();

        paymentButton.setPaymentRequest(new PaymentRequest());
    }

    @Test(timeout = 1000)
    public void setPaymentRequest_initializesPaymentButton()
            throws InvalidArgumentException, JSONException, InterruptedException {
        PaymentButton paymentButton = new PaymentButton();
        mActivity.getFragmentManager().beginTransaction().add(paymentButton, "test").commit();
        getInstrumentation().waitForIdleSync();

        assertEquals(View.GONE, paymentButton.getView().getVisibility());

        paymentButton.setPaymentRequest(new PaymentRequest().tokenizationKey(TOKENIZATION_KEY));
        getInstrumentation().waitForIdleSync();

        assertEquals(View.VISIBLE, paymentButton.getView().getVisibility());
    }

    @Test(timeout = 1000)
    public void notVisibleWhenConfigurationFails()
            throws JSONException, InvalidArgumentException, InterruptedException {
        final CountDownLatch latch = new CountDownLatch(1);
        BraintreeFragment fragment = BraintreeFragment.newInstance(mActivity,
                stringFromFixture("client_token_with_bad_config_url.json"));
        fragment.addListener(new BraintreeErrorListener() {
            @Override
            public void onError(Exception error) {
                assertEquals(
                        "Protocol not found: nullincorrect_url?configVersion=3&authorizationFingerprint=authorization_fingerprint",
                        error.getMessage());
                latch.countDown();
            }
        });
        PaymentRequest paymentRequest = new PaymentRequest()
                .clientToken(stringFromFixture("client_token_with_bad_config_url.json"));
        PaymentButton paymentButton = PaymentButton.newInstance(mActivity, android.R.id.content,
                paymentRequest);
        getInstrumentation().waitForIdleSync();

        latch.await();
        assertEquals(View.GONE, paymentButton.getView().getVisibility());
    }

    @Test(timeout = 1000)
    public void callsOnClickListener() throws InvalidArgumentException, InterruptedException {
        PaymentButton paymentButton = PaymentButton.newInstance(mActivity, android.R.id.content,
                new PaymentRequest().tokenizationKey(TOKENIZATION_KEY));
        getInstrumentation().waitForIdleSync();
        final CountDownLatch latch = new CountDownLatch(1);
        paymentButton.setOnClickListener(new OnClickListener() {
            @Override
            public void onClick(View v) {
                latch.countDown();
            }
        });

        paymentButton.onClick(paymentButton.getView());
        latch.await();
    }

    @Test(timeout = 1000)
    public void doesNotCrashWhenNoOnClickListenerIsSet() throws InvalidArgumentException {
        PaymentButton paymentButton = PaymentButton.newInstance(mActivity, 0,
                new PaymentRequest().tokenizationKey(TOKENIZATION_KEY));
        getInstrumentation().waitForIdleSync();

        paymentButton.onClick(paymentButton.getView());
    }

    @Test(timeout = 1000)
    public void notVisibleWhenNoMethodsAreEnabled() throws InvalidArgumentException, JSONException {
<<<<<<< HEAD
        getFragment(false, false, false);
        PaymentButton paymentButton = PaymentButton.newInstance(mActivity,
=======
        getFragment(false, false);
        PaymentButton paymentButton = PaymentButton.newInstance(mActivity, android.R.id.content,
>>>>>>> f65d0299
                new PaymentRequest().tokenizationKey(TOKENIZATION_KEY));
        getInstrumentation().waitForIdleSync();

        assertEquals(View.GONE, paymentButton.getView().getVisibility());
    }

    @Test(timeout = 1000)
    public void onlyShowsPayPal() throws InvalidArgumentException, JSONException {
<<<<<<< HEAD
        getFragment(true, false, false);
        PaymentButton paymentButton = PaymentButton.newInstance(mActivity,
=======
        getFragment(true, false);
        PaymentButton paymentButton = PaymentButton.newInstance(mActivity, android.R.id.content,
>>>>>>> f65d0299
                new PaymentRequest().tokenizationKey(TOKENIZATION_KEY));
        getInstrumentation().waitForIdleSync();

        assertEquals(View.VISIBLE, paymentButton.getView().getVisibility());
        assertEquals(View.VISIBLE,
                paymentButton.getView().findViewById(R.id.bt_paypal_button).getVisibility());
        assertEquals(View.GONE,
                paymentButton.getView().findViewById(R.id.bt_venmo_button).getVisibility());
        assertEquals(View.GONE,
                paymentButton.getView().findViewById(R.id.bt_android_pay_button).getVisibility());
        assertEquals(View.GONE,
                paymentButton.getView().findViewById(R.id.bt_payment_button_divider)
                        .getVisibility());
        assertEquals(View.GONE,
                paymentButton.getView().findViewById(R.id.bt_payment_button_divider_2)
                        .getVisibility());
    }

    @Test(timeout = 1000)
    public void onlyShowsVenmo() throws InvalidArgumentException, JSONException {
        BraintreeFragment fragment = getFragment(false, true, false);
        PaymentRequest paymentRequest = new PaymentRequest().tokenizationKey(TOKENIZATION_KEY);
        PaymentButton paymentButton =
                PaymentButton.newInstance(mActivity, paymentRequest);
        getInstrumentation().waitForIdleSync();
        paymentButton.mBraintreeFragment = fragment;
        paymentButton.setPaymentRequest(paymentRequest);
        paymentButton.setupButton(fragment.getConfiguration());
        getInstrumentation().waitForIdleSync();

        assertEquals(View.VISIBLE, paymentButton.getView().getVisibility());
        assertEquals(View.VISIBLE,
                paymentButton.getView().findViewById(R.id.bt_venmo_button).getVisibility());
        assertEquals(View.GONE,
                paymentButton.getView().findViewById(R.id.bt_paypal_button).getVisibility());
        assertEquals(View.GONE,
                paymentButton.getView().findViewById(R.id.bt_android_pay_button).getVisibility());
        assertEquals(View.GONE,
                paymentButton.getView().findViewById(R.id.bt_payment_button_divider)
                        .getVisibility());
        assertEquals(View.GONE,
                paymentButton.getView().findViewById(R.id.bt_payment_button_divider_2)
                        .getVisibility());
    }

    @Test(timeout = 1000)
    public void onlyShowsAndroidPay() throws InvalidArgumentException, JSONException {
        getFragment(false, false, true);
        PaymentRequest paymentRequest = new PaymentRequest()
                .tokenizationKey(TOKENIZATION_KEY)
                .androidPayCart(Cart.newBuilder().build());
        PaymentButton paymentButton = PaymentButton.newInstance(mActivity, android.R.id.content,
                paymentRequest);
        getInstrumentation().waitForIdleSync();

        assertEquals(View.VISIBLE, paymentButton.getView().getVisibility());
        assertEquals(View.VISIBLE,
                paymentButton.getView().findViewById(R.id.bt_android_pay_button).getVisibility());
        assertEquals(View.GONE,
                paymentButton.getView().findViewById(R.id.bt_paypal_button).getVisibility());
        assertEquals(View.GONE,
                paymentButton.getView().findViewById(R.id.bt_venmo_button).getVisibility());
        assertEquals(View.GONE,
                paymentButton.getView().findViewById(R.id.bt_payment_button_divider)
                        .getVisibility());
        assertEquals(View.GONE,
                paymentButton.getView().findViewById(R.id.bt_payment_button_divider_2)
                        .getVisibility());
    }

    @Test(timeout = 1000)
    public void showsPayPalAndAndroidPay() throws InvalidArgumentException, JSONException {
        getFragment(true, false, true);
        PaymentRequest paymentRequest = new PaymentRequest()
                .tokenizationKey(TOKENIZATION_KEY)
                .androidPayCart(Cart.newBuilder().build());
        PaymentButton paymentButton = PaymentButton.newInstance(mActivity, paymentRequest);
        getInstrumentation().waitForIdleSync();

        assertEquals(View.VISIBLE, paymentButton.getView().getVisibility());
        assertEquals(View.VISIBLE,
                paymentButton.getView().findViewById(R.id.bt_android_pay_button).getVisibility());
        assertEquals(View.VISIBLE,
                paymentButton.getView().findViewById(R.id.bt_paypal_button).getVisibility());
        assertEquals(View.GONE,
                paymentButton.getView().findViewById(R.id.bt_venmo_button).getVisibility());
        assertEquals(View.VISIBLE,
                paymentButton.getView().findViewById(R.id.bt_payment_button_divider)
                        .getVisibility());
        assertEquals(View.GONE,
                paymentButton.getView().findViewById(R.id.bt_payment_button_divider_2)
                        .getVisibility());
    }

    @Test(timeout = 1000)
    public void showsPayPalAndVenmo() throws InvalidArgumentException, JSONException {
        BraintreeFragment fragment = getFragment(true, true, false);
        PaymentRequest paymentRequest = new PaymentRequest()
                .tokenizationKey(TOKENIZATION_KEY)
                .androidPayCart(Cart.newBuilder().build());
        PaymentButton paymentButton = PaymentButton.newInstance(mActivity, paymentRequest);
        getInstrumentation().waitForIdleSync();
        paymentButton.mBraintreeFragment = fragment;
        paymentButton.setPaymentRequest(paymentRequest);
        paymentButton.setupButton(fragment.getConfiguration());
        getInstrumentation().waitForIdleSync();

        assertEquals(View.VISIBLE, paymentButton.getView().getVisibility());
        assertEquals(View.GONE,
                paymentButton.getView().findViewById(R.id.bt_android_pay_button).getVisibility());
        assertEquals(View.VISIBLE,
                paymentButton.getView().findViewById(R.id.bt_paypal_button).getVisibility());
        assertEquals(View.VISIBLE,
                paymentButton.getView().findViewById(R.id.bt_venmo_button).getVisibility());
        assertEquals(View.VISIBLE,
                paymentButton.getView().findViewById(R.id.bt_payment_button_divider)
                        .getVisibility());
        assertEquals(View.GONE,
                paymentButton.getView().findViewById(R.id.bt_payment_button_divider_2)
                        .getVisibility());
    }

    @Test(timeout = 1000)
    public void showsVenmoAndAndroidPay() throws InvalidArgumentException, JSONException {
        BraintreeFragment fragment = getFragment(false, true, true);
        PaymentRequest paymentRequest = new PaymentRequest()
                .tokenizationKey(TOKENIZATION_KEY)
                .androidPayCart(Cart.newBuilder().build());
        PaymentButton paymentButton = PaymentButton.newInstance(mActivity, paymentRequest);
        getInstrumentation().waitForIdleSync();
        paymentButton.mBraintreeFragment = fragment;
        paymentButton.setPaymentRequest(paymentRequest);
        paymentButton.setupButton(fragment.getConfiguration());
        getInstrumentation().waitForIdleSync();

        assertEquals(View.VISIBLE, paymentButton.getView().getVisibility());
        assertEquals(View.VISIBLE,
                paymentButton.getView().findViewById(R.id.bt_android_pay_button).getVisibility());
        assertEquals(View.GONE,
                paymentButton.getView().findViewById(R.id.bt_paypal_button).getVisibility());
        assertEquals(View.VISIBLE,
                paymentButton.getView().findViewById(R.id.bt_venmo_button).getVisibility());
        assertEquals(View.GONE,
                paymentButton.getView().findViewById(R.id.bt_payment_button_divider)
                        .getVisibility());
        assertEquals(View.VISIBLE,
                paymentButton.getView().findViewById(R.id.bt_payment_button_divider_2)
                        .getVisibility());
    }

    @Test(timeout = 1000)
    public void showsAllMethodsAndDividers() throws InvalidArgumentException, JSONException {
        BraintreeFragment fragment = getFragment(true, true, true);
        PaymentRequest paymentRequest = new PaymentRequest()
                .tokenizationKey(TOKENIZATION_KEY)
                .androidPayCart(Cart.newBuilder().build());
        PaymentButton paymentButton = PaymentButton.newInstance(mActivity, android.R.id.content,
                paymentRequest);
        getInstrumentation().waitForIdleSync();
        paymentButton.mBraintreeFragment = fragment;
        getInstrumentation().waitForIdleSync();
        paymentButton.setupButton(fragment.getConfiguration());

        assertEquals(View.VISIBLE, paymentButton.getView().getVisibility());
        assertEquals(View.VISIBLE,
                paymentButton.getView().findViewById(R.id.bt_android_pay_button).getVisibility());
        assertEquals(View.VISIBLE,
                paymentButton.getView().findViewById(R.id.bt_venmo_button).getVisibility());
        assertEquals(View.VISIBLE,
                paymentButton.getView().findViewById(R.id.bt_paypal_button).getVisibility());
        assertEquals(View.VISIBLE,
                paymentButton.getView().findViewById(R.id.bt_payment_button_divider)
                        .getVisibility());
        assertEquals(View.VISIBLE,
                paymentButton.getView().findViewById(R.id.bt_payment_button_divider_2)
                        .getVisibility());
    }

    @Test(timeout = 5000)
    public void startsPayWithPayPal()
            throws InvalidArgumentException, JSONException, InterruptedException {
        Looper.prepare();
<<<<<<< HEAD
        getFragment(true, true, true);
        PaymentButton paymentButton = PaymentButton.newInstance(mActivity,
=======
        getFragment(true, true);
        PaymentButton paymentButton = PaymentButton.newInstance(mActivity, android.R.id.content,
>>>>>>> f65d0299
                new PaymentRequest().tokenizationKey(TOKENIZATION_KEY));
        getInstrumentation().waitForIdleSync();

        paymentButton.getView().findViewById(R.id.bt_paypal_button).performClick();

        intending(hasAction(equalTo(Intent.ACTION_VIEW))).respondWith(new ActivityResult(0, null));
        intended(allOf(
                hasAction(equalTo(Intent.ACTION_VIEW)),
                hasData(hasScheme("https")),
                hasData(hasHost("assets.staging.braintreepayments.com")),
                hasData(hasPath("/one-touch-login/")),
                hasData(hasParamWithName("payload")),
                hasData(not(hasScope("address"))),
                hasData(hasParamWithName("payloadEnc")),
                hasData(hasParamWithValue("x-success",
                        "com.braintreepayments.api.dropin.test.braintree://onetouch/v1/success")),
                hasData(hasParamWithValue("x-cancel",
                        "com.braintreepayments.api.dropin.test.braintree://onetouch/v1/cancel")),
                hasExtras(allOf(hasEntry(BraintreeBrowserSwitchActivity.EXTRA_BROWSER_SWITCH,
                        true)))));
    }

    @Test(timeout = 5000)
    public void startsPayWithPayPalWithAddressScope() throws InvalidArgumentException,
            JSONException, InterruptedException {
        Looper.prepare();
        getFragment(true, true, true);
        PaymentRequest paymentRequest = new PaymentRequest()
                .tokenizationKey(TOKENIZATION_KEY)
                .paypalAdditionalScopes(Collections.singletonList(PayPal.SCOPE_ADDRESS));
        PaymentButton paymentButton = PaymentButton.newInstance(mActivity, android.R.id.content,
                paymentRequest);
        getInstrumentation().waitForIdleSync();

        paymentButton.getView().findViewById(R.id.bt_paypal_button).performClick();

        intending(hasAction(equalTo(Intent.ACTION_VIEW))).respondWith(new ActivityResult(0, null));
        intended(allOf(
                hasAction(equalTo(Intent.ACTION_VIEW)),
                hasData(hasScheme("https")),
                hasData(hasHost("assets.staging.braintreepayments.com")),
                hasData(hasPath("/one-touch-login/")),
                hasData(hasParamWithName("payload")),
                hasData(hasScope("address")),
                hasData(hasParamWithName("payloadEnc")),
                hasData(hasParamWithValue("x-success",
                        "com.braintreepayments.api.dropin.test.braintree://onetouch/v1/success")),
                hasData(hasParamWithValue("x-cancel",
                        "com.braintreepayments.api.dropin.test.braintree://onetouch/v1/cancel")),
                hasExtras(allOf(hasEntry(BraintreeBrowserSwitchActivity.EXTRA_BROWSER_SWITCH,
                        true)))));
    }

    @Test(timeout = 1000)
    public void startsPayWithVenmo() throws InvalidArgumentException, JSONException {
        BraintreeFragment fragment = getFragment(true, true, false);
        Context mockContextForVenmo = new MockContextForVenmo()
                .venmoInstalled()
                .build();
        when(fragment.getApplicationContext()).thenReturn(mockContextForVenmo);
        SignatureVerificationTestUtils.disableSignatureVerification();
        PaymentRequest paymentRequest = new PaymentRequest()
                .tokenizationKey(TOKENIZATION_KEY);
        PaymentButton paymentButton = PaymentButton.newInstance(mActivity, paymentRequest);
        getInstrumentation().waitForIdleSync();
        paymentButton.mBraintreeFragment = fragment;
        paymentButton.setupButton(fragment.getConfiguration());
        getInstrumentation().waitForIdleSync();

        paymentButton.getView().findViewById(R.id.bt_venmo_button).performClick();

        verify(fragment).sendAnalyticsEvent("pay-with-venmo.selected");
    }

    @Test(timeout = 5000)
    public void startsPayWithAndroidPay() throws JSONException, InvalidArgumentException {
        Looper.prepare();
        BraintreeFragment fragment = getFragment(true, true, true);
        PaymentRequest paymentRequest = new PaymentRequest()
                .tokenizationKey(TOKENIZATION_KEY)
                .androidPayCart(Cart.newBuilder().build());
        PaymentButton paymentButton = PaymentButton.newInstance(mActivity, android.R.id.content,
                paymentRequest);
        getInstrumentation().waitForIdleSync();
        paymentButton.mBraintreeFragment = fragment;
        paymentButton.setupButton(fragment.getConfiguration());
        getInstrumentation().waitForIdleSync();

        paymentButton.getView().findViewById(R.id.bt_android_pay_button).performClick();

        verify(fragment).sendAnalyticsEvent("android-pay.selected");
    }

    /** helpers */
    private BraintreeFragment getFragment(boolean paypalEnabled, boolean payWithVenmoEnabled,
            boolean androidPayEnabled)
            throws InvalidArgumentException, JSONException {
        String configuration;
        if (paypalEnabled && payWithVenmoEnabled && androidPayEnabled) {
            configuration =
                    stringFromFixture("configuration_with_android_pay_and_venmo_and_paypal.json");
        } else if (paypalEnabled && payWithVenmoEnabled) {
            configuration = stringFromFixture("configuration_with_paypal_and_venmo.json");
        } else if (paypalEnabled && androidPayEnabled) {
            configuration = stringFromFixture("configuration_with_android_pay_and_paypal.json");
        } else if (paypalEnabled) {
            configuration = stringFromFixture("configuration_with_paypal.json");
        } else if (payWithVenmoEnabled && androidPayEnabled) {
            configuration = stringFromFixture("configuration_with_venmo_and_android_pay.json");
        } else if (payWithVenmoEnabled) {
            configuration = stringFromFixture("configuration_with_venmo.json");
        } else if (androidPayEnabled) {
            configuration = stringFromFixture("configuration_with_android_pay.json");
        } else {
            configuration = stringFromFixture("configuration.json");
        }

        Authorization clientToken = Authorization.fromString(stringFromFixture("client_token.json"));

        writeMockConfiguration(clientToken.getConfigUrl(), configuration);
        BraintreeFragment fragment = spy(BraintreeFragment.newInstance(mActivity, clientToken.toString()));
        doNothing().when(fragment).startActivity(any(Intent.class));
        doNothing().when(fragment).startActivityForResult(any(Intent.class), anyInt());

        if (payWithVenmoEnabled || androidPayEnabled) {
            Configuration configurationObj = spy(Configuration.fromJson(configuration));
            if (payWithVenmoEnabled) {
                VenmoConfiguration venmoConfiguration = mock(VenmoConfiguration.class);
                when(venmoConfiguration.isEnabled(any(Context.class)))
                        .thenReturn(true);
                when(configurationObj.getPayWithVenmo()).thenReturn(venmoConfiguration);
            }
            if (androidPayEnabled) {
                AndroidPayConfiguration androidPayConfiguration = mock(
                        AndroidPayConfiguration.class);
                when(androidPayConfiguration.isEnabled(any(Context.class))).thenReturn(true);
                when(androidPayConfiguration.getGoogleAuthorizationFingerprint())
                        .thenReturn("google-authorization-fingerprint");
                when(androidPayConfiguration.getSupportedNetworks())
                        .thenReturn(new String[]{"visa"});
                when(configurationObj.getAndroidPay()).thenReturn(androidPayConfiguration);
            }
            when(fragment.getConfiguration()).thenReturn(configurationObj);
        }

        getInstrumentation().waitForIdleSync();

        return fragment;
    }

    private Matcher<Uri> hasScope(final String scope) {
        checkNotNull(scope);

        return new TypeSafeMatcher<Uri>() {
            @Override
            public boolean matchesSafely(Uri uri) {
                String payload =
                        new String(Base64.decode(uri.getQueryParameter("payload"), Base64.DEFAULT));
                return payload.contains(scope);
            }

            @Override
            public void describeTo(Description description) {
                description.appendText("has scope: " + scope);
            }
        };
    }
}<|MERGE_RESOLUTION|>--- conflicted
+++ resolved
@@ -242,13 +242,8 @@
 
     @Test(timeout = 1000)
     public void notVisibleWhenNoMethodsAreEnabled() throws InvalidArgumentException, JSONException {
-<<<<<<< HEAD
         getFragment(false, false, false);
-        PaymentButton paymentButton = PaymentButton.newInstance(mActivity,
-=======
-        getFragment(false, false);
-        PaymentButton paymentButton = PaymentButton.newInstance(mActivity, android.R.id.content,
->>>>>>> f65d0299
+        PaymentButton paymentButton = PaymentButton.newInstance(mActivity, android.R.id.content,
                 new PaymentRequest().tokenizationKey(TOKENIZATION_KEY));
         getInstrumentation().waitForIdleSync();
 
@@ -257,13 +252,8 @@
 
     @Test(timeout = 1000)
     public void onlyShowsPayPal() throws InvalidArgumentException, JSONException {
-<<<<<<< HEAD
         getFragment(true, false, false);
-        PaymentButton paymentButton = PaymentButton.newInstance(mActivity,
-=======
-        getFragment(true, false);
-        PaymentButton paymentButton = PaymentButton.newInstance(mActivity, android.R.id.content,
->>>>>>> f65d0299
+        PaymentButton paymentButton = PaymentButton.newInstance(mActivity, android.R.id.content,
                 new PaymentRequest().tokenizationKey(TOKENIZATION_KEY));
         getInstrumentation().waitForIdleSync();
 
@@ -446,13 +436,8 @@
     public void startsPayWithPayPal()
             throws InvalidArgumentException, JSONException, InterruptedException {
         Looper.prepare();
-<<<<<<< HEAD
         getFragment(true, true, true);
-        PaymentButton paymentButton = PaymentButton.newInstance(mActivity,
-=======
-        getFragment(true, true);
-        PaymentButton paymentButton = PaymentButton.newInstance(mActivity, android.R.id.content,
->>>>>>> f65d0299
+        PaymentButton paymentButton = PaymentButton.newInstance(mActivity, android.R.id.content,
                 new PaymentRequest().tokenizationKey(TOKENIZATION_KEY));
         getInstrumentation().waitForIdleSync();
 
