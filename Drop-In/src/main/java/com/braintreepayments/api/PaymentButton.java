--- conflicted
+++ resolved
@@ -58,17 +58,11 @@
      * to the {@link Activity}'s {@link FragmentManager}.
      *
      * @param activity The {@link Activity} to add the {@link Fragment} to.
-<<<<<<< HEAD
-     * @param paymentRequest The {@link PaymentRequest} to use to configure the {@link
-     * PaymentButton}. *Note:* This {@link CheckoutRequest} must include a client key or
-     * tokenization key.
-=======
      * @param paymentRequest The {@link PaymentRequest} to use to configure the
      *        {@link PaymentButton}. *Note:* This {@link CheckoutRequest} must include a client key
      *        or client token.
      * @param containerViewId Optional identifier of the container this fragment is to be placed in.
      *        If 0, it will not be placed in a container.
->>>>>>> f65d0299
      * @return {@link PaymentButton}
      * @throws InvalidArgumentException If the client key or tokenization key is not valid or
      * cannot be parsed.
