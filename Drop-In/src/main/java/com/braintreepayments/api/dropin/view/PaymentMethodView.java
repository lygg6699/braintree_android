package com.braintreepayments.api.dropin.view;

import android.content.Context;
import android.util.AttributeSet;
import android.view.LayoutInflater;
import android.view.View;
import android.widget.ImageView;
import android.widget.RelativeLayout;
import android.widget.TextView;

import com.braintreepayments.api.dropin.R;
import com.braintreepayments.api.models.AndroidPayCard;
import com.braintreepayments.api.models.Card;
import com.braintreepayments.api.models.CoinbaseAccount;
import com.braintreepayments.api.models.PaymentMethod;

/**
 * Layout that includes an image and text representation of a PaymentMethod
 */
public class PaymentMethodView extends RelativeLayout {

    private static final int UNKNOWN_IMAGE_ID = -1;

    public static enum PaymentType {
        VISA(R.drawable.bt_visa, R.string.bt_descriptor_visa, "Visa"),
        MASTERCARD(R.drawable.bt_mastercard, R.string.bt_descriptor_mastercard, "MasterCard"),
        DISCOVER(R.drawable.bt_discover, R.string.bt_descriptor_discover, "Discover"),
        AMEX(R.drawable.bt_amex, R.string.bt_descriptor_amex, "American Express"),
        JCB(R.drawable.bt_jcb, R.string.bt_descriptor_jcb, "JCB"),
        DINERS(R.drawable.bt_diners, R.string.bt_descriptor_diners, "Diners"),
        MAESTRO(R.drawable.bt_maestro, R.string.bt_descriptor_maestro, "Maestro"),
        PAYPAL(R.drawable.bt_paypal, R.string.bt_descriptor_paypal, "PayPal"),
<<<<<<< HEAD
        COINBASE(R.drawable.bt_coinbase, R.string.bt_descriptor_coinbase, "Coinbase"),
=======
        ANDROID_PAY(R.drawable.bt_android_pay, R.string.bt_descriptor_android_pay, "Google Wallet"),
>>>>>>> da8014d3
        UNKNOWN(UNKNOWN_IMAGE_ID, R.string.bt_descriptor_unknown, "unknown");

        private final int mPictureResId;

        /** Resource ID to a localized/user-facing version of the string. */
        private final int mDescriptorStringId;

        /** Name of the card known by Braintree. Only ever needed in English. */
        private String mCanonicalName;

        PaymentType(int pictureResId, int descriptorStringId, String canonicalName) {
            mPictureResId = pictureResId;
            mDescriptorStringId = descriptorStringId;
            mCanonicalName = canonicalName;
        }

        static PaymentType forType(String paymentMethodType) {
            for (PaymentType type : values()) {
                if (type.mCanonicalName.equals(paymentMethodType)) {
                    return type;
                }
            }
            return UNKNOWN;
        }
    }

    private PaymentType mType = PaymentType.UNKNOWN;
    private ImageView mIconView;
    private TextView mDescriptorView;
    private TextView mDescriptionView;
    private CharSequence mDescription;

    public PaymentMethodView(Context context) {
        super(context);
        init(context);
    }

    public PaymentMethodView(Context context, AttributeSet attrs) {
        super(context, attrs);
        init(context);
    }

    public PaymentMethodView(Context context, AttributeSet attrs, int defStyle) {
        super(context, attrs, defStyle);
        init(context);
    }

    private void init(Context context) {
        LayoutInflater.from(context).inflate(R.layout.bt_payment_method, this);
        mIconView = findView(R.id.bt_payment_method_icon);
        mDescriptorView = findView(R.id.bt_payment_method_type);
        mDescriptionView = findView(R.id.bt_payment_method_description);
        refresh();
    }

    public void setPaymentMethodDetails(PaymentMethod paymentMethod) {
        mType = PaymentType.forType(paymentMethod.getTypeLabel());
        if (paymentMethod instanceof Card) {
            mDescription = String.format(getResources().getString(R.string.bt_card_descriptor),
                    ((Card) paymentMethod).getLastTwo());
<<<<<<< HEAD
        } else if (paymentMethod instanceof CoinbaseAccount) {
            mDescription = ((CoinbaseAccount) paymentMethod).getEmail();
=======
        } else if (paymentMethod instanceof AndroidPayCard) {
            mDescription = String.format(getResources().getString(R.string.bt_card_descriptor),
                    ((AndroidPayCard) paymentMethod).getLastTwo());
>>>>>>> da8014d3
        } else {
            mDescription = paymentMethod.getDescription();
        }
        refresh();
    }

    private void refresh() {
        if (mType.mPictureResId != UNKNOWN_IMAGE_ID) {
            mIconView.setImageResource(mType.mPictureResId);
            mIconView.setVisibility(View.VISIBLE);
        } else {
            mIconView.setVisibility(View.GONE);
        }
        mDescriptorView.setText(getContext().getString(mType.mDescriptorStringId));
        mDescriptionView.setText(mDescription);
    }

    @SuppressWarnings("unchecked")
    private <T extends View> T findView(int id) {
        return (T) findViewById(id);
    }
}<|MERGE_RESOLUTION|>--- conflicted
+++ resolved
@@ -30,11 +30,8 @@
         DINERS(R.drawable.bt_diners, R.string.bt_descriptor_diners, "Diners"),
         MAESTRO(R.drawable.bt_maestro, R.string.bt_descriptor_maestro, "Maestro"),
         PAYPAL(R.drawable.bt_paypal, R.string.bt_descriptor_paypal, "PayPal"),
-<<<<<<< HEAD
         COINBASE(R.drawable.bt_coinbase, R.string.bt_descriptor_coinbase, "Coinbase"),
-=======
         ANDROID_PAY(R.drawable.bt_android_pay, R.string.bt_descriptor_android_pay, "Google Wallet"),
->>>>>>> da8014d3
         UNKNOWN(UNKNOWN_IMAGE_ID, R.string.bt_descriptor_unknown, "unknown");
 
         private final int mPictureResId;
@@ -95,14 +92,11 @@
         if (paymentMethod instanceof Card) {
             mDescription = String.format(getResources().getString(R.string.bt_card_descriptor),
                     ((Card) paymentMethod).getLastTwo());
-<<<<<<< HEAD
         } else if (paymentMethod instanceof CoinbaseAccount) {
             mDescription = ((CoinbaseAccount) paymentMethod).getEmail();
-=======
         } else if (paymentMethod instanceof AndroidPayCard) {
             mDescription = String.format(getResources().getString(R.string.bt_card_descriptor),
                     ((AndroidPayCard) paymentMethod).getLastTwo());
->>>>>>> da8014d3
         } else {
             mDescription = paymentMethod.getDescription();
         }
