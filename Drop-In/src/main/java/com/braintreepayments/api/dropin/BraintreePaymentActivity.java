package com.braintreepayments.api.dropin;

import android.annotation.SuppressLint;
import android.annotation.TargetApi;
import android.app.ActionBar;
import android.app.Activity;
import android.content.BroadcastReceiver;
import android.content.Context;
import android.content.Intent;
import android.content.IntentFilter;
import android.graphics.drawable.ColorDrawable;
import android.os.Build.VERSION;
import android.os.Build.VERSION_CODES;
import android.os.Bundle;
import android.text.TextUtils;
import android.view.MenuItem;
import android.view.View;
import android.view.ViewStub;

import com.braintreepayments.api.Braintree;
import com.braintreepayments.api.Braintree.BraintreeSetupFinishedListener;
import com.braintreepayments.api.Braintree.ErrorListener;
import com.braintreepayments.api.Braintree.PaymentMethodCreatedListener;
import com.braintreepayments.api.Braintree.PaymentMethodsUpdatedListener;
import com.braintreepayments.api.BraintreeBroadcastManager;
import com.braintreepayments.api.BraintreeBrowserSwitchActivity;
import com.braintreepayments.api.VenmoAppSwitch;
import com.braintreepayments.api.dropin.Customization.CustomizationBuilder;
import com.braintreepayments.api.dropin.view.PaymentButton;
import com.braintreepayments.api.exceptions.AuthenticationException;
import com.braintreepayments.api.exceptions.AuthorizationException;
import com.braintreepayments.api.exceptions.ConfigurationException;
import com.braintreepayments.api.exceptions.DownForMaintenanceException;
import com.braintreepayments.api.exceptions.ErrorWithResponse;
import com.braintreepayments.api.exceptions.ServerException;
import com.braintreepayments.api.exceptions.UnexpectedException;
import com.braintreepayments.api.exceptions.UpgradeRequiredException;
import com.braintreepayments.api.models.Card;
<<<<<<< HEAD
import com.braintreepayments.api.models.CoinbaseAccount;
=======
import com.braintreepayments.api.models.AndroidPayCard;
>>>>>>> da8014d3
import com.braintreepayments.api.models.PayPalAccount;
import com.braintreepayments.api.models.PaymentMethod;
import com.google.android.gms.wallet.Cart;

import java.io.Serializable;
import java.util.List;
import java.util.concurrent.Executors;
import java.util.concurrent.TimeUnit;
import java.util.concurrent.atomic.AtomicBoolean;

/**
 * {@link android.app.Activity} encompassing Braintree's Drop-In UI.
 */
public class BraintreePaymentActivity extends Activity implements
        BraintreeSetupFinishedListener, PaymentMethodsUpdatedListener, PaymentMethodCreatedListener,
        ErrorListener {

    /**
     * The payment method flow halted due to a resolvable error (authentication, authorization, SDK upgrade required).
     * The reason for the error will be returned in a future release.
     */
    public static final int BRAINTREE_RESULT_DEVELOPER_ERROR = 2;

    /**
     * The payment method flow halted due to an error from the Braintree gateway.
     * The best recovery path is to try again with a new client token.
     */
    public static final int BRAINTREE_RESULT_SERVER_ERROR = 3;

    /**
     * The payment method flow halted due to the Braintree gateway going down for maintenance.
     * Try again later.
     */
    public static final int BRAINTREE_RESULT_SERVER_UNAVAILABLE = 4;

    /**
     * Used for Android Pay to specify a {@link com.google.android.gms.wallet.Cart} for presentation and customization.
     */
    public static final String EXTRA_ANDROID_PAY_CART = "com.braintreepayments.api.dropin.EXTRA_CART";

    /**
     * Used for Android Pay to specify a billing agreement.
     */
    public static final String EXTRA_ANDROID_PAY_IS_BILLING_AGREEMENT = "com.braintreepayments.api.dropin.EXTRA_ANDROID_PAY_IS_BILLING_AGREEMENT";

    /**
     * Used to specify a client token during initialization.
     */
    public static final String EXTRA_CLIENT_TOKEN = "com.braintreepayments.api.dropin.EXTRA_CLIENT_TOKEN";

    /**
     * Used to specify UI customizations during initialization.
     */
    public static final String EXTRA_CUSTOMIZATION = "com.braintreepayments.api.dropin.EXTRA_CUSTOMIZATION";

    /**
     * {@link com.braintreepayments.api.models.PaymentMethod} returned by successfully exiting the flow.
     */
    public static final String EXTRA_PAYMENT_METHOD = "com.braintreepayments.api.dropin.EXTRA_PAYMENT_METHOD";

    /**
     * Nonce returned by successfully exiting the flow. Can be used directly with the Braintree gateway.
     */
    public static final String EXTRA_PAYMENT_METHOD_NONCE = "com.braintreepayments.api.dropin.EXTRA_PAYMENT_METHOD_NONCE";

    /**
     * Error messages are returned as the value of this key in the data intent in {@link android.app.Activity#onActivityResult(int, int, android.content.Intent)}
     * if {@code responseCode} is not {@link android.app.Activity#RESULT_OK} or {@link android.app.Activity#RESULT_CANCELED}
     */
    public static final String EXTRA_ERROR_MESSAGE = "com.braintreepayments.api.dropin.EXTRA_ERROR_MESSAGE";

    private static final String ON_PAYMENT_METHOD_ADD_FORM_KEY = "com.braintreepayments.api.dropin.PAYMENT_METHOD_ADD_FORM";

    private Braintree mBraintree;
    private AddPaymentMethodViewController mAddPaymentMethodViewController;
    private SelectPaymentMethodViewController mSelectPaymentMethodViewController;
    private AtomicBoolean mHavePaymentMethodsBeenReceived = new AtomicBoolean(false);
    private Bundle mSavedInstanceState;
    private Customization mCustomization;

    private BroadcastReceiver mBrowserSwitchReceiver = new BroadcastReceiver() {
        @Override
        public void onReceive(Context context, Intent intent) {
            String action = intent.getAction();
            if (action.equalsIgnoreCase(BraintreeBrowserSwitchActivity.LOCAL_BROADCAST_BROWSER_SWITCH_COMPLETED)) {
                StubbedView.LOADING_VIEW.show(BraintreePaymentActivity.this);
                intent.putExtra("store-in-vault", true);
                BraintreePaymentActivity.this.mAddPaymentMethodViewController.onPaymentResult(
                        PaymentButton.REQUEST_CODE, intent.getIntExtra(
                                BraintreeBrowserSwitchActivity.BROADCAST_BROWSER_EXTRA_RESULT,
                                Activity.RESULT_OK), intent);
            }
        }
    };


    @Override
    protected void onCreate(Bundle savedInstanceState) {
        super.onCreate(savedInstanceState);
<<<<<<< HEAD

        BraintreeBroadcastManager.getInstance(this).registerReceiver(mBrowserSwitchReceiver,
                new IntentFilter(
                        BraintreeBrowserSwitchActivity.LOCAL_BROADCAST_BROWSER_SWITCH_COMPLETED));


        mSavedInstanceState = (savedInstanceState != null) ? savedInstanceState : new Bundle();

=======
>>>>>>> da8014d3
        setContentView(R.layout.bt_drop_in_ui);

        mSavedInstanceState = (savedInstanceState != null) ? savedInstanceState : new Bundle();
        mCustomization = getCustomization();
        customizeActionBar();

        mBraintree = Braintree.restoreSavedInstanceState(this, mSavedInstanceState);
        if (mBraintree != null) {
            init();
        } else {
            Braintree.setup(this, getClientToken(), this);
            showLoadingView();
        }
    }

    @Override
    public void onBraintreeSetupFinished(boolean setupSuccessful, Braintree braintree,
        String errorMessage, Exception exception) {
        if (!setupSuccessful) {
            setResult(BRAINTREE_RESULT_SERVER_ERROR,
                new Intent().putExtra(EXTRA_ERROR_MESSAGE, exception));
            finish();
        } else {
            mBraintree = braintree;
            init();
        }
    }

    private void init() {
        mBraintree.setIntegrationDropin();
        mBraintree.sendAnalyticsEvent("sdk.initialized");
        mBraintree.addListener(this);
        mBraintree.unlockListeners();

        if (mBraintree.hasCachedCards()) {
            if (mSavedInstanceState.getBoolean(ON_PAYMENT_METHOD_ADD_FORM_KEY)) {
                showAddPaymentMethodView();
            } else {
                onPaymentMethodsUpdated(mBraintree.getCachedPaymentMethods());
            }
        } else {
            mBraintree.getPaymentMethods();
            waitForData();
        }
    }

    protected void onResume() {
        super.onResume();

        if (mBraintree != null) {
            mBraintree.onResume(this);
        }
    }

    protected void onPause() {
        super.onPause();

        if (mBraintree != null) {
            mBraintree.onPause(this);
        }
    }

    protected void onDestroy() {
        BraintreeBroadcastManager.getInstance(this).unregisterReceiver(mBrowserSwitchReceiver);
        super.onDestroy();
    }

    @Override
    public void onActivityResult(int requestCode, int resultCode, Intent data) {
        if (resultCode == RESULT_OK) {
            if (requestCode == PaymentButton.REQUEST_CODE) {
                // prevent NPE if activity was restarted
                initAddPaymentMethodView(StubbedView.CARD_FORM.inflateOrFind(this));
                showLoadingView();
                mAddPaymentMethodViewController.onPaymentResult(requestCode, resultCode, data);
            }
<<<<<<< HEAD
        } else if (resultCode == RESULT_CANCELED) {
            mBraintree.sendAnalyticsEvent("add-paypal.user-canceled"); // TODO Bug
=======
        } else {
            if (resultCode == RESULT_CANCELED) {
                mBraintree.sendAnalyticsEvent("add-paypal.user-canceled");
            }
            if (requestCode == PaymentButton.REQUEST_CODE) {
                showAddPaymentMethodView();
            }
>>>>>>> da8014d3
        }
    }

    @Override
    public void onPaymentMethodsUpdated(List<PaymentMethod> paymentMethods) {
        mHavePaymentMethodsBeenReceived.set(true);

        if (paymentMethods.size() == 0) {
            showAddPaymentMethodView();
        } else {
            initSelectPaymentMethodView();
        }
    }

    @Override
    public void onPaymentMethodCreated(final PaymentMethod paymentMethod) {
        if (paymentMethod instanceof Card) {
            if(paymentMethod.getSource() != null &&
                    paymentMethod.getSource().equals(VenmoAppSwitch.VENMO_SOURCE)) {
                finishCreate();
            } else {
                mBraintree.sendAnalyticsEvent("add-card.success");

                mAddPaymentMethodViewController.showSuccess();
                Executors.newScheduledThreadPool(1).schedule(new Runnable() {
                    @Override
                    public void run() {
                        runOnUiThread(new Runnable() {
                            @Override
                            public void run() {
                                finalizeSelection(paymentMethod);
                            }
                        });
                    }
                }, 1, TimeUnit.SECONDS);
            }
        } else if (paymentMethod instanceof PayPalAccount) {
            mBraintree.sendAnalyticsEvent("add-paypal.success");
            finishCreate();
<<<<<<< HEAD
        } else if (paymentMethod instanceof CoinbaseAccount) {
            mBraintree.sendAnalyticsEvent("add-coinbase.success");
            finishCreate();
        } else {
            mBraintree.sendAnalyticsEvent("add-unknown.success");
=======
        } else if (paymentMethod instanceof AndroidPayCard) {
            mBraintree.sendAnalyticsEvent("add-android-pay.success");
>>>>>>> da8014d3
            finishCreate();
        }
    }

    private void finishCreate() {
        mAddPaymentMethodViewController.endSubmit();
        initSelectPaymentMethodView();
        mSelectPaymentMethodViewController.onPaymentMethodSelected(0);
    }

    @Override
    public void onUnrecoverableError(Throwable throwable) {
        // Falling back to add payment method if getPaymentMethods fails
        if (StubbedView.LOADING_VIEW.mCurrentView && !mHavePaymentMethodsBeenReceived.get()) {
            mHavePaymentMethodsBeenReceived.set(true);
            showAddPaymentMethodView();
        } else {
            if(throwable instanceof AuthenticationException ||
                    throwable instanceof AuthorizationException ||
                    throwable instanceof UpgradeRequiredException ||
                    throwable instanceof ConfigurationException) {
                mBraintree.sendAnalyticsEvent("sdk.exit.developer-error");
                setResult(BRAINTREE_RESULT_DEVELOPER_ERROR,
                        new Intent().putExtra(EXTRA_ERROR_MESSAGE, throwable));
            } else if(throwable instanceof ServerException || throwable instanceof UnexpectedException) {
                mBraintree.sendAnalyticsEvent("sdk.exit.server-error");
                setResult(BRAINTREE_RESULT_SERVER_ERROR,
                        new Intent().putExtra(EXTRA_ERROR_MESSAGE, throwable));
            } else if(throwable instanceof DownForMaintenanceException) {
                mBraintree.sendAnalyticsEvent("sdk.exit.server-unavailable");
                setResult(BRAINTREE_RESULT_SERVER_UNAVAILABLE,
                        new Intent().putExtra(EXTRA_ERROR_MESSAGE, throwable));
            }

            finish();
        }
    }

    @Override
    public void onRecoverableError(ErrorWithResponse error) {
        mAddPaymentMethodViewController.setErrors(error);
    }

    protected void finalizeSelection(PaymentMethod paymentMethod) {
        mBraintree.sendAnalyticsEvent("sdk.exit.success");

        Intent resultIntent = new Intent();
        // required to be Serializable for backwards compatibility
        resultIntent.putExtra(EXTRA_PAYMENT_METHOD, (Serializable) paymentMethod);
        resultIntent.putExtra(EXTRA_PAYMENT_METHOD_NONCE, paymentMethod.getNonce());
        setResult(RESULT_OK, resultIntent);
        finish();
    }

    private void waitForData() {
        Executors.newScheduledThreadPool(1).schedule(new Runnable() {
            @Override
            public void run() {
                if (!mHavePaymentMethodsBeenReceived.get()) {
                    runOnUiThread(new Runnable() {
                        @Override
                        public void run() {
                            mHavePaymentMethodsBeenReceived.set(true);
                            showAddPaymentMethodView();
                        }
                    });
                }
            }
        }, 10, TimeUnit.SECONDS);
        showLoadingView();
    }

    private void initSelectPaymentMethodView() {
        View selectMethodView = StubbedView.SELECT_VIEW.show(this);

        if (mSelectPaymentMethodViewController == null) {
            mSelectPaymentMethodViewController = new SelectPaymentMethodViewController(this,
                    mSavedInstanceState, selectMethodView, mBraintree, mCustomization);
        } else {
            mSelectPaymentMethodViewController.setupPaymentMethod();
        }

        setActionBarUpEnabled(false);
    }

    protected void showAddPaymentMethodView() {
        mBraintree.sendAnalyticsEvent("add-card.start");

        initAddPaymentMethodView(StubbedView.CARD_FORM.show(this));

        if (mBraintree.getCachedPaymentMethods().size() > 0) {
            setActionBarUpEnabled(true);
        }
    }

    private void initAddPaymentMethodView(View paymentMethodView) {
        if (mAddPaymentMethodViewController == null) {
            mAddPaymentMethodViewController = new AddPaymentMethodViewController(this,
                    mSavedInstanceState, paymentMethodView, mBraintree, mCustomization);
        }
    }

    protected void showLoadingView() {
        StubbedView.LOADING_VIEW.show(this);
    }

    @TargetApi(VERSION_CODES.HONEYCOMB)
    private void setActionBarUpEnabled(boolean enabled) {
        if (VERSION.SDK_INT >= VERSION_CODES.HONEYCOMB) {
            ActionBar actionBar = getActionBar();
            if (actionBar != null) {
                actionBar.setDisplayHomeAsUpEnabled(enabled);
            }
        }
    }

    private String getClientToken() {
        String clientToken = getIntent().getStringExtra(EXTRA_CLIENT_TOKEN);
        if (clientToken == null) {
            clientToken = mSavedInstanceState.getString(EXTRA_CLIENT_TOKEN);
            if (clientToken == null) {
                throw new IllegalArgumentException("A client token must be specified with " +
                        BraintreePaymentActivity.class.getSimpleName() +
                        ".EXTRA_CLIENT_TOKEN extra");
            }
        }
        return clientToken;
    }

    @SuppressLint("NewApi")
    private void customizeActionBar() {
        if (VERSION.SDK_INT >= VERSION_CODES.HONEYCOMB) {
            ActionBar actionBar = getActionBar();
            if (actionBar != null) {
                if (TextUtils.isEmpty(mCustomization.getActionBarTitle())) {
                    actionBar.setTitle(getString(R.string.bt_default_action_bar_text));
                } else {
                    actionBar.setTitle(mCustomization.getActionBarTitle());
                }

                if (VERSION.SDK_INT >= VERSION_CODES.ICE_CREAM_SANDWICH) {
                    if (mCustomization.getActionBarLogo() == 0) {
                        actionBar.setLogo(new ColorDrawable(
                                getResources().getColor(android.R.color.transparent)));
                    } else {
                        actionBar.setLogo(mCustomization.getActionBarLogo());
                    }
                }
            }
        }
    }

    private Customization getCustomization() {
        Customization customization = (Customization) getIntent().getSerializableExtra(EXTRA_CUSTOMIZATION);
        if (customization == null) {
            customization = new CustomizationBuilder()
                    .build();
        }
        return customization;
    }

    protected Cart getAndroidPayCart() throws NoClassDefFoundError {
        return getIntent().getParcelableExtra(EXTRA_ANDROID_PAY_CART);
    }

    protected boolean getAndroidPayIsBillingAgreement() {
        return getIntent().getBooleanExtra(EXTRA_ANDROID_PAY_IS_BILLING_AGREEMENT, false);
    }

    @Override
    public boolean onOptionsItemSelected(MenuItem item) {
        if (item.getItemId() == android.R.id.home) {
            onBackPressed();
            return true;
        }
        return super.onOptionsItemSelected(item);
    }

    @Override
    public void onBackPressed() {
        if (StubbedView.CARD_FORM.mCurrentView && mBraintree.getCachedPaymentMethods().size() > 0) {
            initSelectPaymentMethodView();
        } else if (mAddPaymentMethodViewController != null &&
                mAddPaymentMethodViewController.isSubmitting()) {
            // noop
        } else {
            if (mBraintree != null) {
                mBraintree.sendAnalyticsEvent("sdk.exit.user-canceled");
            }

            setResult(RESULT_CANCELED);
            finish();
        }
    }

    @Override
    protected void onSaveInstanceState(Bundle outState) {
        super.onSaveInstanceState(outState);

        outState.putString(EXTRA_CLIENT_TOKEN, getClientToken());

        if (StubbedView.CARD_FORM.mCurrentView) {
            outState.putBoolean(ON_PAYMENT_METHOD_ADD_FORM_KEY, true);
        }

        saveState(mAddPaymentMethodViewController, outState);
        saveState(mSelectPaymentMethodViewController, outState);

        if (mBraintree != null) {
            mBraintree.onSaveInstanceState(outState);
        }
    }

    private void saveState(BraintreeViewController viewController, Bundle outState) {
        if (viewController != null) {
            viewController.onSaveInstanceState(outState);
        }
    }

    /**
     * A simple interface to decide which of the central views should be displayed. The description
     * is not included here since it is included with all views if it is specified.
     */
    private enum StubbedView {
        LOADING_VIEW(R.id.bt_stub_loading_view, R.id.bt_inflated_loading_view),
        SELECT_VIEW(R.id.bt_stub_payment_methods_list, R.id.bt_inflated_payment_methods_list),
        CARD_FORM(R.id.bt_stub_payment_method_form, R.id.bt_inflated_payment_method_form);

        private final int mStubbedViewId;
        private final int mInflatedViewId;
        private boolean mCurrentView;

        private static int mAnimationDuration;

        StubbedView(int stubbedViewId, int inflatedViewId) {
            mStubbedViewId = stubbedViewId;
            mInflatedViewId = inflatedViewId;
            mCurrentView = false;
        }

        /**
         * @param activity activity for the views.
         * @return the inflated or found view.
         */
        @SuppressWarnings("unchecked")
        <T extends View> T inflateOrFind(BraintreePaymentActivity activity) {
            ViewStub stub = activity.findView(mStubbedViewId);
            if (stub != null) {
                return (T) stub.inflate();
            } else {
                return activity.findView(mInflatedViewId);
            }
        }

        /**
         * @param activity hosting activity for the views. Should always be {@code this}.
         * @return the displayed {@link View}.
         */
        @SuppressLint("NewApi")
        @SuppressWarnings("unchecked")
        <T extends View> T show(BraintreePaymentActivity activity) {
            for (StubbedView value : values()) {
                if (this != value) {
                    value.hide(activity);
                }
            }

            View inflated = inflateOrFind(activity);
            if (VERSION.SDK_INT >= VERSION_CODES.HONEYCOMB_MR1) {
                inflated.setAlpha(0f);
                inflated.setVisibility(View.VISIBLE);
                inflated.animate()
                        .alpha(1f)
                        .setDuration(getDuration(activity));
            } else {
                inflated.setVisibility(View.VISIBLE);
            }

            mCurrentView = true;

            return (T) inflated;
        }

        /**
         * @param activity hosting activity for the views. Should always be {@code this}.
         */
        void hide(BraintreePaymentActivity activity) {
            ViewStub stub = activity.findView(mStubbedViewId);
            if (stub == null) {
                activity.findView(mInflatedViewId).setVisibility(View.GONE);
            }

            mCurrentView = false;
        }

        private long getDuration(Context context) {
            if (mAnimationDuration == 0) {
                mAnimationDuration = context.getResources().getInteger(
                        android.R.integer.config_shortAnimTime);
            }

            return mAnimationDuration;
        }
    }

    @SuppressWarnings("unchecked")
    private <T extends View> T findView(int id) {
        return (T) findViewById(id);
    }

}<|MERGE_RESOLUTION|>--- conflicted
+++ resolved
@@ -36,11 +36,8 @@
 import com.braintreepayments.api.exceptions.UnexpectedException;
 import com.braintreepayments.api.exceptions.UpgradeRequiredException;
 import com.braintreepayments.api.models.Card;
-<<<<<<< HEAD
 import com.braintreepayments.api.models.CoinbaseAccount;
-=======
 import com.braintreepayments.api.models.AndroidPayCard;
->>>>>>> da8014d3
 import com.braintreepayments.api.models.PayPalAccount;
 import com.braintreepayments.api.models.PaymentMethod;
 import com.google.android.gms.wallet.Cart;
@@ -140,17 +137,12 @@
     @Override
     protected void onCreate(Bundle savedInstanceState) {
         super.onCreate(savedInstanceState);
-<<<<<<< HEAD
-
+
+        // For Coinbase browser switch
         BraintreeBroadcastManager.getInstance(this).registerReceiver(mBrowserSwitchReceiver,
                 new IntentFilter(
                         BraintreeBrowserSwitchActivity.LOCAL_BROADCAST_BROWSER_SWITCH_COMPLETED));
 
-
-        mSavedInstanceState = (savedInstanceState != null) ? savedInstanceState : new Bundle();
-
-=======
->>>>>>> da8014d3
         setContentView(R.layout.bt_drop_in_ui);
 
         mSavedInstanceState = (savedInstanceState != null) ? savedInstanceState : new Bundle();
@@ -227,10 +219,6 @@
                 showLoadingView();
                 mAddPaymentMethodViewController.onPaymentResult(requestCode, resultCode, data);
             }
-<<<<<<< HEAD
-        } else if (resultCode == RESULT_CANCELED) {
-            mBraintree.sendAnalyticsEvent("add-paypal.user-canceled"); // TODO Bug
-=======
         } else {
             if (resultCode == RESULT_CANCELED) {
                 mBraintree.sendAnalyticsEvent("add-paypal.user-canceled");
@@ -238,7 +226,6 @@
             if (requestCode == PaymentButton.REQUEST_CODE) {
                 showAddPaymentMethodView();
             }
->>>>>>> da8014d3
         }
     }
 
@@ -278,16 +265,11 @@
         } else if (paymentMethod instanceof PayPalAccount) {
             mBraintree.sendAnalyticsEvent("add-paypal.success");
             finishCreate();
-<<<<<<< HEAD
         } else if (paymentMethod instanceof CoinbaseAccount) {
             mBraintree.sendAnalyticsEvent("add-coinbase.success");
             finishCreate();
-        } else {
-            mBraintree.sendAnalyticsEvent("add-unknown.success");
-=======
         } else if (paymentMethod instanceof AndroidPayCard) {
             mBraintree.sendAnalyticsEvent("add-android-pay.success");
->>>>>>> da8014d3
             finishCreate();
         }
     }
