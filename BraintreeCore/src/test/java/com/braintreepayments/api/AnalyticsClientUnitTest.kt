--- conflicted
+++ resolved
@@ -387,19 +387,11 @@
         val analyticsJSONSlot = slot<String>()
         every {
             httpClient.post(
-<<<<<<< HEAD
-                path = "analytics_url",
+                path = "https://api-m.paypal.com/v1/tracking/batch/events",
                 data = capture(analyticsJSONSlot),
-                configuration = isNull(),
+                configuration = any(),
                 authorization = authorization,
                 callback = any()
-=======
-                "https://api-m.paypal.com/v1/tracking/batch/events",
-                capture(analyticsJSONSlot),
-                any(),
-                authorization,
-                any()
->>>>>>> d1f3bc56
             )
         } returns Unit
 
@@ -464,22 +456,6 @@
 
     companion object {
         private fun createSampleDeviceMetadata() = DeviceMetadata(
-<<<<<<< HEAD
-            integration = "sample-integration",
-            sessionId = "sample-session-id",
-            platform = "platform",
-            sdkVersion = "sdk-version",
-            deviceManufacturer = "device-manufacturer",
-            deviceModel = "device-model",
-            platformVersion = "platform-version",
-            merchantAppName = "merchant-app-name",
-            devicePersistentUUID = "persistent-uuid",
-            merchantAppId = "merchant-app-name",
-            userOrientation = "user-orientation",
-            isPayPalInstalled = true,
-            isVenmoInstalled = true,
-            isSimulator = false
-=======
             appId = "fake-app-id",
             appName = "fake-app-name",
             clientSDKVersion = "fake-sdk-version",
@@ -495,7 +471,6 @@
             merchantId = "fake-merchant-id",
             platform = "fake-platform",
             sessionId = "fake-session-id"
->>>>>>> d1f3bc56
         )
     }
 }