--- conflicted
+++ resolved
@@ -68,10 +68,7 @@
             )
         } returns mockk()
 
-<<<<<<< HEAD
-=======
         var event = AnalyticsEvent(eventName, null, 123)
->>>>>>> 6f232409
         val sut = AnalyticsClient(httpClient, analyticsDatabase, workManager, deviceInspector)
         sut.sendEvent(configuration, event, sessionId, integration, authorization)
 
@@ -94,10 +91,7 @@
             )
         } returns mockk()
 
-<<<<<<< HEAD
-=======
         val event = AnalyticsEvent(eventName)
->>>>>>> 6f232409
         val sut = AnalyticsClient(httpClient, analyticsDatabase, workManager, deviceInspector)
         sut.sendEvent(configuration, event, sessionId, integration, authorization)
 
@@ -201,11 +195,7 @@
         val analyticsJSONSlot = slot<String>()
         every {
             httpClient.post(
-<<<<<<< HEAD
-                "https://api.paypal.com/v1/tracking/batch/events",
-=======
                 "https://api-m.paypal.com/v1/tracking/batch/events",
->>>>>>> 6f232409
                 capture(analyticsJSONSlot),
                 any(),
                 any()
@@ -221,11 +211,7 @@
         val eventJSON = eventsArray[0] as JSONObject
         assertNotNull("JSON body missing top level `events` key.", eventJSON)
 
-<<<<<<< HEAD
-         verifyBatchParams(eventJSON["batch_params"] as JSONObject)
-=======
         verifyBatchParams(eventJSON["batch_params"] as JSONObject)
->>>>>>> 6f232409
 
         val eventParams = eventJSON.getJSONArray("event_params")
         assertEquals(2, eventParams.length())
@@ -276,30 +262,19 @@
     @Throws(JSONException::class)
     fun uploadAnalytics_whenAuthorizationIsClientToken_includesAuthFingerprintBatchParam() {
         val inputData = Data.Builder()
-<<<<<<< HEAD
-            .putString(AnalyticsClient.WORK_INPUT_KEY_AUTHORIZATION, Fixtures.BASE64_CLIENT_TOKEN2)
-            .putString(AnalyticsClient.WORK_INPUT_KEY_CONFIGURATION, configuration.toJson())
-            .putString(AnalyticsClient.WORK_INPUT_KEY_SESSION_ID, sessionId)
-            .putString(AnalyticsClient.WORK_INPUT_KEY_INTEGRATION, integration)
-            .build()
-=======
+
                 .putString(AnalyticsClient.WORK_INPUT_KEY_AUTHORIZATION, Fixtures.BASE64_CLIENT_TOKEN2)
                 .putString(AnalyticsClient.WORK_INPUT_KEY_CONFIGURATION, configuration.toJson())
                 .putString(AnalyticsClient.WORK_INPUT_KEY_SESSION_ID, sessionId)
                 .putString(AnalyticsClient.WORK_INPUT_KEY_INTEGRATION, integration)
                 .build()
->>>>>>> 6f232409
 
         every {
             deviceInspector.getDeviceMetadata(context, any(), sessionId, integration)
         } returns createSampleDeviceMetadata()
 
         val events: MutableList<AnalyticsEvent> = ArrayList()
-<<<<<<< HEAD
-        events.add(AnalyticsEvent("event0", 123))
-=======
         events.add(AnalyticsEvent("event0"))
->>>>>>> 6f232409
         every { analyticsEventDao.getAllEvents() } returns events
 
         val analyticsJSONSlot = slot<String>()
@@ -413,11 +388,7 @@
         val analyticsJSONSlot = slot<String>()
         every {
             httpClient.post(
-<<<<<<< HEAD
-                "https://api.paypal.com/v1/tracking/batch/events",
-=======
                 "https://api-m.paypal.com/v1/tracking/batch/events",
->>>>>>> 6f232409
                 capture(analyticsJSONSlot),
                 any(),
                 authorization,
@@ -426,12 +397,9 @@
         } returns Unit
 
         val sut = AnalyticsClient(httpClient, analyticsDatabase, workManager, deviceInspector)
-<<<<<<< HEAD
-        sut.sendEvent(configuration, eventName, sessionId, integration, authorization)
-=======
+
         val event = AnalyticsEvent(eventName)
         sut.sendEvent(configuration, event, sessionId, integration, authorization)
->>>>>>> 6f232409
 
         sut.reportCrash(context, configuration, sessionId, integration, 123, authorization)
 
@@ -445,38 +413,12 @@
 
         val eventParams = eventJSON.getJSONArray("event_params")
         assertEquals(1, eventParams.length())
-<<<<<<< HEAD
 
         val eventOne = eventParams.getJSONObject(0)
         assertEquals("android.crash", eventOne.getString("event_name"))
         assertEquals(123, eventOne.getString("t").toLong())
     }
 
-    private fun verifyBatchParams(batchParams: JSONObject) {
-        assertEquals("fake-app-id", batchParams["app_id"])
-        assertEquals("fake-app-name", batchParams["app_name"])
-        assertEquals("fake-sdk-version", batchParams["c_sdk_ver"])
-        assertEquals("fake-os", batchParams["client_os"])
-        assertEquals("fake-component", batchParams["comp"])
-        assertEquals("fake-device-manufacturer", batchParams["device_manufacturer"])
-        assertEquals("fake-mobile-device-model", batchParams["mobile_device_model"])
-        assertEquals("fake-event-source", batchParams["event_source"])
-        assertEquals("fake-environment", batchParams["merchant_sdk_env"])
-        assertEquals("fake-integration", batchParams["api_integration_type"])
-        assertFalse(batchParams["is_simulator"] as Boolean)
-        assertEquals("fake-merchant-app-version", batchParams["mapv"])
-        assertEquals("fake-merchant-id", batchParams["merchant_id"])
-        assertEquals("fake-platform", batchParams["platform"])
-        assertEquals("fake-session-id", batchParams["session_id"])
-        assertEquals("sandbox_tmxhyf7d_dcpspy2brwdjr3qn", batchParams["tokenization_key"])
-=======
-
-        val eventOne = eventParams.getJSONObject(0)
-        assertEquals("android.crash", eventOne.getString("event_name"))
-        assertEquals(123, eventOne.getString("t").toLong())
->>>>>>> 6f232409
-    }
-
     @Test
     @Throws(JSONException::class)
     fun reportCrash_whenAuthorizationIsNull_doesNothing() {
@@ -486,12 +428,8 @@
         } returns metadata
 
         val sut = AnalyticsClient(httpClient, analyticsDatabase, workManager, deviceInspector)
-<<<<<<< HEAD
-        sut.sendEvent(configuration, eventName, sessionId, integration, authorization)
-=======
         val event = AnalyticsEvent(eventName)
         sut.sendEvent(configuration, event, sessionId, integration, authorization)
->>>>>>> 6f232409
 
         sut.reportCrash(context, configuration, sessionId, integration, 123, null)
 
