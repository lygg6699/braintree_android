package com.braintreepayments.api

import android.content.Context
import android.content.Intent
import android.content.pm.ActivityInfo
import android.net.Uri
import androidx.annotation.RestrictTo
import androidx.annotation.VisibleForTesting
import androidx.fragment.app.FragmentActivity
import org.json.JSONException

/**
 * Core Braintree class that handles network requests.
 */
@Suppress("LargeClass", "LongParameterList", "TooManyFunctions")
open class BraintreeClient @VisibleForTesting internal constructor(

    /**
     * @suppress
     */
    @get:RestrictTo(RestrictTo.Scope.LIBRARY_GROUP)
    val applicationContext: Context,

    /**
     * @suppress
     */
    @get:RestrictTo(RestrictTo.Scope.LIBRARY_GROUP)
    val integrationType: String,

    /**
     * @suppress
     */
    @get:RestrictTo(RestrictTo.Scope.LIBRARY_GROUP)
    val sessionId: String,

    private val authorizationLoader: AuthorizationLoader,
    private val analyticsClient: AnalyticsClient,
    private val httpClient: BraintreeHttpClient,
    private val graphQLClient: BraintreeGraphQLClient,
    private val browserSwitchClient: BrowserSwitchClient,
    private val configurationLoader: ConfigurationLoader,
    private val manifestValidator: ManifestValidator,
    private val returnUrlScheme: String,
    private val braintreeDeepLinkReturnUrlScheme: String,

    /**
     * @suppress
     */
    @get:RestrictTo(RestrictTo.Scope.LIBRARY_GROUP)
    val appLinkReturnUri: Uri?,
) : BTAPITiming {

    private val crashReporter: CrashReporter
    private var launchesBrowserSwitchAsNewTask: Boolean = false
    private val deviceInspector: DeviceInspector

    // NOTE: this constructor is used to make dependency injection easy
    internal constructor(params: BraintreeClientParams) : this(
        applicationContext = params.applicationContext,
        integrationType = params.integrationType,
        sessionId = params.sessionId,
        authorizationLoader = params.authorizationLoader,
        analyticsClient = params.analyticsClient,
        httpClient = params.httpClient,
        graphQLClient = params.graphQLClient,
        browserSwitchClient = params.browserSwitchClient,
        configurationLoader = params.configurationLoader,
        manifestValidator = params.manifestValidator,
        returnUrlScheme = params.returnUrlScheme,
        braintreeDeepLinkReturnUrlScheme = params.braintreeReturnUrlScheme,
        appLinkReturnUri = params.appLinkReturnUri
    )

    /**
     * @suppress
     */
    @RestrictTo(RestrictTo.Scope.LIBRARY_GROUP)
    constructor(options: BraintreeOptions) : this(BraintreeClientParams(options))

    /**
     * Create a new instance of [BraintreeClient] using a tokenization key or client token and a
     * custom url scheme.
     *
     *
     * This constructor should only be used for applications with multiple activities and multiple
     * supported return url schemes. This can be helpful for integrations using Drop-in and
     * BraintreeClient to avoid deep linking collisions, since Drop-in uses the same custom url
     * scheme as the default BraintreeClient constructor.
     *
     * @param context         Android Context
     * @param authorization   The tokenization key or client token to use. If an invalid
     * authorization is provided, a [BraintreeException] will be returned via callback.
     * @param returnUrlScheme A custom return url to use for browser and app switching
     * @param appLinkReturnUri A [Uri] containing the Android App Link website associated with your
     * application to be used to return to your app from browser or app switch based payment flows.
     * This Android App Link will only be used for payment flows where `useAppLinkReturn` is set to
     * `true`.
     */
    @JvmOverloads
    constructor (
        context: Context,
        authorization: String,
        returnUrlScheme: String? = null,
        appLinkReturnUri: Uri? = null,
    ) : this(
        BraintreeOptions(
            context = context,
            initialAuthString = authorization,
            returnUrlScheme = returnUrlScheme,
            appLinkReturnUri = appLinkReturnUri
        )
    )

    /**
     * Create a new instance of [BraintreeClient] using a [ClientTokenProvider] and a custom url
     * scheme.
     *
     *
     * This constructor should only be used for applications with multiple activities and multiple
     * supported return url schemes. This can be helpful for integrations using Drop-in and
     * BraintreeClient to avoid deep linking collisions, since Drop-in uses the same custom url
     * scheme as the default BraintreeClient constructor.
     *
     * @param context             Android Context
     * @param clientTokenProvider An implementation of [ClientTokenProvider] that [BraintreeClient]
     * will use to fetch a client token on demand.
     * @param returnUrlScheme     A custom return url to use for browser and app switching
     * @param appLinkReturnUri    A [Uri] containing the Android App Link to use for app switching
     */
    @JvmOverloads
    constructor(
        context: Context,
        clientTokenProvider: ClientTokenProvider,
        returnUrlScheme: String? = null,
        appLinkReturnUri: Uri? = null,
    ) : this(
        BraintreeOptions(
            context = context,
            clientTokenProvider = clientTokenProvider,
            returnUrlScheme = returnUrlScheme,
            appLinkReturnUri = appLinkReturnUri
        )
    )

    init {
        // NEXT MAJOR VERSION: CrashReporter isn't a part of BraintreeClientParams
        // because it requires a reference to BraintreeClient. This is a design flaw that creates
        // a circular reference. We should consider if we need CrashReporter anymore since
        // merchants already have access to Crash statistics via GooglePlay. We also have crash
        // statistics access via the sdk console
        crashReporter = CrashReporter(this)
        crashReporter.start()
        deviceInspector = DeviceInspector()
    }

    /**
     * Retrieve Braintree configuration.
     *
     * @param callback [ConfigurationCallback]
     */
    open fun getConfiguration(callback: ConfigurationCallback) {
        getAuthorization { authorization, authError ->
            if (authorization != null) {
                configurationLoader.loadConfiguration(authorization, this) { configuration, configError ->
                    if (configuration != null) {
                        callback.onResult(configuration, null)
                    } else {
                        callback.onResult(null, configError)
                    }
                }
            } else {
                callback.onResult(null, authError)
            }
        }
    }

    /**
     * @suppress
     */
    @RestrictTo(RestrictTo.Scope.LIBRARY_GROUP)
    fun getAuthorization(callback: AuthorizationCallback) {
        authorizationLoader.loadAuthorization(callback)
    }

    /**
     * @suppress
     */
    @JvmOverloads
    @RestrictTo(RestrictTo.Scope.LIBRARY_GROUP)
    fun sendAnalyticsEvent(
            eventName: String,
<<<<<<< HEAD
            payPalContextId: String? = null,
            linkType: String? = null,
            isVaultRequest: Boolean = false,
            startTime: Long = -1,
            endTime: Long = -1,
            endpoint: String? = null
=======
            params: AnalyticsEventParams = AnalyticsEventParams()
>>>>>>> ed613728
    ) {
        getAuthorization { authorization, _ ->
            if (authorization != null) {
                getConfiguration { configuration, _ ->
                    val isVenmoInstalled = deviceInspector.isVenmoInstalled(applicationContext)
                    val event = AnalyticsEvent(
                            eventName,
<<<<<<< HEAD
                            payPalContextId,
                            linkType,
                            isVenmoInstalled,
                            isVaultRequest,
                            startTime,
                            endTime,
                            endpoint
=======
                            params.payPalContextId,
                            params.linkType,
                            venmoInstalled = isVenmoInstalled,
                            isVaultRequest = params.isVaultRequest
>>>>>>> ed613728
                    )
                    sendAnalyticsEvent(event, configuration, authorization)
                }
            }
        }
    }

    private fun sendAnalyticsEvent(
        event: AnalyticsEvent,
        configuration: Configuration?,
        authorization: Authorization
    ) {
        configuration?.let {
            analyticsClient.sendEvent(
                it,
                event,
                sessionId,
                integrationType,
                authorization
            )
        }
    }

    /**
     * @suppress
     */
    @RestrictTo(RestrictTo.Scope.LIBRARY_GROUP)
    fun sendGET(url: String, responseCallback: HttpResponseCallback) {
        getAuthorization { authorization, authError ->
            if (authorization != null) {
                getConfiguration { configuration, configError ->
                    if (configuration != null) {
                        httpClient.get(url, configuration, authorization, object : BTHttpResponseCallback {
                            override fun onResult(response: BTHttpResponse?, httpError: Exception?) {
                                response?.let {
                                    try {
                                        sendAnalyticsEvent(
                                            CoreAnalytics.apiRequestLatency,
                                            startTime = response.startTime,
                                            endTime = response.endTime,
                                            endpoint = url
                                        )
                                        responseCallback.onResult(it.body, null)
                                    } catch (jsonException: JSONException) {
                                        responseCallback.onResult(null, jsonException)
                                    }
                                } ?: httpError?.let { error ->
                                    val errorMessageFormat = "Request has failed: %s"
                                    val errorMessage = String.format(errorMessageFormat, error.message)
                                    val configurationException = ConfigurationException(errorMessage, error)
                                    responseCallback.onResult(null, configurationException)
                                }
                            }
                        })
                    } else {
                        responseCallback.onResult(null, configError)
                    }
                }
            } else {
                responseCallback.onResult(null, authError)
            }
        }
    }

    /**
     * @suppress
     */
    @RestrictTo(RestrictTo.Scope.LIBRARY_GROUP)
    @JvmOverloads
    fun sendPOST(
        url: String,
        data: String,
        additionalHeaders: Map<String, String> = emptyMap(),
        responseCallback: HttpResponseCallback,
    ) {
        getAuthorization { authorization, authError ->
            if (authorization != null) {
                getConfiguration { configuration, configError ->
                    if (configuration != null) {
                        httpClient.post(
                            path = url,
                            data = data,
                            configuration = configuration,
                            authorization = authorization,
                            additionalHeaders = additionalHeaders,
                            object : BTHttpResponseCallback {
                                override fun onResult(response: BTHttpResponse?, httpError: Exception?) {
                                    response?.let {
                                        try {
                                            sendAnalyticsEvent(
                                                CoreAnalytics.apiRequestLatency,
                                                startTime = response.startTime,
                                                endTime = response.endTime,
                                                endpoint = url
                                            )
                                            responseCallback.onResult(it.body, null)
                                        } catch (jsonException: JSONException) {
                                            responseCallback.onResult(null, jsonException)
                                        }
                                    } ?: httpError?.let { error ->
                                        val errorMessageFormat = "Request has failed: %s"
                                        val errorMessage = String.format(errorMessageFormat, error.message)
                                        val configurationException = ConfigurationException(errorMessage, error)
                                        responseCallback.onResult(null, configurationException)
                                    }
                                }
                            })
                    } else {
                        responseCallback.onResult(null, configError)
                    }
                }
            } else {
                responseCallback.onResult(null, authError)
            }
        }
    }

    /**
     * @suppress
     */
    @RestrictTo(RestrictTo.Scope.LIBRARY_GROUP)
    fun sendGraphQLPOST(payload: String?, responseCallback: HttpResponseCallback) {
        getAuthorization { authorization, authError ->
            if (authorization != null) {
                getConfiguration { configuration, configError ->
                    if (configuration != null) {
                        graphQLClient.post(
                            payload,
                            configuration,
                            authorization,
                                object : BTHttpResponseCallback {
                                    override fun onResult(response: BTHttpResponse?, httpError: Exception?) {
                                        response?.let {
                                            try {
                                                val query = getSubstringAfterKey(payload.toString(), "query")
                                                sendAnalyticsEvent(
                                                    CoreAnalytics.apiRequestLatency,
                                                    startTime = response.startTime,
                                                    endTime = response.endTime,
                                                    endpoint = query
                                                )
                                                responseCallback.onResult(it.body, null)
                                            } catch (jsonException: JSONException) {
                                                responseCallback.onResult(null, jsonException)
                                            }
                                        } ?: httpError?.let { error ->
                                            val errorMessageFormat = "Request has failed: %s"
                                            val errorMessage = String.format(errorMessageFormat, error.message)
                                            val configurationException = ConfigurationException(errorMessage, error)
                                            responseCallback.onResult(null, configurationException)
                                        }
                                    }
                                })
                    } else {
                        responseCallback.onResult(null, configError)
                    }
                }
            } else {
                responseCallback.onResult(null, authError)
            }
        }
    }

    /**
     * @suppress
     */
    @RestrictTo(RestrictTo.Scope.LIBRARY_GROUP)
    @Throws(BrowserSwitchException::class)
    fun startBrowserSwitch(
        activity: FragmentActivity?,
        browserSwitchOptions: BrowserSwitchOptions?
    ) {
        if (activity != null && browserSwitchOptions != null) {
            browserSwitchClient.start(activity, browserSwitchOptions)
        }
    }

    /**
     * @suppress
     */
    @RestrictTo(RestrictTo.Scope.LIBRARY_GROUP)
    fun getBrowserSwitchResult(activity: FragmentActivity): BrowserSwitchResult? =
        browserSwitchClient.getResult(activity)

    /**
     * Deliver a browser switch result from an Activity's pending deep link intent url.
     * If [BraintreeClient.launchesBrowserSwitchAsNewTask] is set to true,
     * use [BraintreeClient.deliverBrowserSwitchResultFromNewTask] instead.
     *
     * @param activity
     * @return [BrowserSwitchResult]
     */
    open fun deliverBrowserSwitchResult(activity: FragmentActivity): BrowserSwitchResult? {
        return browserSwitchClient.deliverResult(activity)
    }

    /**
     * @suppress
     */
    @RestrictTo(RestrictTo.Scope.LIBRARY_GROUP)
    fun getBrowserSwitchResultFromNewTask(context: Context): BrowserSwitchResult? {
        return browserSwitchClient.getResultFromCache(context)
    }

    /**
     * Deliver pending browser switch result received by [BraintreeDeepLinkActivity] when
     * [BraintreeClient.launchesBrowserSwitchAsNewTask] is set to true.
     *
     * @param context
     * @return [BrowserSwitchResult]
     */
    open fun deliverBrowserSwitchResultFromNewTask(context: Context): BrowserSwitchResult? {
        return browserSwitchClient.deliverResultFromCache(context)
    }

    /**
     * @suppress
     */
    @RestrictTo(RestrictTo.Scope.LIBRARY_GROUP)
    fun parseBrowserSwitchResult(context: Context, requestCode: Int, intent: Intent?) =
        browserSwitchClient.parseResult(context, requestCode, intent)

    /**
     * @suppress
     */
    @RestrictTo(RestrictTo.Scope.LIBRARY_GROUP)
    fun clearActiveBrowserSwitchRequests(context: Context) =
        browserSwitchClient.clearActiveRequests(context)

    /**
     * @suppress
     */
    @RestrictTo(RestrictTo.Scope.LIBRARY_GROUP)
    fun getReturnUrlScheme(): String {
        return if (launchesBrowserSwitchAsNewTask) {
            braintreeDeepLinkReturnUrlScheme
        } else {
            returnUrlScheme
        }
    }

    /**
     * @suppress
     */
    @RestrictTo(RestrictTo.Scope.LIBRARY_GROUP)
    @Throws(BrowserSwitchException::class)
    fun assertCanPerformBrowserSwitch(
        activity: FragmentActivity?,
        @BraintreeRequestCodes requestCode: Int
    ) {
        // url used to see if the application is able to open an https url e.g. web browser
        val url = Uri.parse("https://braintreepayments.com")
        val returnUrlScheme = getReturnUrlScheme()
        val browserSwitchOptions = BrowserSwitchOptions()
            .url(url)
            .appLinkUri(appLinkReturnUri)
            .returnUrlScheme(returnUrlScheme)
            .requestCode(requestCode)
        browserSwitchClient.assertCanPerformBrowserSwitch(activity, browserSwitchOptions)
    }

    /**
     * @suppress
     */
    @RestrictTo(RestrictTo.Scope.LIBRARY_GROUP)
    fun <T> isUrlSchemeDeclaredInAndroidManifest(urlScheme: String?, klass: Class<T>?): Boolean {
        return manifestValidator.isUrlSchemeDeclaredInAndroidManifest(
            applicationContext,
            urlScheme,
            klass
        )
    }

    /**
     * @suppress
     */
    @RestrictTo(RestrictTo.Scope.LIBRARY_GROUP)
    fun <T> getManifestActivityInfo(klass: Class<T>?): ActivityInfo? {
        return manifestValidator.getActivityInfo(applicationContext, klass)
    }

    /**
     * @suppress
     */
    @RestrictTo(RestrictTo.Scope.LIBRARY_GROUP)
    fun reportCrash() = authorizationLoader.authorizationFromCache?.let { authorization ->
        getConfiguration { configuration, _ ->
            analyticsClient.reportCrash(
                applicationContext,
                configuration,
                sessionId,
                integrationType,
                authorization
            )
        }
    }

    /**
     * For clients using a [ClientTokenProvider], call this method to invalidate the existing,
     * cached client token. A new client token will be fetched by the SDK when it is needed.
     *
     * For clients not using a [ClientTokenProvider], this method does nothing.
     */
    open fun invalidateClientToken() {
        authorizationLoader.invalidateClientToken()
    }

    // NEXT MAJOR VERSION: Make launches browser switch as new task a property of `BraintreeOptions`
    fun launchesBrowserSwitchAsNewTask(): Boolean {
        return launchesBrowserSwitchAsNewTask
    }

    /**
     * Set this property to true to allow the SDK to handle deep links on behalf of the host
     * application for browser switched flows.
     *
     * For web payment flows, this means launching the browser in a task separate from the calling
     * activity.
     *
     * NOTE: When this property is set to true, all custom url schemes set in [BraintreeClient]
     * constructors will be ignored.
     *
     * @param launchesBrowserSwitchAsNewTask set to true to allow the SDK to capture deep links.
     * This value is false by default.
     */
    open fun launchesBrowserSwitchAsNewTask(launchesBrowserSwitchAsNewTask: Boolean) {
        this.launchesBrowserSwitchAsNewTask = launchesBrowserSwitchAsNewTask
    }

    @RestrictTo(RestrictTo.Scope.LIBRARY_GROUP)
    fun getSubstringAfterKey(jsonString: String, key: String): String {
        val keyWithQuotes = "\"$key\":\""
        val startIndex = jsonString.indexOf(keyWithQuotes) + keyWithQuotes.length
        val endIndex = jsonString.indexOf("\",", startIndex)
        return if (startIndex != -1 && endIndex != -1) {
            jsonString.substring(startIndex, endIndex)
        } else {
            ""
        }
    }

    override fun sendEvent(startTime: Long, endTime: Long, endpoint: String) {
        sendAnalyticsEvent(
                CoreAnalytics.apiRequestLatency,
                startTime = startTime,
                endTime = endTime,
                endpoint = endpoint
        )
    }
}<|MERGE_RESOLUTION|>--- conflicted
+++ resolved
@@ -189,16 +189,7 @@
     @RestrictTo(RestrictTo.Scope.LIBRARY_GROUP)
     fun sendAnalyticsEvent(
             eventName: String,
-<<<<<<< HEAD
-            payPalContextId: String? = null,
-            linkType: String? = null,
-            isVaultRequest: Boolean = false,
-            startTime: Long = -1,
-            endTime: Long = -1,
-            endpoint: String? = null
-=======
             params: AnalyticsEventParams = AnalyticsEventParams()
->>>>>>> ed613728
     ) {
         getAuthorization { authorization, _ ->
             if (authorization != null) {
@@ -206,20 +197,13 @@
                     val isVenmoInstalled = deviceInspector.isVenmoInstalled(applicationContext)
                     val event = AnalyticsEvent(
                             eventName,
-<<<<<<< HEAD
-                            payPalContextId,
-                            linkType,
-                            isVenmoInstalled,
-                            isVaultRequest,
-                            startTime,
-                            endTime,
-                            endpoint
-=======
                             params.payPalContextId,
                             params.linkType,
-                            venmoInstalled = isVenmoInstalled,
-                            isVaultRequest = params.isVaultRequest
->>>>>>> ed613728
+                            isVenmoInstalled,
+                            params.isVaultRequest,
+                            params.startTime,
+                            params.endTime,
+                            params.endpoint
                     )
                     sendAnalyticsEvent(event, configuration, authorization)
                 }
@@ -256,11 +240,10 @@
                             override fun onResult(response: BTHttpResponse?, httpError: Exception?) {
                                 response?.let {
                                     try {
+                                        val params = AnalyticsEventParams(startTime = response.startTime, endTime = response.endTime, endpoint = url)
                                         sendAnalyticsEvent(
                                             CoreAnalytics.apiRequestLatency,
-                                            startTime = response.startTime,
-                                            endTime = response.endTime,
-                                            endpoint = url
+                                            params
                                         )
                                         responseCallback.onResult(it.body, null)
                                     } catch (jsonException: JSONException) {
@@ -309,11 +292,10 @@
                                 override fun onResult(response: BTHttpResponse?, httpError: Exception?) {
                                     response?.let {
                                         try {
+                                            val params = AnalyticsEventParams(startTime = response.startTime, endTime = response.endTime, endpoint = url)
                                             sendAnalyticsEvent(
                                                 CoreAnalytics.apiRequestLatency,
-                                                startTime = response.startTime,
-                                                endTime = response.endTime,
-                                                endpoint = url
+                                                params
                                             )
                                             responseCallback.onResult(it.body, null)
                                         } catch (jsonException: JSONException) {
@@ -355,11 +337,10 @@
                                         response?.let {
                                             try {
                                                 val query = getSubstringAfterKey(payload.toString(), "query")
+                                                val params = AnalyticsEventParams(startTime = response.startTime, endTime = response.endTime, endpoint = query)
                                                 sendAnalyticsEvent(
                                                     CoreAnalytics.apiRequestLatency,
-                                                    startTime = response.startTime,
-                                                    endTime = response.endTime,
-                                                    endpoint = query
+                                                    params
                                                 )
                                                 responseCallback.onResult(it.body, null)
                                             } catch (jsonException: JSONException) {
@@ -563,10 +544,8 @@
 
     override fun sendEvent(startTime: Long, endTime: Long, endpoint: String) {
         sendAnalyticsEvent(
-                CoreAnalytics.apiRequestLatency,
-                startTime = startTime,
-                endTime = endTime,
-                endpoint = endpoint
+            CoreAnalytics.apiRequestLatency,
+            AnalyticsEventParams(startTime = startTime, endTime = endTime, endpoint = endpoint)
         )
     }
 }