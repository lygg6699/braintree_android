--- conflicted
+++ resolved
@@ -127,29 +127,18 @@
      * @suppress
      */
     @RestrictTo(RestrictTo.Scope.LIBRARY_GROUP)
-<<<<<<< HEAD
     fun sendAnalyticsEvent(eventName: String) {
+       sendAnalyticsEvent(eventName, null)
+    }
+
+    /**
+     * @suppress
+     */
+    @RestrictTo(RestrictTo.Scope.LIBRARY_GROUP)
+    fun sendAnalyticsEvent(eventName: String, payPalContextId: String? = null) {
         getConfiguration { configuration, _ ->
-            sendAnalyticsEvent(eventName, configuration, authorization)
-=======
-    fun getAuthorization(callback: AuthorizationCallback) {
-        authorizationLoader.loadAuthorization(callback)
-    }
-
-    /**
-     * @suppress
-     */
-    @JvmOverloads
-    @RestrictTo(RestrictTo.Scope.LIBRARY_GROUP)
-    fun sendAnalyticsEvent(eventName: String, payPalContextId: String? = null) {
-        getAuthorization { authorization, _ ->
-            if (authorization != null) {
-                getConfiguration { configuration, _ ->
-                    val event = AnalyticsEvent(eventName, payPalContextId)
-                    sendAnalyticsEvent(event, configuration, authorization)
-                }
-            }
->>>>>>> 6f232409
+            val event = AnalyticsEvent(eventName, payPalContextId)
+            sendAnalyticsEvent(event, configuration, authorization)
         }
     }
 
@@ -161,11 +150,7 @@
         configuration?.let {
             analyticsClient.sendEvent(
                 it,
-<<<<<<< HEAD
-                eventName,
-=======
                 event,
->>>>>>> 6f232409
                 sessionId,
                 integrationType,
                 authorization
@@ -274,11 +259,7 @@
      * @suppress
      */
     @RestrictTo(RestrictTo.Scope.LIBRARY_GROUP)
-<<<<<<< HEAD
     fun reportCrash() =
-=======
-    fun reportCrash() = authorizationLoader.authorizationFromCache?.let { authorization ->
->>>>>>> 6f232409
         getConfiguration { configuration, _ ->
             analyticsClient.reportCrash(
                 applicationContext,
@@ -288,20 +269,6 @@
                 authorization
             )
         }
-<<<<<<< HEAD
-=======
-    }
-
-    /**
-     * For clients using a [ClientTokenProvider], call this method to invalidate the existing,
-     * cached client token. A new client token will be fetched by the SDK when it is needed.
-     *
-     * For clients not using a [ClientTokenProvider], this method does nothing.
-     */
-    open fun invalidateClientToken() {
-        authorizationLoader.invalidateClientToken()
-    }
->>>>>>> 6f232409
 
     // NEXT MAJOR VERSION: Make launches browser switch as new task a property of `BraintreeOptions`
     fun launchesBrowserSwitchAsNewTask(): Boolean {
@@ -324,7 +291,6 @@
     open fun launchesBrowserSwitchAsNewTask(launchesBrowserSwitchAsNewTask: Boolean) {
         this.launchesBrowserSwitchAsNewTask = launchesBrowserSwitchAsNewTask
     }
-<<<<<<< HEAD
 
     private fun createAuthError(): BraintreeException {
         val clientSDKSetupURL =
@@ -332,6 +298,4 @@
         val message = "Valid authorization required. See $clientSDKSetupURL for more info."
         return BraintreeException(message)
     }
-=======
->>>>>>> 6f232409
 }