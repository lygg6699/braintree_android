--- conflicted
+++ resolved
@@ -187,42 +187,23 @@
         analyticsConfiguration = AnalyticsConfiguration.fromJson(json.optJSONObject(ANALYTICS_KEY))
         braintreeApiConfiguration =
             BraintreeApiConfiguration.fromJson(json.optJSONObject(BRAINTREE_API_KEY))
-<<<<<<< HEAD
         cardConfiguration = CardConfiguration(json.optJSONObject(CARD_KEY))
-        isPayPalEnabled = json.optBoolean(PAYPAL_ENABLED_KEY, false)
-        payPalConfiguration = PayPalConfiguration(json.optJSONObject(PAYPAL_KEY))
-=======
-        cardConfiguration = CardConfiguration.fromJson(json.optJSONObject(CARD_KEY))
         cardinalAuthenticationJwt = Json.optString(json, CARDINAL_AUTHENTICATION_JWT, null)
         environment = json.getString(ENVIRONMENT_KEY)
->>>>>>> 0596f0f6
         googlePayConfiguration = GooglePayConfiguration(json.optJSONObject(GOOGLE_PAY_KEY))
         graphQLConfiguration = GraphQLConfiguration.fromJson(json.optJSONObject(GRAPHQL_KEY))
         isPayPalEnabled = json.optBoolean(PAYPAL_ENABLED_KEY, false)
         isThreeDSecureEnabled = json.optBoolean(THREE_D_SECURE_ENABLED_KEY, false)
-<<<<<<< HEAD
-        venmoConfiguration = VenmoConfiguration(json.optJSONObject(PAY_WITH_VENMO_KEY))
         kountConfiguration = KountConfiguration(json.optJSONObject(KOUNT_KEY))
-        unionPayConfiguration = UnionPayConfiguration(json.optJSONObject(UNIONPAY_KEY))
-        visaCheckoutConfiguration =
-            VisaCheckoutConfiguration(json.optJSONObject(VISA_CHECKOUT_KEY))
-        graphQLConfiguration = GraphQLConfiguration.fromJson(json.optJSONObject(GRAPHQL_KEY))
-        samsungPayConfiguration =
-            SamsungPayConfiguration.fromJson(json.optJSONObject(SAMSUNG_PAY_KEY))
-        cardinalAuthenticationJwt = Json.optString(json, CARDINAL_AUTHENTICATION_JWT, null)
-    }
-=======
-        kountConfiguration = KountConfiguration.fromJson(json.optJSONObject(KOUNT_KEY))
         merchantAccountId = Json.optString(json, MERCHANT_ACCOUNT_ID_KEY, null)
         merchantId = json.getString(MERCHANT_ID_KEY)
         payPalConfiguration = PayPalConfiguration(json.optJSONObject(PAYPAL_KEY))
         samsungPayConfiguration =
             SamsungPayConfiguration.fromJson(json.optJSONObject(SAMSUNG_PAY_KEY))
-        unionPayConfiguration = UnionPayConfiguration.fromJson(json.optJSONObject(UNIONPAY_KEY))
+        unionPayConfiguration = UnionPayConfiguration(json.optJSONObject(UNIONPAY_KEY))
         venmoConfiguration = VenmoConfiguration(json.optJSONObject(PAY_WITH_VENMO_KEY))
         visaCheckoutConfiguration =
-            VisaCheckoutConfiguration.fromJson(json.optJSONObject(VISA_CHECKOUT_KEY))
->>>>>>> 0596f0f6
+            VisaCheckoutConfiguration(json.optJSONObject(VISA_CHECKOUT_KEY))
 
         isCvvChallengePresent = challenges.contains("cvv")
         isGooglePayEnabled = googlePayConfiguration.isEnabled
