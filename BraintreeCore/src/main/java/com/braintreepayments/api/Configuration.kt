--- conflicted
+++ resolved
@@ -188,20 +188,12 @@
         braintreeApiConfiguration =
             BraintreeApiConfiguration.fromJson(json.optJSONObject(BRAINTREE_API_KEY))
         cardConfiguration = CardConfiguration.fromJson(json.optJSONObject(CARD_KEY))
-<<<<<<< HEAD
-        isPayPalEnabled = json.optBoolean(PAYPAL_ENABLED_KEY, false)
-        payPalConfiguration = PayPalConfiguration(json.optJSONObject(PAYPAL_KEY))
-        googlePayConfiguration = GooglePayConfiguration(json.optJSONObject(GOOGLE_PAY_KEY))
-        isThreeDSecureEnabled = json.optBoolean(THREE_D_SECURE_ENABLED_KEY, false)
-        venmoConfiguration = VenmoConfiguration(json.optJSONObject(PAY_WITH_VENMO_KEY))
-=======
         cardinalAuthenticationJwt = Json.optString(json, CARDINAL_AUTHENTICATION_JWT, null)
         environment = json.getString(ENVIRONMENT_KEY)
         googlePayConfiguration = GooglePayConfiguration.fromJson(json.optJSONObject(GOOGLE_PAY_KEY))
         graphQLConfiguration = GraphQLConfiguration.fromJson(json.optJSONObject(GRAPHQL_KEY))
         isPayPalEnabled = json.optBoolean(PAYPAL_ENABLED_KEY, false)
         isThreeDSecureEnabled = json.optBoolean(THREE_D_SECURE_ENABLED_KEY, false)
->>>>>>> 0a25bb94
         kountConfiguration = KountConfiguration.fromJson(json.optJSONObject(KOUNT_KEY))
         merchantAccountId = Json.optString(json, MERCHANT_ACCOUNT_ID_KEY, null)
         merchantId = json.getString(MERCHANT_ID_KEY)
